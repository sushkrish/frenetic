open Core.Std
open Async.Std
open Cohttp_async
open NetKAT_Types
module Server = Cohttp_async.Server
open Common

let policy = ref NetKAT_Types.drop
<<<<<<< HEAD
=======
let vno_pols = Array.of_list [NetKAT_Types.drop; NetKAT_Types.drop]

let rec virtualize_pred pred =
  match pred with
  | True -> True
  | False -> False
  | Test (Switch sw) -> Test (VSwitch sw)
  | Test (Location (Physical pt)) -> Test (VPort (Int64.of_int32 pt))
  | Test hv -> Test hv
  | And (a, b) -> And (virtualize_pred a, virtualize_pred b)
  | Or (a, b) -> Or (virtualize_pred a, virtualize_pred b)
  | Neg a -> Neg (virtualize_pred a)

let rec virtualize pol =
  match pol with
  | Filter pred -> Filter (virtualize_pred pred)
  | Mod (Location (Physical pt)) -> Mod (VPort (Int64.of_int32 pt))
  | Union (p, q) -> Union (virtualize p, virtualize q)
  | Seq (p, q) -> Seq (virtualize p, virtualize q)
  | Star p -> Star (virtualize p)
  | _ -> assert false

let vno_pol () =
  let pinout = get_pred "pinout" in
  let vno1 = NetKAT_VirtualCompiler.compile
    (Array.get vno_pols 0)
    (get_pred "vno1-vrel")
    (get_pol "vno1-topo")
    (get_pol "vno1-vingpol")
    (get_pred "vno1-vinout")
    (get_pred "vno1-vinout")
    (get_pol "ptopo")
    pinout
    pinout in
  let vno2 = NetKAT_VirtualCompiler.compile
    (Array.get vno_pols 1)
    (get_pred "vno2-vrel")
    (get_pol "vno2-topo")
    (get_pol "vno2-vingpol")
    (get_pred "vno2-vinout")
    (get_pred "vno2-vinout")
    (get_pol "ptopo")
    pinout
    pinout in
  let global =
    NetKAT_GlobalFDDCompiler.of_policy ~dedup:true ~ing:pinout ~remove_duplicates:true
      (Optimize.mk_union vno1 vno2)
  in
    NetKAT_GlobalFDDCompiler.to_local NetKAT_FDD.Field.Vlan (NetKAT_FDD.Value.of_int 0xffff) global

>>>>>>> 458b6031

let handle_request
  ~(body : Cohttp_async.Body.t)
   (client_addr : Socket.Address.Inet.t)
   (request : Request.t) : Server.response Deferred.t =
  match request.meth, extract_path request with
    | `POST, ["compile"] ->
      printf "POST /compile";
      handle_parse_errors body
        (fun body ->
           Body.to_string body >>= fun str ->
           return (NetKAT_Json.policy_from_json_string str))
        (fun pol ->
         let fdd = NetKAT_LocalCompiler.compile pol in
         let sws = NetKAT_Misc.switches_of_policy pol in
         let sws = if List.length sws = 0 then [0L] else sws in
         let tbls = List.map sws ~f:(fun sw ->
          let tbl_json = NetKAT_SDN_Json.flowTable_to_json
            (NetKAT_LocalCompiler.to_table sw fdd) in
          `Assoc [("switch_id", `Int (Int64.to_int_exn sw));
                  ("tbl", tbl_json)]) in
         let resp = Yojson.Basic.to_string ~std:true (`List tbls) in
         Cohttp_async.Server.respond_with_string resp)
    | `POST, ["update"] ->
      printf "POST /update";
      handle_parse_errors body parse_update_json
        (fun p ->
           policy := p;
           Cohttp_async.Server.respond `OK)
<<<<<<< HEAD
=======
    | `POST, ["update_vno"; vnoId] ->
      printf "POST /update_vno %s" vnoId;
      let vnoId = Int.of_string vnoId in
      handle_parse_errors body parse_update_json (fun p ->
        let p = virtualize p in
        Array.set vno_pols (vnoId - 1) p;
        printf "VNO%d policy set to:\n%s\n" vnoId (NetKAT_Pretty.string_of_policy p);
        Cohttp_async.Server.respond `OK)
>>>>>>> 458b6031
    | `GET, [switchId; "flow_table"] ->
       let sw = Int64.of_string switchId in
       NetKAT_LocalCompiler.compile !policy |>
         NetKAT_LocalCompiler.to_table sw |>
         NetKAT_SDN_Json.flowTable_to_json |>
         Yojson.Basic.to_string ~std:true |>
         Cohttp_async.Server.respond_with_string
    | _, _ ->
       printf "Malformed request from cilent";
       Cohttp_async.Server.respond `Not_found

let listen ?(port=9000) =
  NetKAT_FDD.Field.set_order
   [ Switch; Location; VSwitch; VPort; IP4Dst; Vlan; TCPSrcPort; TCPDstPort; IP4Src;
      EthType; EthDst; EthSrc; VlanPcp; IPProto ];
  ignore (Cohttp_async.Server.create (Tcp.on_port port) handle_request)

let main (args : string list) : unit = match args with
  | [ "--port"; p ] | [ "-p"; p ] ->
    listen ~port:(Int.of_string p)
  | [] -> listen ~port:9000
  |  _ -> (print_endline "Invalid command-line arguments"; Shutdown.shutdown 1)<|MERGE_RESOLUTION|>--- conflicted
+++ resolved
@@ -4,10 +4,9 @@
 open NetKAT_Types
 module Server = Cohttp_async.Server
 open Common
+open Baked_VNOS
 
 let policy = ref NetKAT_Types.drop
-<<<<<<< HEAD
-=======
 let vno_pols = Array.of_list [NetKAT_Types.drop; NetKAT_Types.drop]
 
 let rec virtualize_pred pred =
@@ -58,7 +57,6 @@
   in
     NetKAT_GlobalFDDCompiler.to_local NetKAT_FDD.Field.Vlan (NetKAT_FDD.Value.of_int 0xffff) global
 
->>>>>>> 458b6031
 
 let handle_request
   ~(body : Cohttp_async.Body.t)
@@ -88,8 +86,6 @@
         (fun p ->
            policy := p;
            Cohttp_async.Server.respond `OK)
-<<<<<<< HEAD
-=======
     | `POST, ["update_vno"; vnoId] ->
       printf "POST /update_vno %s" vnoId;
       let vnoId = Int.of_string vnoId in
@@ -98,10 +94,16 @@
         Array.set vno_pols (vnoId - 1) p;
         printf "VNO%d policy set to:\n%s\n" vnoId (NetKAT_Pretty.string_of_policy p);
         Cohttp_async.Server.respond `OK)
->>>>>>> 458b6031
     | `GET, [switchId; "flow_table"] ->
        let sw = Int64.of_string switchId in
        NetKAT_LocalCompiler.compile !policy |>
+         NetKAT_LocalCompiler.to_table sw |>
+         NetKAT_SDN_Json.flowTable_to_json |>
+         Yojson.Basic.to_string ~std:true |>
+         Cohttp_async.Server.respond_with_string
+    | `GET, [switchId; "vno_flow_table"] ->
+       let sw = Int64.of_string switchId in
+       vno_pol() |>
          NetKAT_LocalCompiler.to_table sw |>
          NetKAT_SDN_Json.flowTable_to_json |>
          Yojson.Basic.to_string ~std:true |>
