--- conflicted
+++ resolved
@@ -149,7 +149,7 @@
   Term.info "verify" ~doc
 
 
-<<<<<<< HEAD
+
 let loopfree_cmd : unit Cmdliner.Term.t * Cmdliner.Term.info = 
   let doc = "verify shortest-path forwarding compilation is loopfree" in 
   let topo = 
@@ -158,7 +158,8 @@
   in 
   Term.(pure (Verify.loopfree ~print:true) $ topo), 
   Term.info "loopfree" ~doc
-=======
+
+
 let nate_convert : unit Cmdliner.Term.t * Cmdliner.Term.info = 
   let doc = "hardcoded - convert stanford OF files to netkat ones." in 
   let pol_dir = 
@@ -167,7 +168,6 @@
   in 
   Term.(pure (NetKAT_Verify.Verify.nate_convert) $ pol_dir), 
   Term.info "nate" ~doc
->>>>>>> 64115a09
 
 
 let stanford_cmd : unit Cmdliner.Term.t * Cmdliner.Term.info = 
@@ -204,12 +204,7 @@
   Term.(ret (pure (`Help(`Plain, None)))),
   Term.info "katnetic" ~version:"1.6.1" ~doc
 
-<<<<<<< HEAD
-let cmds = [run_cmd; dump_cmd; verify_cmd; loopfree_cmd; stanford_cmd; sanity_cmd]
-=======
-let cmds = [run_cmd; dump_cmd; verify_cmd; stanford_cmd; 
-	    nate_convert; sanity_cmd]
->>>>>>> 64115a09
+let cmds = [run_cmd; dump_cmd; verify_cmd; loopfree_cmd; stanford_cmd; nate_convert; sanity_cmd]
 
 let () = 
   match Term.eval_choice default_cmd cmds with
