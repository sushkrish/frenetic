open PolicyGenerator

let help args =
  match args with 
    | [ "run" ] -> 
      Format.printf 
        "@[usage: katnetic run [local|automaton] <filename> @\n@]"
    | [ "dump" ] -> 
      Format.printf 
        "@[usage: katnetic dump automaton [all|policies|flowtables] <filename> @\n@]";
      Format.printf 
        "@[usage: katnetic dump local [all|policies|flowtables] <number of switches> <filename> @\n@]"
    | _ -> 
      Format.printf "@[usage: katnetic <command> @\n%s@\n%s@\n@]"
	"  run    Compile and start the controller"  
	"  dump   Compile and dump flow table"

module Run = struct
  open LocalCompiler

  let with_channel f chan =
    let open Core.Std in
    let open Async.Std in
    let exp = NetKAT_Parser.program NetKAT_Lexer.token (Lexing.from_channel chan) in
    let main () = ignore (Async_Controller.start_static f 6633 exp) in
    never_returns (Scheduler.go_main ~max_num_open_file_descrs:4096 ~main ())

  let with_file f filename =
    with_channel f (open_in filename)

  let local p =
    (fun sw -> to_table (compile sw p))

  let automaton p =
    let open NetKAT_Automaton in
    let open NetKAT_Types in
    let i,m,_,e = dehopify p in
    let cache = SwitchMap.mapi (fun sw sw_p ->
      let sw_p' = NetKAT_Types.(Seq(Seq(i,sw_p),e)) in
      to_table (compile sw sw_p'))
    m in
    (fun sw -> SwitchMap.find sw cache)

  let main args =
    match args with
      | [filename]
      | ("local"     :: [filename]) -> with_file local filename
      | ("automaton" :: [filename]) -> with_file automaton filename
      | _ -> help [ "run" ]
end

module Dump = struct
  open LocalCompiler

  let with_channel f chan =
    f (NetKAT_Parser.program NetKAT_Lexer.token (Lexing.from_channel chan))

  let with_file f filename =
    with_channel f (open_in filename)

  module Local = struct

<<<<<<< HEAD
    let with_compile (sw : VInt.t) (p : Types.policy) =
=======
    let with_compile (sw : VInt.t) (p : NetKAT_Types.policy) =
>>>>>>> 2b54602c
      let _ = 
        Format.printf "@[Compiling switch %ld [size=%d]...@]%!"
          (VInt.get_int32 sw) (Semantics.size p) in
      let t1 = Unix.gettimeofday () in
      let i = compile sw p in
      let t2 = Unix.gettimeofday () in
      let t = to_table i in
      let t3 = Unix.gettimeofday () in
      let _ = Format.printf "@[Done [ctime=%fs ttime=%fs tsize=%d]@\n@]%!"
        (t2 -. t1) (t3 -. t2) (List.length t) in
      t

    let flowtable (sw : VInt.t) t =
      if List.length t > 0 then
        Format.printf "@[flowtable for switch %ld:@\n%a@\n@\n@]%!"
          (VInt.get_int32 sw)
          SDN_Types.format_flowTable t

    let policy p =
<<<<<<< HEAD
      Format.printf "@[%a@\n@\n@]%!" Pretty.format_policy p
=======
      Format.printf "@[%a@\n@\n@]%!" NetKAT_Pretty.format_policy p
>>>>>>> 2b54602c

    let local f sw_num p =
      (* NOTE(seliopou): This may not catch all ports, but it'll catch some of
       * 'em! Also, lol for loop.
       * *)
      for sw = 0 to sw_num do
        let vs = VInt.Int64 (Int64.of_int sw) in 
<<<<<<< HEAD
        let sw_p = Types.(Seq(Filter(Test(Switch,vs)), p)) in 
=======
        let sw_p = NetKAT_Types.(Seq(Filter(Test(Switch,vs)), p)) in 
>>>>>>> 2b54602c
        let t = with_compile vs sw_p in
        f vs t
      done

    let all sw_num p =
      policy p;
      local flowtable sw_num p

    let stats sw_num p =
      local (fun x y -> ()) sw_num p

    let main args =
      match args with
        | (sw_num :: [filename])
        | ("all"        :: [sw_num; filename]) -> with_file (all (int_of_string sw_num)) filename
        | ("policies"   :: [sw_num; filename]) -> with_file policy filename
        | ("flowtables" :: [sw_num; filename]) -> with_file (local flowtable (int_of_string sw_num)) filename
        | ("stats"      :: [sw_num; filename]) -> with_file (stats (int_of_string sw_num)) filename
        | _ -> 
          Format.printf 
            "@[usage: katnetic dump local [all|policies|flowtables|stats] <number of switches> <filename>@\n@]%!"
  end

  module Automaton = struct
    open NetKAT_Automaton

    let with_dehop f p =
      let i,m,_,e = dehopify p in
      SwitchMap.iter (fun sw pol0 ->
        let open NetKAT_Types in
        let pol0' = Seq(Seq(i,pol0),e) in
        f sw pol0')
      m

<<<<<<< HEAD
    let policy (sw : VInt.t) (p : Types.policy) : unit =
=======
    let policy (sw : VInt.t) (p : NetKAT_Types.policy) : unit =
>>>>>>> 2b54602c
      Format.printf "@[policy for switch %ld:@\n%!%a@\n@\n@]%!"
        (VInt.get_int32 sw)
        NetKAT_Pretty.format_policy p

<<<<<<< HEAD
    let flowtable (sw : VInt.t) (p : Types.policy) : unit =
=======
    let flowtable (sw : VInt.t) (p : NetKAT_Types.policy) : unit =
>>>>>>> 2b54602c
      let t = Local.with_compile sw p in
      Local.flowtable sw t

    let all (sw : VInt.t) (p : NetKAT_Types.policy) : unit =
      policy sw p;
      flowtable sw p

<<<<<<< HEAD
    let stats (sw : VInt.t) (p : Types.policy) : unit =
=======

    let stats (sw : VInt.t) (p : NetKAT_Types.policy) : unit =
>>>>>>> 2b54602c
      let _ = Local.with_compile sw p in
      ()

    let main args =
      match args with
        | [filename]
        | ("all"        :: [filename]) -> with_file (with_dehop all) filename
        | ("policies"   :: [filename]) -> with_file (with_dehop policy) filename
        | ("flowtables" :: [filename]) -> with_file (with_dehop flowtable) filename
        | ("stats"      :: [filename]) -> with_file (with_dehop stats) filename
        | _ -> 
          Format.printf 
            "@[usage: katnetic dump automaton [all|policies|flowtables|stats] <filename>@\n@]%!"
  end

  let main args  =
    match args with
      | ("local"     :: args') -> Local.main args'
      | ("automaton" :: args') -> Automaton.main args'
      | _ -> help [ "dump" ]

end

let () = 
  Gc.set { (Gc.get()) with
    Gc.minor_heap_size = 4 * 1024 * 1024; 
    Gc.major_heap_increment = 32 * 1024 * 1024 }

let () = 
  match Array.to_list Sys.argv with
    | (_ :: "run"  :: args) -> Run.main args
    | (_ :: "dump" :: args) -> Dump.main args
    | _ -> help []<|MERGE_RESOLUTION|>--- conflicted
+++ resolved
@@ -60,11 +60,7 @@
 
   module Local = struct
 
-<<<<<<< HEAD
-    let with_compile (sw : VInt.t) (p : Types.policy) =
-=======
     let with_compile (sw : VInt.t) (p : NetKAT_Types.policy) =
->>>>>>> 2b54602c
       let _ = 
         Format.printf "@[Compiling switch %ld [size=%d]...@]%!"
           (VInt.get_int32 sw) (Semantics.size p) in
@@ -84,11 +80,7 @@
           SDN_Types.format_flowTable t
 
     let policy p =
-<<<<<<< HEAD
-      Format.printf "@[%a@\n@\n@]%!" Pretty.format_policy p
-=======
       Format.printf "@[%a@\n@\n@]%!" NetKAT_Pretty.format_policy p
->>>>>>> 2b54602c
 
     let local f sw_num p =
       (* NOTE(seliopou): This may not catch all ports, but it'll catch some of
@@ -96,11 +88,7 @@
        * *)
       for sw = 0 to sw_num do
         let vs = VInt.Int64 (Int64.of_int sw) in 
-<<<<<<< HEAD
-        let sw_p = Types.(Seq(Filter(Test(Switch,vs)), p)) in 
-=======
         let sw_p = NetKAT_Types.(Seq(Filter(Test(Switch,vs)), p)) in 
->>>>>>> 2b54602c
         let t = with_compile vs sw_p in
         f vs t
       done
@@ -135,20 +123,12 @@
         f sw pol0')
       m
 
-<<<<<<< HEAD
-    let policy (sw : VInt.t) (p : Types.policy) : unit =
-=======
     let policy (sw : VInt.t) (p : NetKAT_Types.policy) : unit =
->>>>>>> 2b54602c
       Format.printf "@[policy for switch %ld:@\n%!%a@\n@\n@]%!"
         (VInt.get_int32 sw)
         NetKAT_Pretty.format_policy p
 
-<<<<<<< HEAD
-    let flowtable (sw : VInt.t) (p : Types.policy) : unit =
-=======
     let flowtable (sw : VInt.t) (p : NetKAT_Types.policy) : unit =
->>>>>>> 2b54602c
       let t = Local.with_compile sw p in
       Local.flowtable sw t
 
@@ -156,12 +136,8 @@
       policy sw p;
       flowtable sw p
 
-<<<<<<< HEAD
-    let stats (sw : VInt.t) (p : Types.policy) : unit =
-=======
 
     let stats (sw : VInt.t) (p : NetKAT_Types.policy) : unit =
->>>>>>> 2b54602c
       let _ = Local.with_compile sw p in
       ()
 
