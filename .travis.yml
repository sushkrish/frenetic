--- conflicted
+++ resolved
@@ -2,11 +2,7 @@
 script: bash -ex .travis-ci.sh
 env:
   global:
-<<<<<<< HEAD
-    - OPAM_DEPENDS="async cmdliner core cstruct ocamlgraph ounit pa_ounit quickcheck cohttp yojson"
-=======
-    - OPAM_DEPENDS="async cmdliner core cstruct ocamlgraph ounit pa_ounit quickcheck ulex ipaddr"
->>>>>>> 1c902ebd
+    - OPAM_DEPENDS="async cmdliner core cstruct ocamlgraph ounit pa_ounit quickcheck cohttp yojson ulex ipaddr"
     - CONFIG_FLAGS="--enable-tests --enable-quickcheck --enable-async"
     - FRENETIC_DEPENDS="ocaml-packet ocaml-openflow ocaml-topology dprle"
   matrix:
