--- conflicted
+++ resolved
@@ -6,12 +6,8 @@
 open NetCore_Pretty
 open OUnit
 open NetKAT_Test
-<<<<<<< HEAD
-open Verify_Tests
 open NetKAT_Pretty_Tests
-=======
 (* open Verify_Tests *)
->>>>>>> 8c7d91e3
 
 let string_of_list f lst = String.concat "," (List.map f lst)
 
