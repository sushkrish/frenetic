--- conflicted
+++ resolved
@@ -399,7 +399,6 @@
       (openflow_quickCheck GenMultipartReply.arbitrary
           GenMultipartReply.to_string GenMultipartReply.parse GenMultipartReply.marshal)
 
-<<<<<<< HEAD
   TEST "OpenFlow0x04 QueueDesc.QueueProp RoundTrip" =
       let module GenQueueProp = Gen0x04.OpenFlow0x04_Unsize(Gen0x04.QueueDesc.QueueProp) in
       (openflow_quickCheck GenQueueProp.arbitrary
@@ -420,21 +419,15 @@
       (openflow_quickCheck GenQueueConfReply.arbitrary
           GenQueueConfReply.to_string GenQueueConfReply.parse GenQueueConfReply.marshal)
 
+  TEST "OpenFlow0x04 PacketOut RoundTrip" =
+      let module GenPacketOut = Gen0x04.OpenFlow0x04_Unsize(Gen0x04.PacketOut) in
+      (openflow_quickCheck GenPacketOut.arbitrary
+          GenPacketOut.to_string GenPacketOut.parse GenPacketOut.marshal)
+
   TEST "OpenFlow0x04 PacketIn RoundTrip" =
       let module GenPacketIn = Gen0x04.OpenFlow0x04_Unsize(Gen0x04.PacketIn) in
       (openflow_quickCheck GenPacketIn.arbitrary
           GenPacketIn.to_string GenPacketIn.parse GenPacketIn.marshal)
-=======
-  TEST "OpenFlow0x04 PacketOut RoundTrip" =
-      let module GenPacketOut = Gen0x04.OpenFlow0x04_Unsize(Gen0x04.PacketOut) in
-      (openflow_quickCheck GenPacketOut.arbitrary
-          GenPacketOut.to_string GenPacketOut.parse GenPacketOut.marshal)
-
-  TEST "OpenFlow0x04 PacketIn RoundTrip" =
-      let module GenPacketIn = Gen0x04.OpenFlow0x04_Unsize(Gen0x04.PacketIn) in
-      (openflow_quickCheck GenPacketIn.arbitrary
-          GenPacketIn.to_string GenPacketIn.parse GenPacketIn.marshal)
->>>>>>> 80de655c
 
   TEST "OpenFlow0x04 Error RoundTrip" =
       let module GenError = Gen0x04.OpenFlow0x04_Unsize(Gen0x04.Error) in
