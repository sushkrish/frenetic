OASISFormat: 0.3
OCamlVersion: >= 4.01.0
Name:        frenetic
Version:     1.0.2
Synopsis:    The Frenetic Compiler and Runtime System
Authors:     Nate Foster, Arjun Guha, Mark Reitblatt, Cole Schlesinger, and
             David Walker
License:     LGPL
Plugins:     META (0.3)
BuildTools:
  ocamlbuild,
  ocamldoc

Flag quickcheck
  Description: build the frenetic.quickcheck library
  Default: false

Flag async
    Description: build the netcore.async library
    Default: false

Library netcore
  Path: lib
  BuildDepends:
    cstruct,
    dprle,
    str,
    ocamlgraph,
    openflow,
    packet,
    topology,
    sexplib,
    sexplib.syntax
  Modules:
    Types,
    Lexer,
    Parser,
    Pretty,
    Semantics,
    LocalCompiler,
    NetKAT_Automaton,
    PolicyGenerator,
    Util

Library async
  Findlibparent: netcore
  Findlibname: async
  Path: async
  Build$: flag(async)
  BuildDepends:
    async,
    core,
    cstruct,
    cstruct.async,
    dprle,
    netcore,
    ocamlgraph,
    openflow,
    openflow.async,
    packet,
    threads,
    textutils,
    topology,
    sexplib,
    sexplib.syntax
  Modules:
    Async_Controller

Library quickcheck
  Findlibparent: netcore
  Findlibname: quickcheck
  Path: quickcheck
  Build$: flag(quickcheck) || flag(tests)
  BuildDepends:
    quickcheck,
    netcore
  Modules:
    NetKAT_Arbitrary

Executable testtool
  Path: test
  MainIs: Test.ml
  Build$: flag(tests)
<<<<<<< HEAD
=======
  Install: False
>>>>>>> 27719acb
  BuildDepends: 
    oUnit,packet,
    netcore,
    pa_ounit,
    pa_ounit.syntax,
    quickcheck,
    netcore.quickcheck

Test all_tests
  Command: $testtool inline-test-runner netkat
  Run$: flag(tests)
  TestTools: testtool

Executable katnetic
  Path: frenetic
  CompiledObject: best
  MainIs: katnetic.ml
  Build$: flag(async)
  Install: False
  BuildDepends:
    async,
    core,
    netcore,
    netcore.async

<<<<<<< HEAD
=======
Executable dehop_test
  Path: frenetic
  MainIs: dehop_test.ml
  Install: False
  BuildDepends:
    netcore

>>>>>>> 27719acb
Executable netkat_test
  Path: frenetic
  MainIs: netkat_test.ml
  Build$: flag(async)
  Install: False
  BuildDepends:
    async,
    core,
    netcore,
<<<<<<< HEAD
    netcore.async

Document doc
  Title: NetCore Documentation
  Type: OCamlbuild (0.3)
  XOCamlBuildPath: lib
  XOCamlBuildModules:
    NetCore_Compiler,
    NetCore_Controller,
    NetCore_ConsistentUpdates,
    NetCore_Pretty,
    NetCore_MacLearning,
    NetCore_NAT,
    NetCore_Semantics,
    NetCore_Stream,
    NetCore_StatefulFirewall,
    NetCore_Topo,
    NetCore_Types,
    NetCore_Parsing,
    NetKAT_Types,
    NetKAT_Compiler

Executable distfrenetic
  Path: frenetic
  CompiledObject: best
  MainIs: DistributedCompiler.ml
  Install: False
  BuildDepends:
    netcore,
    core,
    threads,
    yojson,
    async,
    async_parallel
=======
    netcore.async
>>>>>>> 27719acb
<|MERGE_RESOLUTION|>--- conflicted
+++ resolved
@@ -81,10 +81,7 @@
   Path: test
   MainIs: Test.ml
   Build$: flag(tests)
-<<<<<<< HEAD
-=======
   Install: False
->>>>>>> 27719acb
   BuildDepends: 
     oUnit,packet,
     netcore,
@@ -110,16 +107,6 @@
     netcore,
     netcore.async
 
-<<<<<<< HEAD
-=======
-Executable dehop_test
-  Path: frenetic
-  MainIs: dehop_test.ml
-  Install: False
-  BuildDepends:
-    netcore
-
->>>>>>> 27719acb
 Executable netkat_test
   Path: frenetic
   MainIs: netkat_test.ml
@@ -129,7 +116,6 @@
     async,
     core,
     netcore,
-<<<<<<< HEAD
     netcore.async
 
 Document doc
@@ -163,7 +149,4 @@
     threads,
     yojson,
     async,
-    async_parallel
-=======
-    netcore.async
->>>>>>> 27719acb
+    async_parallel