open Core.Std
open Async.Std

module Flip = struct

  type t =
    { (* [enabled] is a boolean recording the state of the [Flip] application.
         When true the application should take on the value of [policy].
         When false, ti should take on the value [Filter False]. *)
      mutable enabled : bool;
      (* [e_value] is the value that the application should use when the app is
         in an enabled state. *)
      value: NetKAT_Types.pred;
      (* [update_bus] is the bus that all instances of the application subscribe
       * to for asynchronous value updates. *)
      update_bus : NetKAT_Types.pred Bus.t;
    }

  let create (value : 'a) =
    let open Async_NetKAT in
    let update_bus = Bus.create ~can_subscribe_after_start:true in
    let app = Pred.create_async NetKAT_Types.False (fun update () ->
      ignore (Bus.subscribe_exn update_bus ~f:(Pipe.write_without_pushback update));
      fun nib e -> return None)
    in
    { enabled = false; value; update_bus }, app

  let enable t =
    if t.enabled then
      return ()
    else begin
      t.enabled <- true;
      Bus.start t.update_bus;
      Bus.write t.update_bus t.value;
      Bus.flushed t.update_bus
    end

  let disable t =
    if not t.enabled then
      return ()
    else begin
      t.enabled <- false;
      Bus.write t.update_bus NetKAT_Types.False;
      Bus.flushed t.update_bus
    end
end

exception Assertion_failed of string

module Net = Async_NetKAT.Net

module Switch = struct
  module Log = Async_OpenFlow.Log
  let tags = [("netkat", "topology.switch")]

  module Probe = struct
    cstruct probe_payload {
      uint64_t switch_id;
      uint32_t port_id
    } as big_endian

    (* XXX(seliopou): Watch out for this. The protocol in etheret packets has two
     * different meanings depending on the range of values that it falls into. If
     * anything weird happens with probe sizes, look here.
     *
     * This is not the protocol, but in fact the size.
     * *)
    let protocol = 0x05ff
    let mac = 0xffeabbadabbaL

    exception Wrong_type

    (* A probe consists of a switch_id and port_id, both represented as int64s
     * regardless of the underlying OpenFlow protocol's representation.
     * *)
    type t =
      { switch_id : int64
      ; port_id : int32
      }

    let marshal t b =
      set_probe_payload_switch_id b t.switch_id;
      set_probe_payload_port_id b t.port_id;
      sizeof_probe_payload

    let marshal' t =
      let b = Cstruct.create sizeof_probe_payload in
      ignore (marshal t b);
      b

    let parse b =
      { switch_id = get_probe_payload_switch_id b
      ; port_id = get_probe_payload_port_id b
      }

    let of_packet p =
      let open Packet in
      match p.nw with
        | Unparsable(proto, b)
          when proto = protocol -> parse b
        | _ -> raise Wrong_type

    let to_packet t =
      let open Packet in
      { dlSrc = mac
      ; dlDst = 0xffffffffffffL
      ; dlVlan = None
      ; dlVlanDei = false
      ; dlVlanPcp = 0x0
      ; nw = Unparsable(protocol, marshal' t)
      }
  end

  type t =
    { (* *)
      flip_ctl : Flip.t;
      (* *)
      flip_app : Async_NetKAT.Pred.t;
      (* *)
      edge_app : (Net.Topology.t ref, (SDN_Types.switchId * SDN_Types.portId) list) Async_NetKAT.Raw.t;
      (* *)
      pkt_outs : (SDN_Types.switchId * SDN_Types.pktOut) Pipe.Writer.t;
      (* *)
      mutable probe_period : Time.Span.t;
      (* *)
      mutable loop : unit Deferred.t
    }

  let enabled t =
    t.flip_ctl.Flip.enabled

  let to_out switch_id port_id =
    let bytes = Packet.marshal
      Probe.(to_packet { switch_id; port_id = port_id }) in
    let action = SDN_Types.(Output(Physical(port_id))) in
    (switch_id, (SDN_Types.NotBuffered(bytes), Some(port_id), [action]))

  let loop t =
    Deferred.repeat_until_finished () (fun () ->
      if enabled t then
        Clock.after t.probe_period
        >>= fun () ->
        print_endline "IM IN THE LOOP\n";
        Deferred.List.iter (Async_NetKAT.default t.edge_app) ~f:(fun (sw_id, pt_id) ->
          Pipe.write t.pkt_outs (to_out sw_id pt_id))
        >>| fun _ -> `Repeat ()
      else
        return (`Finished ()))

  let handle_probe (t:Net.Topology.t) switch_id port_id probe =
    let open Probe in
    let open Net.Topology in
    let open Async_NetKAT in
    (* It is possible for the controller to receive PacketIn events from a
     * switch before its probes are sent. It however should not be possible to
     * get a PacketIn after a switch has disconnect. *)
    let v = vertex_of_label t (Switch switch_id) in
    match next_hop t v port_id with
      | Some(e) ->
        let v, port_id' = edge_dst e in
        begin if not (probe.port_id = port_id') then
          raise (Assertion_failed (Printf.sprintf
                  "Discovery.handle_probe: probe inconsistent w/ topology"))
        end;
        t, []
      | None ->
        Log.info ~tags "[topology.switch] ↑ { switch = %Lu; port %lu }, { switch = %Lu; port = %lu }"
          switch_id       port_id
          probe.switch_id probe.port_id;
        let t, v1 = add_vertex t (Switch switch_id) in
        let t, v2 = add_vertex t (Switch probe.switch_id) in
        let t, _  = add_edge t v1 port_id () v2 probe.port_id in
        let t, _  = add_edge t v2 probe.port_id () v1 port_id in
        let e1 = (switch_id, port_id) in
        let e2 = (probe.switch_id, probe.port_id) in
        t, [NetKAT_Types.LinkUp(e1, e2)]

  let stage t nib e =
    let open Net.Topology in
    let open NetKAT_Types in
    let open Async_NetKAT in
    match e with
      | PacketIn("probe", sw_id, pt_id, payload, len) when enabled t ->
        let open Packet in
        begin match parse (SDN_Types.payload_bytes payload) with
          | { nw = Unparsable (dlTyp, bytes) } when dlTyp = Probe.protocol ->
            let nib', es =  handle_probe !nib sw_id pt_id (Probe.parse bytes) in
            nib := nib';
            return es
          | _ -> return []
        end
      | SwitchUp sw_id ->
        Log.info ~tags "[topology.switch] ↑ { switch = %Lu }" sw_id;
        nib := fst (add_vertex !nib (Switch sw_id));
        return [e]
      | SwitchDown sw_id ->
        Log.info ~tags "[topology.switch] ↓ { switch = %Lu }" sw_id;
        nib := remove_vertex !nib (vertex_of_label !nib (Switch sw_id));
        return [e]
      | PortUp (sw_id, pt_id) ->
        Log.info ~tags "[topology.switch] ↑ { switch = %Lu; port = %lu }" sw_id pt_id;
        nib := add_port !nib (vertex_of_label !nib (Switch sw_id)) pt_id;
        Pipe.write t.pkt_outs (to_out sw_id pt_id)
        >>| fun () -> [e]
      | PortDown (sw_id, pt_id) ->
        Log.info ~tags "[topology.switch] ↓ { switch = %Lu; port = %lu }" sw_id pt_id;
        let v = vertex_of_label !nib (Switch sw_id) in
        let mh = next_hop !nib v pt_id in
        let es = begin match mh with
          | None -> []
          | Some(edge) ->
            let (v2, pt_id2) = edge_dst edge in
            begin match vertex_to_label !nib v2 with
              | Switch(sw_id2) ->
                nib := remove_endpoint !nib (v, pt_id);
                Log.info ~tags "[topology.switch] ↓ { switch = %Lu; port %lu }, { switch = %Lu; port = %lu }"
                  sw_id  pt_id
                  sw_id2 pt_id2;
                [LinkDown((sw_id, pt_id), (sw_id2, pt_id2))]
              | Host _ -> []
            end
        end in
        return es
      | LinkUp ((sw1, pt1), (sw2, pt2)) ->
        assert false
      | LinkDown ((sw1, pt1), (sw2, pt2)) ->
        assert false
      | PacketIn _
      | HostUp _
      | HostDown _
      | Query _ ->
        return [e]

  let create () =
    let open Async_NetKAT in
<<<<<<< HEAD
    let open NetKAT_Types in
    let flip_ctl, flip_app =
      Flip.create (And(Test(EthType Probe.protocol), (Test(EthSrc Probe.mac))))
    in
    let r_pkt_outs, pkt_outs = Pipe.create () in
    let edge_app = Raw.create [] (fun nib send () ->
      Deferred.don't_wait_for (Pipe.transfer_id r_pkt_outs send);
      function
      | PacketIn _
      | Query _ -> return None
      | _       -> return (Some (TUtil.edge !nib)))
    in
    let probe_period = Time.Span.of_sec 3.0 in
    let t = { flip_ctl; flip_app; edge_app; pkt_outs; probe_period; loop = return () } in
    let app =
      ap ~how:`Parallel
        (lift (fun _ a -> a) edge_app)
        (guard' flip_app (Policy.create_static (Mod(Location(Pipe "probe")))))
    in
    t, stage t, app

  let managed_traffic t =
    t.flip_app

  let set_link_probe_period t probe_period =
    t.probe_period <- probe_period

  let get_link_probe_period t =
    t.probe_period

  let start t =
    Flip.enable t.flip_ctl
    >>| fun () -> t.loop <- loop t

  let stop t =
    Deferred.all_ignore [ Flip.disable t.flip_ctl; t.loop ]
    >>| fun () -> t.loop <- return ()

=======
    (* The default and static policy. This should be installed on all switches
     * and never change. *)
    let default = Seq(Filter(pred), Mod(Location(Pipe("probe")))) in
    (* A pipe for packet_outs *)
    let o_r, o_w = Pipe.create () in

    (* Stores state for switch topology discovery, and manages the logical
     * thread that sends probes to unknown ports *)
    let ctl = Ctl.create o_w in

    let handle_probe t switch_id port_id probe : Net.Topology.t =
      let open Probe in
      let open Net.Topology in
      begin if not (Ctl.remove ctl probe.switch_id probe.port_id) then
        raise (Assertion_failed (Printf.sprintf
            "Discovery.handle_probe: unknown switch %Lu" probe.switch_id));
      end;
      (* It is possible for the controller to receive PacketIn events from a
       * switch before its probes are sent. It however should not be possible to
       * get a PacketIn after a switch has disconnect. *)
      ignore (Ctl.remove ctl switch_id port_id);
      let v = vertex_of_label t (Switch switch_id) in
      match next_hop t v port_id with
        | Some(e) ->
          let v, port_id' = edge_dst e in
          begin if not (probe.port_id = port_id') then
            raise (Assertion_failed (Printf.sprintf
                    "Discovery.handle_probe: probe inconsistent w/ topology"))
          end;
          t
        | None ->
          let e1 = (switch_id, port_id) in
          let e2 = (probe.switch_id, probe.port_id) in
          Ctl.send_event ctl (LinkUp (e1, e2));
          t in

    let handler t w () : event -> result Deferred.t = fun e ->
      (* Transfer all packet_outs from the Clt.t to the pipe passed to the
       * handler. *)
      Deferred.don't_wait_for (Pipe.transfer_id o_r w);
      let open Net.Topology in
      match e with
        | PacketIn(p, sw_id, pt_id, payload, len) ->
          if not (p = "probe")
            then raise (Assertion_failed (Printf.sprintf
                "Discovery.handler: not listening to pipe \"%s\"" p));
          let open Packet in
          begin match parse (SDN_Types.payload_bytes payload) with
            | { nw = Unparsable (dlTyp, bytes) } when dlTyp = Probe.protocol ->
              t := handle_probe !t sw_id pt_id (Probe.parse bytes)
            | _ -> ();
          end;
          return None
        | SwitchUp sw_id ->
          Log.info ~tags "[topology.switch] ↑ { switch = %Lu }" sw_id;
          t := fst (add_vertex !t (Switch sw_id));
          return None
        | SwitchDown sw_id ->
          Log.info ~tags "[topology.switch] ↓ { switch = %Lu }" sw_id;
          Ctl.remove_switch ctl sw_id;
          t := remove_vertex !t (vertex_of_label !t (Switch sw_id));
          return None
        | PortUp (sw_id, pt_id) ->
          Log.info ~tags "[topology.switch] ↑ { switch = %Lu; port = %lu }"
            sw_id pt_id;
          t := add_port !t (vertex_of_label !t (Switch sw_id)) pt_id;
          Ctl.add ctl sw_id pt_id
          >>| fun () ->
            None
        | PortDown (sw_id, pt_id) ->
          Log.info ~tags "[topology.switch] ↓ { switch = %Lu; port = %lu }"
            sw_id pt_id;
          ignore (Ctl.remove ctl sw_id pt_id);
          let v = vertex_of_label !t (Switch sw_id) in
          let mh = next_hop !t v pt_id in
          begin match mh with
            | None -> ()
            | Some(e) ->
              let (v2, pt_id2) = edge_dst e in
              begin match vertex_to_label !t v2 with
                | Switch(sw_id2) ->
                  t := remove_endpoint !t (v, pt_id);
                  t := remove_port !t v pt_id;
                  Ctl.send_event ctl
                    (LinkDown((sw_id, pt_id), (sw_id2, pt_id2)))
                | Host _ -> ()
              end
          end;
          return None
        | LinkUp ((sw1, pt1), (sw2, pt2)) ->
          let t', v1 = add_vertex !t (Switch sw1) in
          let t', v2 = add_vertex t' (Switch sw2) in
          let t', _  = add_edge t' v1 pt1 () v2 pt2 in
          let t', _  = add_edge t' v2 pt2 () v1 pt1 in
          t := t';
          Log.info ~tags "[topology.switch] ↑ { switch = %Lu; port %lu }, { switch = %Lu; port = %lu }"
            sw1 pt1
            sw2 pt2;
          return None
        | LinkDown ((sw1, pt1), (sw2, pt2)) ->
          let v1 = vertex_of_label !t (Switch sw1) in
          let v2 = vertex_of_label !t (Switch sw2) in
          let t', e1 = add_edge !t v1 pt1 () v2 pt2 in
          let t', e2 = add_edge t' v2 pt1 () v1 pt1 in
          t := remove_edge t' e1;
          t := remove_edge !t e2;
          Log.info ~tags "[topology.switch] ↓ { switch = %Lu; port %lu }, { switch = %Lu; port = %lu }"
            sw1 pt1
            sw2 pt2;
          return None
        | HostUp _
        | HostDown _
        | Query _ ->
          return None in

    let app = create ~pipes:(PipeSet.singleton "probe") default handler in
    (ctl, app)
>>>>>>> dd85ae02
end

module Host = struct
  module Log = Async_OpenFlow.Log
  let tags = [("netkat", "topology.host")]

  type t = Flip.t

  let enabled t =
    t.Flip.enabled

  let stage t = fun nib e ->
    let open Net.Topology in
    let open NetKAT_Types in
    let open Async_NetKAT in
<<<<<<< HEAD
    match e with
    | PacketIn ("host", sw_id, pt_id, payload, len) when enabled t ->
      let open Packet in
      let dlAddr, nwAddr = match parse (SDN_Types.payload_bytes payload) with
        | { nw = Arp (Arp.Query(dlSrc, nwSrc, _ )) }
        | { nw = Arp (Arp.Reply(dlSrc, nwSrc, _, _)) } ->
          (dlSrc, nwSrc)
        | _ -> assert false in
      let h = try Some(vertex_of_label !nib (Host(dlAddr, nwAddr)))
        with _ ->  None in
      begin match TUtil.in_edge !nib sw_id pt_id, h with
        | true, None    ->
          let nib', h = add_vertex !nib (Host(dlAddr, nwAddr)) in
          let nib', s = add_vertex nib' (Switch sw_id) in
          let nib', _ = add_edge nib' s pt_id () h 0l in
          let nib', _ = add_edge nib' h 0l () s pt_id in
          nib := nib';
=======
    let default = Seq(Filter(pred), Mod(Location(Pipe("host")))) in

    let handler t w () : event -> result Deferred.t = fun e ->
      let open Net.Topology in
      match e with
        | PacketIn (_, sw_id, pt_id, payload, len) ->
          let open Packet in
          let dlAddr, nwAddr = match parse (SDN_Types.payload_bytes payload) with
            | { nw = Arp (Arp.Query(dlSrc, nwSrc, _ )) }
            | { nw = Arp (Arp.Reply(dlSrc, nwSrc, _, _)) } ->
              (dlSrc, nwSrc)
            | _ -> assert false in
          let h = try Some(vertex_of_label !t (Host(dlAddr, nwAddr)))
            with _ ->  None in
          begin match Switch.Ctl.is_pending ctl sw_id pt_id, h with
            | true, None    ->
              let t', h = add_vertex !t (Host(dlAddr, nwAddr)) in
              let t', s = add_vertex t' (Switch sw_id) in
              let t', _ = add_edge t' s pt_id () h 0l in
              let t', _ = add_edge t' h 0l () s pt_id in
              t := t';
              Switch.Ctl.send_event ctl (HostUp((sw_id, pt_id), (dlAddr, nwAddr)));
              return None
            | _   , _       -> return None
          end
        | PortDown (sw_id, pt_id) ->
          ignore (Switch.Ctl.remove ctl sw_id pt_id);
          let v = vertex_of_label !t (Switch sw_id) in
          let mh = next_hop !t v pt_id in
          (* Do not put the above line below the below line. The code needs to
           * read the current view of the network before modifying it. *)
          begin match mh with
            | None -> ()
            | Some(e) ->
              let (v2, pt_id2) = edge_dst e in
              begin match vertex_to_label !t v2 with
                | Switch _ -> ()
                | Host (dlAddr, nwAddr) ->
                  t := remove_endpoint !t (v, pt_id);
                  t := remove_port !t v pt_id;
                  Switch.Ctl.send_event ctl
                    (HostDown((sw_id, pt_id), (dlAddr, nwAddr)))
              end
          end;
          return None
        | HostUp ((sw_id, pt_id), (dlAddr, nwAddr)) ->
>>>>>>> dd85ae02
          Log.info ~tags "[topology.host] ↑ { switch = %Lu; port %lu }, { ip = %s; mac = %s }"
            sw_id pt_id
            (Packet.string_of_ip nwAddr)
            (Packet.string_of_mac dlAddr);
          return [e; HostUp((sw_id, pt_id), (dlAddr, nwAddr))]
        | _   , _       -> return [e]
      end
    | PortDown (sw_id, pt_id) ->
      let v = vertex_of_label !nib (Switch sw_id) in
      let mh = next_hop !nib v pt_id in
      (* Do not put the above line below the below line. The code needs to
       * read the current view of the network before modifying it. *)
      begin match mh with
        | None -> return [e]
        | Some(edge) ->
          let (v2, pt_id2) = edge_dst edge in
          begin match vertex_to_label !nib v2 with
            | Switch _ -> return [e]
            | Host (dlAddr, nwAddr) ->
              nib := remove_endpoint !nib (v, pt_id);
              Log.info ~tags "[topology.host] ↓ { switch = %Lu; port %lu }, { ip = %s; mac = %s }"
                sw_id pt_id
                (Packet.string_of_ip nwAddr)
                (Packet.string_of_mac dlAddr);
              return [e; HostDown((sw_id, pt_id), (dlAddr, nwAddr))]
          end
      end
    | HostUp _ ->
      assert false
    | HostDown _ ->
      assert false
    | _ -> return [e]

  let create () =
    let open NetKAT_Types in
    let open Async_NetKAT in
    let t, flip = Flip.create (Test(EthType 0x0806)) in
    let to_host = Policy.create_static (Mod(Location(Pipe "host"))) in
    t, stage t, guard' flip to_host

  let start t =
    Flip.enable t

  let stop t =
    Flip.disable t

end

type s = (Net.Topology.t ref, NetKAT_Types.event, NetKAT_Types.event) Async_OpenFlow.Stage.t
type t =
  { (* *)
    host_ctl : Flip.t;
    (* *)
    switch_ctl : Switch.t;
}

let create () =
  let switch_ctl, switch_stage, switch = Switch.create () in
  let host_ctl, host_stage, host = Host.create () in
  let t = { host_ctl; switch_ctl } in
  let stage =
    Async_OpenFlow.Stage.(host_stage >=> switch_stage)
  in
  (t, stage, Async_NetKAT.union host switch)

let managed_traffic t =
  Switch.managed_traffic t.switch_ctl

let start t =
  Deferred.all_unit [Switch.start t.switch_ctl; Host.start t.host_ctl]

let stop t =
  Deferred.all_unit [Switch.stop t.switch_ctl; Host.stop t.host_ctl]<|MERGE_RESOLUTION|>--- conflicted
+++ resolved
@@ -233,7 +233,6 @@
 
   let create () =
     let open Async_NetKAT in
-<<<<<<< HEAD
     let open NetKAT_Types in
     let flip_ctl, flip_app =
       Flip.create (And(Test(EthType Probe.protocol), (Test(EthSrc Probe.mac))))
@@ -271,126 +270,6 @@
   let stop t =
     Deferred.all_ignore [ Flip.disable t.flip_ctl; t.loop ]
     >>| fun () -> t.loop <- return ()
-
-=======
-    (* The default and static policy. This should be installed on all switches
-     * and never change. *)
-    let default = Seq(Filter(pred), Mod(Location(Pipe("probe")))) in
-    (* A pipe for packet_outs *)
-    let o_r, o_w = Pipe.create () in
-
-    (* Stores state for switch topology discovery, and manages the logical
-     * thread that sends probes to unknown ports *)
-    let ctl = Ctl.create o_w in
-
-    let handle_probe t switch_id port_id probe : Net.Topology.t =
-      let open Probe in
-      let open Net.Topology in
-      begin if not (Ctl.remove ctl probe.switch_id probe.port_id) then
-        raise (Assertion_failed (Printf.sprintf
-            "Discovery.handle_probe: unknown switch %Lu" probe.switch_id));
-      end;
-      (* It is possible for the controller to receive PacketIn events from a
-       * switch before its probes are sent. It however should not be possible to
-       * get a PacketIn after a switch has disconnect. *)
-      ignore (Ctl.remove ctl switch_id port_id);
-      let v = vertex_of_label t (Switch switch_id) in
-      match next_hop t v port_id with
-        | Some(e) ->
-          let v, port_id' = edge_dst e in
-          begin if not (probe.port_id = port_id') then
-            raise (Assertion_failed (Printf.sprintf
-                    "Discovery.handle_probe: probe inconsistent w/ topology"))
-          end;
-          t
-        | None ->
-          let e1 = (switch_id, port_id) in
-          let e2 = (probe.switch_id, probe.port_id) in
-          Ctl.send_event ctl (LinkUp (e1, e2));
-          t in
-
-    let handler t w () : event -> result Deferred.t = fun e ->
-      (* Transfer all packet_outs from the Clt.t to the pipe passed to the
-       * handler. *)
-      Deferred.don't_wait_for (Pipe.transfer_id o_r w);
-      let open Net.Topology in
-      match e with
-        | PacketIn(p, sw_id, pt_id, payload, len) ->
-          if not (p = "probe")
-            then raise (Assertion_failed (Printf.sprintf
-                "Discovery.handler: not listening to pipe \"%s\"" p));
-          let open Packet in
-          begin match parse (SDN_Types.payload_bytes payload) with
-            | { nw = Unparsable (dlTyp, bytes) } when dlTyp = Probe.protocol ->
-              t := handle_probe !t sw_id pt_id (Probe.parse bytes)
-            | _ -> ();
-          end;
-          return None
-        | SwitchUp sw_id ->
-          Log.info ~tags "[topology.switch] ↑ { switch = %Lu }" sw_id;
-          t := fst (add_vertex !t (Switch sw_id));
-          return None
-        | SwitchDown sw_id ->
-          Log.info ~tags "[topology.switch] ↓ { switch = %Lu }" sw_id;
-          Ctl.remove_switch ctl sw_id;
-          t := remove_vertex !t (vertex_of_label !t (Switch sw_id));
-          return None
-        | PortUp (sw_id, pt_id) ->
-          Log.info ~tags "[topology.switch] ↑ { switch = %Lu; port = %lu }"
-            sw_id pt_id;
-          t := add_port !t (vertex_of_label !t (Switch sw_id)) pt_id;
-          Ctl.add ctl sw_id pt_id
-          >>| fun () ->
-            None
-        | PortDown (sw_id, pt_id) ->
-          Log.info ~tags "[topology.switch] ↓ { switch = %Lu; port = %lu }"
-            sw_id pt_id;
-          ignore (Ctl.remove ctl sw_id pt_id);
-          let v = vertex_of_label !t (Switch sw_id) in
-          let mh = next_hop !t v pt_id in
-          begin match mh with
-            | None -> ()
-            | Some(e) ->
-              let (v2, pt_id2) = edge_dst e in
-              begin match vertex_to_label !t v2 with
-                | Switch(sw_id2) ->
-                  t := remove_endpoint !t (v, pt_id);
-                  t := remove_port !t v pt_id;
-                  Ctl.send_event ctl
-                    (LinkDown((sw_id, pt_id), (sw_id2, pt_id2)))
-                | Host _ -> ()
-              end
-          end;
-          return None
-        | LinkUp ((sw1, pt1), (sw2, pt2)) ->
-          let t', v1 = add_vertex !t (Switch sw1) in
-          let t', v2 = add_vertex t' (Switch sw2) in
-          let t', _  = add_edge t' v1 pt1 () v2 pt2 in
-          let t', _  = add_edge t' v2 pt2 () v1 pt1 in
-          t := t';
-          Log.info ~tags "[topology.switch] ↑ { switch = %Lu; port %lu }, { switch = %Lu; port = %lu }"
-            sw1 pt1
-            sw2 pt2;
-          return None
-        | LinkDown ((sw1, pt1), (sw2, pt2)) ->
-          let v1 = vertex_of_label !t (Switch sw1) in
-          let v2 = vertex_of_label !t (Switch sw2) in
-          let t', e1 = add_edge !t v1 pt1 () v2 pt2 in
-          let t', e2 = add_edge t' v2 pt1 () v1 pt1 in
-          t := remove_edge t' e1;
-          t := remove_edge !t e2;
-          Log.info ~tags "[topology.switch] ↓ { switch = %Lu; port %lu }, { switch = %Lu; port = %lu }"
-            sw1 pt1
-            sw2 pt2;
-          return None
-        | HostUp _
-        | HostDown _
-        | Query _ ->
-          return None in
-
-    let app = create ~pipes:(PipeSet.singleton "probe") default handler in
-    (ctl, app)
->>>>>>> dd85ae02
 end
 
 module Host = struct
@@ -406,7 +285,6 @@
     let open Net.Topology in
     let open NetKAT_Types in
     let open Async_NetKAT in
-<<<<<<< HEAD
     match e with
     | PacketIn ("host", sw_id, pt_id, payload, len) when enabled t ->
       let open Packet in
@@ -424,54 +302,6 @@
           let nib', _ = add_edge nib' s pt_id () h 0l in
           let nib', _ = add_edge nib' h 0l () s pt_id in
           nib := nib';
-=======
-    let default = Seq(Filter(pred), Mod(Location(Pipe("host")))) in
-
-    let handler t w () : event -> result Deferred.t = fun e ->
-      let open Net.Topology in
-      match e with
-        | PacketIn (_, sw_id, pt_id, payload, len) ->
-          let open Packet in
-          let dlAddr, nwAddr = match parse (SDN_Types.payload_bytes payload) with
-            | { nw = Arp (Arp.Query(dlSrc, nwSrc, _ )) }
-            | { nw = Arp (Arp.Reply(dlSrc, nwSrc, _, _)) } ->
-              (dlSrc, nwSrc)
-            | _ -> assert false in
-          let h = try Some(vertex_of_label !t (Host(dlAddr, nwAddr)))
-            with _ ->  None in
-          begin match Switch.Ctl.is_pending ctl sw_id pt_id, h with
-            | true, None    ->
-              let t', h = add_vertex !t (Host(dlAddr, nwAddr)) in
-              let t', s = add_vertex t' (Switch sw_id) in
-              let t', _ = add_edge t' s pt_id () h 0l in
-              let t', _ = add_edge t' h 0l () s pt_id in
-              t := t';
-              Switch.Ctl.send_event ctl (HostUp((sw_id, pt_id), (dlAddr, nwAddr)));
-              return None
-            | _   , _       -> return None
-          end
-        | PortDown (sw_id, pt_id) ->
-          ignore (Switch.Ctl.remove ctl sw_id pt_id);
-          let v = vertex_of_label !t (Switch sw_id) in
-          let mh = next_hop !t v pt_id in
-          (* Do not put the above line below the below line. The code needs to
-           * read the current view of the network before modifying it. *)
-          begin match mh with
-            | None -> ()
-            | Some(e) ->
-              let (v2, pt_id2) = edge_dst e in
-              begin match vertex_to_label !t v2 with
-                | Switch _ -> ()
-                | Host (dlAddr, nwAddr) ->
-                  t := remove_endpoint !t (v, pt_id);
-                  t := remove_port !t v pt_id;
-                  Switch.Ctl.send_event ctl
-                    (HostDown((sw_id, pt_id), (dlAddr, nwAddr)))
-              end
-          end;
-          return None
-        | HostUp ((sw_id, pt_id), (dlAddr, nwAddr)) ->
->>>>>>> dd85ae02
           Log.info ~tags "[topology.host] ↑ { switch = %Lu; port %lu }, { ip = %s; mac = %s }"
             sw_id pt_id
             (Packet.string_of_ip nwAddr)
