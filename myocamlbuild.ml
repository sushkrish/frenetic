--- conflicted
+++ resolved
@@ -1,9 +1,5 @@
 (* OASIS_START *)
-<<<<<<< HEAD
-(* DO NOT EDIT (digest: ea96a2597c89edfcbb92f35ef80ee96e) *)
-=======
-(* DO NOT EDIT (digest: 75068b9ef8df76c9c386243628616480) *)
->>>>>>> 2a84aff6
+(* DO NOT EDIT (digest: bee207b34cfd3c670ecb4a19a5623bb3) *)
 module OASISGettext = struct
 (* # 22 "src/oasis/OASISGettext.ml" *)
 
@@ -643,10 +639,6 @@
 
 let dispatch_default = MyOCamlbuildBase.dispatch_default conf package_default;;
 
-<<<<<<< HEAD
-# 629 "myocamlbuild.ml"
-=======
-# 634 "myocamlbuild.ml"
->>>>>>> 2a84aff6
+# 643 "myocamlbuild.ml"
 (* OASIS_STOP *)
 Ocamlbuild_plugin.dispatch dispatch_default;;