open Core_kernel.Std

module type VERTEX = sig
  type t with sexp

  val compare : t -> t -> int
  val to_string : t -> string
  val to_dot : t -> string
  val to_mininet : t -> string
  val parse_dot : Graph.Dot_ast.node_id -> Graph.Dot_ast.attr list -> t
  val parse_gml : Graph.Gml.value_list -> t
end

module type EDGE = sig
  type t with sexp

  val compare : t -> t -> int
  val to_string : t -> string
  val to_dot : t -> string
  val parse_dot : Graph.Dot_ast.attr list -> t
  val parse_gml : Graph.Gml.value_list -> t
  val default : t
end

module type WEIGHT = sig
  type t with sexp
  type edge with sexp

  val weight : edge -> t
  val compare : t -> t -> int
  val add : t -> t -> t
  val zero : t
end

module type NETWORK = sig
  module Topology : sig
    type t

    type vertex with sexp
    type edge with sexp
    type port = int32

    module Vertex : VERTEX
    module Edge : EDGE

    module UnitWeight : WEIGHT
      with type t = int
      and type edge = Edge.t

    module EdgeSet : Set.S
      with type Elt.t = edge

    module VertexSet : Set.S
      with type Elt.t = vertex

    module VertexHash : Hashtbl.S
      with type key = vertex

    module PortSet : Set.S
      with type Elt.t = port

    (* Constructors *)
    val copy : t -> t
    val empty : unit -> t
    val add_vertex : t -> Vertex.t -> (t * vertex)
    val add_port : t -> vertex -> port -> t
    val add_edge : t -> vertex -> port -> Edge.t -> vertex -> port -> (t * edge)

    (* Special Accessors *)
    val num_vertexes : t -> int
    val num_edges : t -> int
    val vertexes : t -> VertexSet.t
    val edges : t -> EdgeSet.t
    val neighbors : t -> vertex -> VertexSet.t
    val find_edge : t -> vertex -> vertex -> edge
    val find_all_edges : t -> vertex -> vertex -> EdgeSet.t
    val vertex_to_ports : t -> vertex -> PortSet.t
    val next_hop : t -> vertex -> port -> edge option
    val edge_src : edge -> (vertex * port)
    val edge_dst : edge -> (vertex * port)
    val inverse_edge : t -> edge -> edge option

    (* Label Accessors *)
    val vertex_to_string : t -> vertex -> string
    val vertex_to_label : t -> vertex -> Vertex.t
    val vertex_of_label : t -> Vertex.t -> vertex
    val edge_to_string : t -> edge -> string
    val edge_to_label : t -> edge -> Edge.t

    (* Iterators *)
    val iter_succ : (edge -> unit) -> t -> vertex -> unit
    val iter_vertexes : (vertex -> unit) -> t -> unit
    val iter_edges : (edge -> unit) -> t -> unit
    val fold_vertexes : (vertex -> 'a -> 'a) -> t -> 'a -> 'a
    val fold_edges : (edge -> 'a -> 'a) -> t -> 'a -> 'a

    (* Mutators *)
    val remove_vertex : t -> vertex -> t
    val remove_port : t -> vertex -> port -> t
    val remove_edge : t -> edge -> t
    val remove_endpoint : t -> (vertex * port) -> t
  end

  (* Traversals *)
  module Traverse : sig
    val bfs : (Topology.vertex -> unit) -> Topology.t -> unit
    val dfs : (Topology.vertex -> unit) -> Topology.t -> unit
  end

  (* Paths *)
  module type PATH = sig
    type weight
    type t = Topology.edge list
    exception NegativeCycle of t

    val shortest_path : Topology.t -> Topology.vertex -> Topology.vertex -> t option
    val all_shortest_paths : Topology.t -> Topology.vertex -> Topology.vertex Topology.VertexHash.t
    val all_pairs_shortest_paths :
        topo:Topology.t ->
        f:(Topology.vertex -> Topology.vertex -> bool) ->
       (weight * Topology.vertex * Topology.vertex * Topology.edge list) list
  end

<<<<<<< HEAD
  module Path (Weight : WEIGHT with type edge = Topology.Edge.t) :
=======
  module Path (Weight : WEIGHT with type label = Topology.Edge.t) :
>>>>>>> 263509ff
    PATH with type weight = Weight.t

  module UnitPath : PATH
    with type weight = int

  (* Parsing *)
  module Parse : sig
    val from_dotfile : string -> Topology.t
    val from_gmlfile : string -> Topology.t
  end

  (* Pretty Printing *)
  module Pretty : sig
    val to_string : Topology.t -> string
    val to_dot : Topology.t -> string
    val to_mininet : ?prologue_file:string -> ?epilogue_file:string ->
      Topology.t -> string
  end
end

module type MAKE = functor (Vertex:VERTEX) -> functor (Edge:EDGE) -> NETWORK
  with module Topology.Vertex = Vertex
   and module Topology.Edge = Edge

module Make : MAKE =
  functor (Vertex:VERTEX) ->
    functor (Edge:EDGE) ->
struct
  module Topology = struct
    type port = int32 with sexp
    module PortSet = Set.Make(Int32)
    module PortMap = Map.Make(Int32)

    module Vertex = Vertex
    module Edge = Edge

    module VL = struct
      type t =
          { id : int;
            label : Vertex.t } with sexp
      let compare n1 n2 = Pervasives.compare n1.id n2.id
      let hash n1 = Hashtbl.hash n1.id
      let equal n1 n2 = n1.id = n2.id
      let to_string n = string_of_int n.id
    end
    module VertexSet = Set.Make(VL)
    module VertexMap = Map.Make(Vertex)
    module VertexHash = Hashtbl.Make(VL)

    module EL = struct
      type t = { id : int;
                 label : Edge.t;
                 src : port;
                 dst : port } with sexp
      let compare e1 e2 = Pervasives.compare e1.id e2.id
      let hash e1 = Hashtbl.hash e1.id
      let equal e1 e2 = e1.id = e2.id
      let to_string e = string_of_int e.id
      let default =
        { id = 0;
          label = Edge.default;
          src = 0l;
          dst = 0l }
    end

    module UnitWeight = struct
      type edge = Edge.t with sexp
      type t = int with sexp
      let weight _ = 1
      let compare = Pervasives.compare
      let add = (+)
      let zero = 0
    end

    module EdgeSet = Set.Make(struct
      type t = VL.t * EL.t * VL.t  with sexp
      let compare (e1:t) (e2:t) : int =
        let (_,l1,_) = e1 in
        let (_,l2,_) = e2 in
        EL.compare l1 l2
    end)

    module P = Graph.Persistent.Digraph.ConcreteBidirectionalLabeled(VL)(EL)

    type vertex = VL.t with sexp

    type edge = vertex * EL.t * vertex with sexp

    type t =
        { graph : P.t;
          node_info : (vertex * PortSet.t) VertexMap.t;
          next_node : int;
          next_edge : int }

    (* Constructors *)
    let copy (t:t) : t =
      t

    let empty () : t =
      { graph = P.empty;
        node_info = VertexMap.empty;
        next_node = 0;
        next_edge = 0 }

    let _node_vertex (t:t) (l:Vertex.t) : vertex =
      fst (VertexMap.find_exn t.node_info l)

    let _node_ports (t:t) (l:Vertex.t) : PortSet.t =
      snd (VertexMap.find_exn t.node_info l)

    let add_vertex (t:t) (l:Vertex.t) : t * vertex =
      let open VL in
      try (t, _node_vertex t l)
      with Not_found ->
        let id = t.next_node + 1 in
        let v = { id = id; label = l } in
        let g = P.add_vertex t.graph v in
        let nl = VertexMap.add t.node_info l (v, PortSet.empty) in
        ({ t with graph=g; node_info=nl; next_node = id}, v)

    let add_port (t:t) (v:vertex) (p:port) : t =
      let l = v.VL.label in
      let v, ps = VertexMap.find_exn t.node_info l in
      let node_info = VertexMap.add t.node_info l (v, PortSet.add ps p) in
      { t with node_info }

    let add_edge (t:t) (v1:vertex) (p1:port) (l:Edge.t) (v2:vertex) (p2:port) : t * edge =
      let open EL in
      let aux t =
        let id = t.next_edge + 1 in
        let l = { id = id; label = l; src = p1; dst = p2 } in
        let e = (v1,l,v2) in
        let t = add_port t v1 p1 in
        let t = add_port t v2 p2 in
        ({ t with graph = P.add_edge_e t.graph e; next_edge = id }, e) in

      try
        let es = P.find_all_edges t.graph v1 v2 in
        let es' = List.filter es ( fun (s,l,d) ->
          l.src = p1 && l.dst = p2 ) in
        match es' with
          | [] -> aux t
          | es ->
            let graph' = List.fold_left es ~init:t.graph ~f:(fun acc e ->
            P.remove_edge_e acc e) in
            let t' = {t with graph = graph'} in
            aux t'
      with Not_found -> aux t

    (* Special Accessors *)
    let num_vertexes (t:t) : int =
      P.nb_vertex t.graph

    let num_edges (t:t) : int =
      P.nb_edges t.graph

    let edges (t:t) : EdgeSet.t =
      P.fold_edges_e (fun e acc -> EdgeSet.add acc e) t.graph EdgeSet.empty

    let vertexes (t:t) : VertexSet.t =
      P.fold_vertex (fun v acc -> VertexSet.add acc v) t.graph VertexSet.empty

    let neighbors (t:t) (v:vertex) : VertexSet.t =
      P.fold_succ (fun v acc -> VertexSet.add acc v) t.graph v VertexSet.empty

    let find_edge (t:t) (src:vertex) (dst:vertex) : edge =
      P.find_edge t.graph src dst

    let find_all_edges (t:t) (src:vertex) (dst:vertex) : EdgeSet.t =
      List.fold_left (P.find_all_edges t.graph src dst)  ~init:EdgeSet.empty
	~f:EdgeSet.add

    let vertex_to_string (t:t) (v:vertex) : string =
      VL.to_string v

    let vertex_to_label (t:t) (v:vertex) : Vertex.t =
      v.VL.label

    let vertex_of_label (t:t) (l:Vertex.t) : vertex =
      _node_vertex t l

    let edge_to_label (t:t) (e:edge) : Edge.t =
      let (_,l,_) = e in
      l.EL.label

    let edge_to_string (t:t) (e:edge) : string =
      let (_,e,_) = e in
      EL.to_string e

    let edge_src (e:edge) : (vertex * port) =
      let (v1,l,_) = e in
      (v1, l.EL.src)

    let edge_dst (e:edge) : (vertex * port) =
      let (_,l,v2) = e in
      (v2, l.EL.dst)

    let inverse_edge (t:t) (e:edge) : edge option =
      let src_vertex, src_port = edge_src e in
      let dst_vertex, dst_port = edge_dst e in
      try
        let inv_e = find_edge t dst_vertex src_vertex in
        if dst_port = snd (edge_src inv_e) && src_port = snd (edge_dst inv_e)
        then Some(inv_e)
        else None
      with _ -> None

    let next_hop (t:t) (v1:vertex) (p:port) : edge option =
      let rec loop es = match es with
        | [] -> None
        | ((_,l,v2) as e)::es' ->
          if l.EL.src = p
            then Some e
            else (loop es') in
      loop (P.succ_e t.graph v1)

    let vertex_to_ports (t:t) (v1:vertex) : PortSet.t =
      _node_ports t v1.VL.label

    (* Iterators *)
    let fold_vertexes (f:vertex -> 'a -> 'a) (t:t) (init:'a) : 'a =
      P.fold_vertex f t.graph init

    let fold_edges (f:edge -> 'a -> 'a) (t:t) (init:'a) : 'a =
      P.fold_edges_e f t.graph init

    let iter_vertexes (f:vertex -> unit) (t:t) : unit =
      P.iter_vertex f t.graph

    let iter_edges (f:edge -> unit) (t:t) : unit =
      P.iter_edges_e f t.graph

    let iter_succ (f:edge -> unit) (t:t) (v:vertex) : unit =
      P.iter_succ_e f t.graph v

    (* Mutators *)
    let remove_vertex (t:t) (v:vertex) : t =
      let graph = P.remove_vertex t.graph v in
      let node_info = VertexMap.remove t.node_info v.VL.label in
      { t with graph; node_info }

    let remove_port (t:t) (v:vertex) (p:port) : t =
      let v, ps = VertexMap.find_exn t.node_info v.VL.label in
      let ps = PortSet.remove ps p in
      let node_info = VertexMap.add t.node_info v.VL.label (v, ps) in
      { t with node_info }

    let remove_edge (t:t) (e:edge) : t =
      { t with graph = P.remove_edge_e t.graph e }

    let remove_endpoint (t:t) (ep : vertex * port) : t =
      let t = fold_edges (fun e acc ->
        if edge_src e = ep || edge_dst e = ep
          then remove_edge acc e
          else acc)
        t t
      in
      let v, p = ep in
      let v, ps = VertexMap.find_exn t.node_info v.VL.label in
      let ps = PortSet.remove ps p in
      let node_info = VertexMap.add t.node_info v.VL.label (v, ps) in
      { t with node_info }

   let remove_port (t:t) (v:vertex) (p:port) =
     remove_endpoint t (v, p)

  end

  (* Traversals *)
  module Traverse = struct
    open Topology
    module Bfs = Graph.Traverse.Bfs(P)
    module Dfs = Graph.Traverse.Dfs(P)

    let bfs (f:vertex -> unit) (t:t) =
      Bfs.iter f t.graph

    let dfs (f:vertex -> unit) (t:t) =
      Dfs.prefix f t.graph
  end

  (* Paths *)
  module type PATH = sig
    type weight
    type t = Topology.edge list
    exception NegativeCycle of t

    val shortest_path : Topology.t -> Topology.vertex -> Topology.vertex -> t option
    val all_shortest_paths : Topology.t -> Topology.vertex -> Topology.vertex Topology.VertexHash.t
    val all_pairs_shortest_paths :
        topo:Topology.t ->
        f:(Topology.vertex -> Topology.vertex -> bool) ->
       (weight * Topology.vertex * Topology.vertex * Topology.edge list) list
  end

  module Path = functor (Weight : WEIGHT with type edge = Topology.Edge.t) ->
  struct
    open Topology

    module WL = struct
      type t = Weight.t
      type edge = P.E.t

      let weight e = Weight.weight ((P.E.label e).EL.label)
      let compare = Weight.compare
      let add = Weight.add
      let zero = Weight.zero
    end

    module Dijkstra = Graph.Path.Dijkstra(P)(WL)

    type weight = Weight.t
    type t = edge list

    let shortest_path (t:Topology.t) (v1:vertex) (v2:vertex) : t option =
      try
        let pth,_ = Dijkstra.shortest_path t.graph v1 v2 in
        Some pth
      with Not_found ->
        None

    exception NegativeCycle of edge list
    (* Implementation of Bellman-Ford algorithm, based on that in ocamlgraph's
       Path library. Returns a hashtable mapping each node to its predecessor in
       the path *)
    let all_shortest_paths (t:Topology.t) (src:vertex) : (vertex VertexHash.t) =
      let size = P.nb_vertex t.graph in
      let dist = VertexHash.create () ~size:size in
      let prev = VertexHash.create () ~size:size in
      let admissible = VertexHash.create () ~size:size in
      VertexHash.replace dist src Weight.zero;
      let build_cycle_from x0 =
        let rec traverse_parent x ret =
          let e = VertexHash.find_exn admissible x in
          let s,_ = edge_src e in
          if s = x0 then e :: ret else traverse_parent s (e :: ret) in
        traverse_parent x0 [] in
      let find_cycle x0 =
        let rec visit x visited =
          if VertexSet.mem visited x then
            build_cycle_from x
          else begin
            let e = VertexHash.find_exn admissible x in
            let s,_ = edge_src e in
            visit s (VertexSet.add visited x)
          end
        in
        visit x0 (VertexSet.empty)
      in
      let rec relax (i:int) =
        let update = P.fold_edges_e
          (fun e x ->
            let ev1,_ = edge_src e in
            let ev2,_ = edge_dst e in
            try begin
              let dev1 = VertexHash.find_exn dist ev1 in
              let dev2 = Weight.add dev1 (Weight.weight (Topology.edge_to_label t e)) in
              let improvement =
                try Weight.compare dev2 (VertexHash.find_exn dist ev2) < 0
                with Not_found -> true
              in
              if improvement then begin
                VertexHash.replace prev ev2 ev1;
                VertexHash.replace dist ev2 dev2;
                VertexHash.replace admissible ev2 e;
                Some ev2
              end else x
            end with Not_found -> x) t.graph None in
        match update with
          | Some x ->
            if (phys_equal i (P.nb_vertex t.graph)) then raise (NegativeCycle (find_cycle x))
            else relax (i + 1)
          | None -> prev in
      let r = relax 0 in
      r

    let all_pairs_shortest_paths
      ~(topo:Topology.t)
      ~(f:Topology.vertex -> Topology.vertex -> bool) : (Weight.t * vertex * vertex * edge list) list =
      (* Because Weight does not provide infinity, we lift Weight.t
         using an option: None corresponds to infinity, and Some w
         corresponds to a finite weight. *)
      let add_opt o1 o2 =
        match o1, o2 with
          | Some w1, Some w2 -> Some (Weight.add w1 w2)
          | _ -> None in
      let lt_opt o1 o2 =
        match o1, o2 with
          | Some w1, Some w2 -> Weight.compare w1 w2 < 0
          | Some _, None -> true
          | None, Some _ -> false
          | None, None -> false in
      let make_matrix (g:Topology.t) =
        let n = P.nb_vertex g.graph in
        let vs = vertexes g in
        let nodes = Array.create ~len:n (VertexSet.choose_exn vs) in
        let _ = VertexSet.fold vs ~init:0 ~f:(fun i v -> Array.set nodes i v; i+1) in
        (Array.init n
           (fun i -> Array.init n
             (fun j -> if i = j then (Some Weight.zero, lazy [])
               else
                 try
                   let e = find_edge g nodes.(i) nodes.(j) in
                   let w = Weight.weight (Topology.edge_to_label g e) in
                   (Some w, lazy [e])
                 with Not_found -> (None,lazy []))),
         nodes)
      in
      let matrix,vxs = make_matrix topo in
      let n = P.nb_vertex topo.graph in
      let dist i j = fst (matrix.(i).(j)) in
      let path i j = Lazy.force (snd (matrix.(i).(j))) in
      (* Assumes that !(start = mid && stop = mid) *)
      let path (start : int) (mid : int) (stop : int) =
        if start = mid then
          lazy (find_edge topo vxs.(start) vxs.(stop) ::
                Lazy.force (snd (matrix.(mid).(stop))))
        else if stop = mid then
          lazy (Lazy.force (snd (matrix.(start).(mid))) @
                [find_edge topo vxs.(start) vxs.(stop)])
        else
          lazy (Lazy.force (snd matrix.(start).(mid)) @
                Lazy.force (snd matrix.(mid).(stop))) in
      for k = 0 to n - 1 do
        for i = 0 to n - 1 do
          for j = 0 to n - 1 do
            let dist_ikj = add_opt (dist i k) (dist k j) in
            if lt_opt dist_ikj (dist i j) then
              matrix.(i).(j) <- (dist_ikj, path i k j)
          done
        done
      done;
      let paths = ref [] in
      Array.iteri (fun i array ->
        Array.iteri (fun j elt ->
<<<<<<< HEAD
          match elt with
            | None, _ -> ()
            | Some w, p ->
              paths := (w, vxs.(i), vxs.(j),p) :: !paths)
=======
          if (f (vxs.(i)) (vxs.(j))) then
            (match elt with
              | None, _ -> ()
              | Some w, p ->
                paths := (w, vxs.(i), vxs.(j),Lazy.force p) :: !paths)
          else
            ())
>>>>>>> 263509ff
          array;)
        matrix;
      !paths
  end

  module UnitPath = Path(Topology.UnitWeight)

  (* Parsing *)
  module Parse = struct
    open Topology
    (* TODO(jnf): this could be refactored into a functor that wraps a
       G.t in an arbitrary type and lifts all other G operations over
       that type. *)
    module Build = struct
      module G = struct
        module V = P.V
        module E = P.E
        type vertex = V.t
        type edge = E.t
        type t = Topology.t
        let empty () =
          empty ()
        let remove_vertex t v =
          { t with graph = P.remove_vertex t.graph v }
        let remove_edge t v1 v2 =
          { t with graph = P.remove_edge t.graph v1 v2 }
        let remove_edge_e t e =
          { t with graph = P.remove_edge_e t.graph e }
        let add_vertex t v =
          { t with graph = P.add_vertex t.graph v ;
            node_info = VertexMap.add t.node_info v.Topology.VL.label (v, PortSet.empty) ;
            next_node = v.Topology.VL.id + 1}
        let add_edge t v1 v2 =
          { t with graph = P.add_edge t.graph v1 v2 ; next_edge = t.next_edge + 1}
        let add_edge_e t e =
          let (_,l,_) = e in
          { t with graph = P.add_edge_e t.graph e ;
            next_edge = l.Topology.EL.id + 1}
        let fold_pred_e f t i =
          P.fold_pred_e f t.graph i
        let iter_pred_e f t =
          P.iter_pred_e f t.graph
        let fold_succ_e f t i =
          P.fold_succ_e f t.graph i
        let iter_succ f t v =
          P.iter_succ f t.graph v
        let iter_succ_e f t v =
          P.iter_succ_e f t.graph v
        let iter_edges f t =
          P.iter_edges f t.graph
        let fold_pred f t v i =
          P.fold_pred f t.graph v i
        let fold_succ f t v i =
          P.fold_succ f t.graph v i
        let iter_pred f t v =
          P.iter_pred f t.graph v
        let map_vertex f t =
          { t with graph = P.map_vertex f t.graph }
        let fold_edges_e f t i =
          P.fold_edges_e f t.graph i
        let iter_edges_e f t =
          P.iter_edges_e f t.graph
        let fold_vertex f t i =
          P.fold_vertex f t.graph i
        let fold_edges f t i =
          P.fold_edges f t.graph i
        let iter_vertex f t =
          P.iter_vertex f t.graph
        let pred_e t v  =
          P.pred_e t.graph v
        let succ_e t v =
          P.succ_e t.graph v
        let pred t v =
          P.pred t.graph v
        let succ t v =
          P.succ t.graph v
        let find_all_edges t v1 v2 =
          P.find_all_edges t.graph v1 v2
        let find_edge t v1 v2 =
          P.find_edge t.graph v1 v2
        let mem_edge_e t e =
          P.mem_edge_e t.graph e
        let mem_edge t v1 v2 =
          P.mem_edge t.graph v1 v2
        let mem_vertex t v =
          P.mem_vertex t.graph v
        let in_degree t v =
          P.in_degree t.graph v
        let out_degree t v =
          P.out_degree t.graph v
        let nb_edges t =
          P.nb_edges t.graph
        let nb_vertex t =
          P.nb_vertex t.graph
        let is_empty t =
          P.is_empty t.graph
        let is_directed =
          P.is_directed
      end
      let empty = G.empty
      let remove_vertex = G.remove_vertex
      let remove_edge = G.remove_edge
      let remove_edge_e = G.remove_edge_e
      let add_vertex = G.add_vertex
      let add_edge = G.add_edge
      let add_edge_e = G.add_edge_e
      let copy t = t
    end
    module Dot = Graph.Dot.Parse(Build)(struct
      let get_port o = match o with
        | Some(s) -> begin match s with
            | Graph.Dot_ast.Number(i) -> Scanf.sscanf i "%lu" (fun i -> i)
            | _ -> failwith "Requires number" end
        | None -> failwith "Requires value"
      let next_node = let r = ref 0 in fun _ -> incr r; !r
      let next_edge = let r = ref 0 in fun _ -> incr r; !r
      let node id attrs =
        let open VL in
            { id = next_node ();
              label = Vertex.parse_dot id attrs }
      let edge attrs =
        (* This is a bit of a hack because we only look at the first list of attrs *)
        let ats = List.hd_exn attrs in
        let src,dst,rest = List.fold_left ats ~init:(0l,0l,[])
	  ~f:(fun (src,dst,acc) (k,v) -> match k with
          | Graph.Dot_ast.Ident("src_port") -> (get_port v,dst,acc)
          | Graph.Dot_ast.Ident("dst_port") -> (src, get_port v, acc)
          | _ -> (src,dst,(k,v)::acc)) in
        let attrs' = rest::(List.tl_exn attrs) in
        let open EL in
            { id = next_edge ();
              label = Edge.parse_dot attrs';
              src = src;
              dst = dst }
    end)
    module Gml = Graph.Gml.Parse(Build)(struct
      let next_node = let r = ref 0 in fun _ -> incr r; !r
      let next_edge = let r = ref 0 in fun _ -> incr r; !r
      let node vs =
        let open VL in
            { id = next_node ();
              label = Vertex.parse_gml vs }
      let edge vs =
        let open EL in
            { id = next_edge ();
              label = Edge.parse_gml vs;
              src = 0l;
              dst = 0l }
    end)

    let from_dotfile = Dot.parse
    let from_gmlfile = Gml.parse
  end

  (* Pretty Printing *)
  module Pretty = struct
    open Topology

    let load_file f =
      let open In_channel in
      let ic = open_in f in
      let n = Int64.to_int_exn (length ic) in
      let s = String.create n in
      let _ = really_input ic s 0 n in
      close ic;
      (s)

    let to_dot (t:t) =
      let es = (EdgeSet.fold (edges t) ~init:"" ~f:(fun acc (s,l,d) ->
        let _,src_port = edge_src (s,l,d) in
        let _,dst_port = edge_dst (s,l,d) in
        Printf.sprintf "%s%s%s -> %s {src_port=%lu; dst_port=%lu; %s};"
          acc
          (if acc = "" then "" else "\n")
          (Vertex.to_string s.VL.label)
          (Vertex.to_string d.VL.label)
          src_port
          dst_port
          (Edge.to_dot l.EL.label))) in
      let vs = (VertexSet.fold (vertexes t) ~init:"" ~f:(fun acc v ->
        Printf.sprintf "%s%s\n%s;"
          acc
          (if acc = "" then "" else "\n")
          (Vertex.to_dot v.VL.label)
      )) in
      Printf.sprintf "digraph G {\n%s\n%s\n}\n" vs es

    let to_string (t:t) : string =
      to_dot t

    (* Produce a Mininet script that implements the given topology *)
    let to_mininet
        ?(prologue_file = "static/mn_prologue.txt")
        ?(epilogue_file = "static/mn_epilogue.txt")
        (t:t) : string =
      (* Load static strings (maybe there's a better way to do this?) *)
      let prologue = load_file prologue_file in
      let epilogue = load_file epilogue_file in

      (* Check if an edge or its reverse has been added already *)
      let seen = ref EdgeSet.empty in
      let not_printable e =
        let (src,edge,dst) = e in
        let inverse = match inverse_edge t e with
          | None -> false
          | Some e -> EdgeSet.mem !seen e in
        src = dst ||
        EdgeSet.mem !seen e ||
        inverse
      in

      (* Add the hosts and switches *)
      let add_hosts = fold_vertexes
        (fun v acc ->
          let label = vertex_to_label t v in
          let add = Vertex.to_mininet label in
          acc ^ "    " ^ add
        )
        t "" in

      (* Add links between them *)
      let links = fold_edges
        (fun e acc ->
          let add =
            if (not_printable e) then "" (* Mininet links are bidirectional *)
            else
              let src_vertex,src_port = edge_src e in
              let dst_vertex,dst_port = edge_dst e in
              let src_label = vertex_to_label t src_vertex in
              let dst_label = vertex_to_label t dst_vertex in
              let src = Str.global_replace (Str.regexp "[ ,]") ""
                (Vertex.to_string src_label) in
              let dst = Str.global_replace (Str.regexp "[ ,]") ""
                (Vertex.to_string dst_label) in
              Printf.sprintf "    net.addLink(%s, %s, %ld, %ld)\n"
                src dst src_port dst_port
          in
          seen := EdgeSet.add !seen e;
          acc ^ add
        )
        t "" in
      prologue ^ add_hosts ^ links ^ epilogue

  end
end
<|MERGE_RESOLUTION|>--- conflicted
+++ resolved
@@ -121,11 +121,7 @@
        (weight * Topology.vertex * Topology.vertex * Topology.edge list) list
   end
 
-<<<<<<< HEAD
   module Path (Weight : WEIGHT with type edge = Topology.Edge.t) :
-=======
-  module Path (Weight : WEIGHT with type label = Topology.Edge.t) :
->>>>>>> 263509ff
     PATH with type weight = Weight.t
 
   module UnitPath : PATH
@@ -561,12 +557,6 @@
       let paths = ref [] in
       Array.iteri (fun i array ->
         Array.iteri (fun j elt ->
-<<<<<<< HEAD
-          match elt with
-            | None, _ -> ()
-            | Some w, p ->
-              paths := (w, vxs.(i), vxs.(j),p) :: !paths)
-=======
           if (f (vxs.(i)) (vxs.(j))) then
             (match elt with
               | None, _ -> ()
@@ -574,7 +564,6 @@
                 paths := (w, vxs.(i), vxs.(j),Lazy.force p) :: !paths)
           else
             ())
->>>>>>> 263509ff
           array;)
         matrix;
       !paths
