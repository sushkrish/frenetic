(* TODO(???): rename sizeof to size_of for consistency with 0x01 stuff. *)

(** OpenFlow 1.3 (protocol version 0x04) *)

open Printf
open Cstruct
open Cstruct.BE
open OpenFlow0x04_Core
open List
open Packet

exception Unparsable of string
let sym_num = ref 0

let sum (lst : int list) = List.fold_left (fun x y -> x + y) 0 lst

type uint48 = uint64
type uint12 = uint16
type switchId = OpenFlow0x04_Core.switchId

(* OKAY *)
cenum msg_code {
  HELLO;
  ERROR;
  ECHO_REQ;
  ECHO_RESP;
  VENDOR;
  FEATURES_REQ;
  FEATURES_RESP;
  GET_CONFIG_REQ;
  GET_CONFIG_RESP;
  SET_CONFIG;
  PACKET_IN;
  FLOW_REMOVED;
  PORT_STATUS;
  PACKET_OUT;
  FLOW_MOD;
  GROUP_MOD;
  PORT_MOD;
  TABLE_MOD;
  MULTIPART_REQ;
  MULTIPART_RESP;
  BARRIER_REQ;
  BARRIER_RESP;
  QUEUE_GET_CONFIG_REQ;
  QUEUE_GET_CONFIG_RESP;
  ROLE_REQ;
  ROLE_RESP;
  GET_ASYNC_REQ;
  GET_ASYNC_REP;
  SET_ASYNC;
  METER_MOD
} as uint8_t

cstruct ofp_match {
  uint16_t typ;          
  uint16_t length
} as big_endian

let ofpp_in_port = 0xfffffff8l
let ofpp_flood = 0xfffffffbl
let ofpp_all = 0xfffffffcl
let ofpp_controller = 0xfffffffdl
let ofpp_any = 0xffffffffl

let ofp_no_buffer = 0xffffffffl

(* Not in the spec, comes from C headers. :rolleyes: *)
let ofpg_all = 0xfffffffcl
let ofpg_any = 0xffffffffl
let ofp_eth_alen = 6          (* Bytes in an Ethernet address. *)

(* OKAY *)
cenum ofp_oxm_class {
  OFPXMC_NXM_0          = 0x0000;    (* Backward compatibility with NXM *)
  OFPXMC_NXM_1          = 0x0001;    (* Backward compatibility with NXM *)
  OFPXMC_OPENFLOW_BASIC = 0x8000;    (* Basic class for OpenFlow *)
  OFPXMC_EXPERIMENTER   = 0xFFFF     (* Experimenter class *)
} as uint16_t

(* OKAY *)
cenum oxm_ofb_match_fields {
  OFPXMT_OFB_IN_PORT        = 0;  (* Switch input port. *)
  OFPXMT_OFB_IN_PHY_PORT    = 1;  (* Switch physical input port. *)
  OFPXMT_OFB_METADATA       = 2;  (* Metadata passed between tables. *)
  OFPXMT_OFB_ETH_DST        = 3;  (* Ethernet destination address. *)
  OFPXMT_OFB_ETH_SRC        = 4;  (* Ethernet source address. *)
  OFPXMT_OFB_ETH_TYPE       = 5;  (* Ethernet frame type. *)
  OFPXMT_OFB_VLAN_VID       = 6;  (* VLAN id. *)
  OFPXMT_OFB_VLAN_PCP       = 7;  (* VLAN priority. *)
  OFPXMT_OFB_IP_DSCP        = 8;  (* IP DSCP (6 bits in ToS field). *)
  OFPXMT_OFB_IP_ECN         = 9;  (* IP ECN (2 bits in ToS field). *)
  OFPXMT_OFB_IP_PROTO       = 10; (* IP protocol. *)
  OFPXMT_OFB_IPV4_SRC       = 11; (* IPv4 source address. *)
  OFPXMT_OFB_IPV4_DST       = 12; (* IPv4 destination address. *)
  OFPXMT_OFB_TCP_SRC        = 13; (* TCP source port. *)
  OFPXMT_OFB_TCP_DST        = 14; (* TCP destination port. *)
  OFPXMT_OFB_UDP_SRC        = 15; (* UDP source port. *)
  OFPXMT_OFB_UDP_DST        = 16; (* UDP destination port. *)
  OFPXMT_OFB_SCTP_SRC       = 17; (* SCTP source port. *)
  OFPXMT_OFB_SCTP_DST       = 18; (* SCTP destination port. *)
  OFPXMT_OFB_ICMPV4_TYPE    = 19; (* ICMP type. *)
  OFPXMT_OFB_ICMPV4_CODE    = 20; (* ICMP code. *)
  OFPXMT_OFB_ARP_OP         = 21; (* ARP opcode. *)
  OFPXMT_OFB_ARP_SPA        = 22; (* ARP source IPv4 address. *)
  OFPXMT_OFB_ARP_TPA        = 23; (* ARP target IPv4 address. *)
  OFPXMT_OFB_ARP_SHA        = 24; (* ARP source hardware address. *)
  OFPXMT_OFB_ARP_THA        = 25; (* ARP target hardware address. *)
  OFPXMT_OFB_IPV6_SRC       = 26; (* IPv6 source address. *)
  OFPXMT_OFB_IPV6_DST       = 27; (* IPv6 destination address. *)
  OFPXMT_OFB_IPV6_FLABEL    = 28; (* IPv6 Flow Label *)
  OFPXMT_OFB_ICMPV6_TYPE    = 29; (* ICMPv6 type. *)
  OFPXMT_OFB_ICMPV6_CODE    = 30; (* ICMPv6 code. *)
  OFPXMT_OFB_IPV6_ND_TARGET = 31; (* Target address for ND. *)
  OFPXMT_OFB_IPV6_ND_SLL    = 32; (* Source link-layer for ND. *)
  OFPXMT_OFB_IPV6_ND_TLL    = 33; (* Target link-layer for ND. *)
  OFPXMT_OFB_MPLS_LABEL     = 34; (* MPLS label. *)
  OFPXMT_OFB_MPLS_TC        = 35; (* MPLS TC. *)
  OFPXMT_OFP_MPLS_BOS       = 36; (* MPLS BoS bit. *)
  OFPXMT_OFB_PBB_ISID       = 37; (* PBB I-SID. *)
  OFPXMT_OFB_TUNNEL_ID      = 38; (* Logical Port Metadata. *)
  OFPXMT_OFB_IPV6_EXTHDR    = 39  (* IPv6 Extension Header pseudo-field *)
} as uint8_t

cenum ofp_vlan_id {
  OFPVID_PRESENT = 0x1000; (* Bit that indicate that a VLAN id is set *)
  OFPVID_NONE    = 0x0000  (* No VLAN id was set. *)
} as uint16_t

cstruct ofp_switch_features {
  uint64_t datapath_id;
  uint32_t n_buffers;
  uint8_t n_tables;
  uint8_t auxiliary_id;
  uint8_t pad0;
  uint8_t pad1;
  uint8_t pad2;
  uint32_t capabilities; 
  uint32_t reserved
} as big_endian 

module PortConfig = struct

  let config_to_int (config : portConfig) : int32 =
    Int32.logor (if config.port_down then (Int32.shift_left 1l 0) else 0l) 
     (Int32.logor (if config.no_recv then (Int32.shift_left 1l 2) else 0l)  
      (Int32.logor (if config.no_fwd then (Int32.shift_left 1l 5) else 0l)
       (if config.no_packet_in then (Int32.shift_left 1l 6) else 0l)))

  let marshal (pc : portConfig) : int32 = config_to_int pc
		

  let parse bits : portConfig =
    { port_down     = Bits.test_bit 0 bits;
      no_recv       = Bits.test_bit 2 bits;
      no_fwd        = Bits.test_bit 5 bits;
      no_packet_in  = Bits.test_bit 6 bits
    }

  let to_string (config : portConfig) = 
    Format.sprintf "port_down:%b,no_recv:%b,no_fwd:%b,no_packet_in:%b"
    config.port_down
    config.no_recv
    config.no_fwd
    config.no_packet_in
end

module PortFeatures = struct

  let features_to_int (features : portFeatures) : int32 =
    Int32.logor (if features.rate_10mb_hd then (Int32.shift_left 1l 0) else 0l)
    (Int32.logor (if features.rate_10mb_fd then (Int32.shift_left 1l 1) else 0l)
     (Int32.logor (if features.rate_100mb_hd then (Int32.shift_left 1l 2) else 0l)
      (Int32.logor (if features.rate_100mb_fd then (Int32.shift_left 1l 3) else 0l)
       (Int32.logor (if features.rate_1gb_hd then (Int32.shift_left 1l 4) else 0l)
        (Int32.logor (if features.rate_1gb_fd then (Int32.shift_left 1l 5) else 0l)
         (Int32.logor (if features.rate_10gb_fd then (Int32.shift_left 1l 6) else 0l)
          (Int32.logor (if features.rate_40gb_fd then (Int32.shift_left 1l 7) else 0l)
           (Int32.logor (if features.rate_100gb_fd then (Int32.shift_left 1l 8) else 0l)
            (Int32.logor (if features.rate_1tb_fd then (Int32.shift_left 1l 9) else 0l)
             (Int32.logor (if features.other then (Int32.shift_left 1l 10) else 0l)
              (Int32.logor (if features.copper then (Int32.shift_left 1l 11) else 0l)
               (Int32.logor (if features.fiber then (Int32.shift_left 1l 12) else 0l)
                (Int32.logor (if features.autoneg then (Int32.shift_left 1l 13) else 0l)
                 (Int32.logor (if features.pause then (Int32.shift_left 1l 14) else 0l)
                  (if features.pause_asym then (Int32.shift_left 1l 15) else 0l)))))))))))))))

  let marshal (pf : portFeatures) : int32 = features_to_int pf

  let parse bits : portFeatures =
    { rate_10mb_hd  = Bits.test_bit 0 bits;
      rate_10mb_fd  = Bits.test_bit 1 bits;
      rate_100mb_hd = Bits.test_bit 2 bits;
      rate_100mb_fd = Bits.test_bit 3 bits;
      rate_1gb_hd   = Bits.test_bit 4 bits;
      rate_1gb_fd   = Bits.test_bit 5 bits;
      rate_10gb_fd  = Bits.test_bit 6 bits;
      rate_40gb_fd  = Bits.test_bit 7 bits;
      rate_100gb_fd = Bits.test_bit 8 bits;
      rate_1tb_fd   = Bits.test_bit 9 bits;
      other         = Bits.test_bit 10 bits;
      copper        = Bits.test_bit 11 bits;
      fiber         = Bits.test_bit 12 bits;
      autoneg       = Bits.test_bit 13 bits;
      pause         = Bits.test_bit 14 bits;
      pause_asym    = Bits.test_bit 15 bits
    }

  let to_string (feat : portFeatures) =
    Format.sprintf
      "10mhd:%b,10mfd:%b,100mhd:%b,100mfd:%b,1ghd%b\
      1gfd:%b,10gfd:%b,40gfd:%b,100gfd:%b,1tfd:%b,\
      other:%b,copper:%b,fiber:%b,autoneg:%b,pause:%b,\
      pause_asym:%b"
      feat.rate_10mb_hd
      feat.rate_10mb_fd
      feat.rate_100mb_hd
      feat.rate_100mb_fd
      feat.rate_1gb_hd
      feat.rate_1gb_fd
      feat.rate_10gb_fd
      feat.rate_40gb_fd
      feat.rate_100gb_fd
      feat.rate_1tb_fd
      feat.other
      feat.copper
      feat.fiber
      feat.autoneg
      feat.pause
      feat.pause_asym
end

cstruct ofp_port_stats_request {
  uint32_t port_no;
  uint8_t pad[4]
} as big_endian

cstruct ofp_queue_stats_request {
  uint32_t port_no;
  uint32_t queue_id
} as big_endian

cstruct ofp_group_stats_request {
  uint32_t group_id;
  uint8_t pad[4]
} as big_endian

cstruct ofp_meter_multipart_request {
  uint32_t meter_id;
  uint8_t pad[4]
} as big_endian

cstruct ofp_table_features {
  uint16_t length;
  uint8_t table_id;
  uint8_t pad[5];
  uint8_t name[32];
  uint64_t metadata_match;
  uint64_t metadata_write;
  uint32_t config; 
  uint32_t max_entries
} as big_endian

(* Body of reply to OFPMP_PORT request. If a counter is unsupported, set
* the field to all ones. *)
cstruct ofp_port_stats {
  uint32_t port_no;
  uint8_t pad[4]; (* Align to 64-bits. *)
  uint64_t rx_packets; (* Number of received packets. *)
  uint64_t tx_packets; (* Number of transmitted packets. *)
  uint64_t rx_bytes; (* Number of received bytes. *)
  uint64_t tx_bytes; (* Number of transmitted bytes. *)
  uint64_t rx_dropped; (* Number of packets dropped by RX. *)
  uint64_t tx_dropped; (* Number of packets dropped by TX. *)
  uint64_t rx_errors; (* Number of receive errors. This is a super-set
			 of more specific receive errors and should be
			 greater than or equal to the sum of all
			 rx_*_err values. *)
  uint64_t tx_errors; (* Number of transmit errors. This is a super-set
			 of more specific transmit errors and should be
			 greater than or equal to the sum of all
			 tx_*_err values (none currently defined.) *)
  uint64_t rx_frame_err; (* Number of frame alignment errors. *)
  uint64_t rx_over_err; (* Number of packets with RX overrun. *)
  uint64_t rx_crc_err; (* Number of CRC errors. *)
  uint64_t collisions; (* Number of collisions. *)
  uint32_t duration_sec; (* Time port has been alive in seconds. *)
  uint32_t duration_nsec (* Time port has been alive in nanoseconds beyond
			     duration_sec. *)
} as big_endian

cstruct ofp_port {
  uint32_t port_no;
  uint32_t pad;
  uint8_t hw_addr[6];
  uint8_t pad2;
  uint8_t pad3;
  uint8_t name[16]; (* OFP_MAX_PORT_NAME_LEN, Null-terminated *)
  uint32_t config; (* Bitmap of OFPPC_* flags. *)
  uint32_t state; (* Bitmap of OFPPS_* flags. *)
  (* Bitmaps of OFPPF_* that describe features. All bits zeroed if
   * unsupported or unavailable. *)
  uint32_t curr; (* Current features. *)
  uint32_t advertised; (* Features being advertised by the port. *)
  uint32_t supported; (* Features supported by the port. *)
  uint32_t peer; (* Features advertised by peer. *)
  uint32_t curr_speed; (* Current port bitrate in kbps. *)
  uint32_t max_speed (* Max port bitrate in kbps *)
} as big_endian

cenum ofp_port_reason {
  OFPPR_ADD;
  OFPPR_DELETE;
  OFPPR_MODIFY
} as uint8_t

cstruct ofp_port_status {
  uint8_t reason;               (* One of OFPPR_* *)
  uint8_t pad[7]
} as big_endian

cenum ofp_table_config {
  OFPTC_DEPRECATED_MASK = 0x00000003l (* currently deprecated *)
} as uint32_t

cenum ofp_table_feature_prop_type {
  OFPTFPT_INSTRUCTIONS       = 0;
  OFPTFPT_INSTRUCTIONS_MISS  = 1;
  OFPTFPT_NEXT_TABLES        = 2;
  OFPTFPT_NEXT_TABLES_MISS   = 3;
  OFPTFPT_WRITE_ACTIONS      = 4;
  OFPTFPT_WRITE_ACTIONS_MISS  = 5;
  OFPTFPT_APPLY_ACTIONS       = 6;
  OFPTFPT_APPLY_ACTIONS_MISS  = 7;
  OFPTFPT_MATCH               = 8;
  OFPTFPT_WILDCARDS           = 10;
  OFPTFPT_WRITE_SETFIELD      = 12;
  OFPTFPT_WRITE_SETFIELD_MISS = 13;
  OFPTFPT_APPLY_SETFIELD      = 14;
  OFPTFPT_APPLY_SETFIELD_MISS = 15;
  OFPTFPT_EXPERIMENTER        = 0xFFFE;
  OFPTFPT_EXPERIMENTER_MISS   = 0xFFFF
} as uint16_t

cstruct ofp_table_feature_prop_header {
  uint16_t typ;
  uint16_t length
} as big_endian

(* MISSING: ofp_ queues *)

cenum ofp_flow_mod_command {
  OFPFC_ADD            = 0; (* New flow. *)
  OFPFC_MODIFY         = 1; (* Modify all matching flows. *)
  OFPFC_MODIFY_STRICT  = 2; (* Modify entry strictly matching wildcards and
                              priority. *)
  OFPFC_DELETE         = 3; (* Delete all matching flows. *)
  OFPFC_DELETE_STRICT  = 4  (* Delete entry strictly matching wildcards and
                              priority. *)
} as uint8_t

cstruct ofp_flow_mod {
  uint64_t cookie;             (* Opaque controller-issued identifier. *)
  uint64_t cookie_mask;        (* Mask used to restrict the cookie bits
                                  that must match when the command is
                                  OFPFC_MODIFY* or OFPFC_DELETE*. A value
                                  of 0 indicates no restriction. *)

  (* Flow actions. *)
  uint8_t table_id;             (* ID of the table to put the flow in.
                                   For OFPFC_DELETE_* commands, OFPTT_ALL
                                   can also be used to delete matching
                                   flows from all tables. *)
  uint8_t command;              (* One of OFPFC_*. *)
  uint16_t idle_timeout;        (* Idle time before discarding (seconds). *)
  uint16_t hard_timeout;        (* Max time before discarding (seconds). *)
  uint16_t priority;            (* Priority level of flow entry. *)
  uint32_t buffer_id;           (* Buffered packet to apply to, or
                                   OFP_NO_BUFFER.
                                   Not meaningful for OFPFC_DELETE*. *)
  uint32_t out_port;            (* For OFPFC_DELETE* commands, require
                                   matching entries to include this as an
                                   output port.  A value of OFPP_ANY
                                   indicates no restriction. *)
  uint32_t out_group;           (* For OFPFC_DELETE* commands, require
                                   matching entries to include this as an
                                   output group.  A value of OFPG_ANY
                                   indicates no restriction. *)
  uint16_t flags;               (* One of OFPFF_*. *)
  uint8_t pad0;
  uint8_t pad1
} as big_endian

(* OKAY *)
cenum ofp_action_type {
  OFPAT_OUTPUT       = 0;  (* Output to switch port. *)
  OFPAT_COPY_TTL_OUT = 11; (* Copy TTL "outwards" -- from next-to-outermost
                              to outermost *)
  OFPAT_COPY_TTL_IN  = 12; (* Copy TTL "inwards" -- from outermost to
                             next-to-outermost *)
  OFPAT_SET_MPLS_TTL = 15; (* MPLS TTL *)
  OFPAT_DEC_MPLS_TTL = 16; (* Decrement MPLS TTL *)

  OFPAT_PUSH_VLAN    = 17; (* Push a new VLAN tag *)
  OFPAT_POP_VLAN     = 18; (* Pop the outer VLAN tag *)
  OFPAT_PUSH_MPLS    = 19; (* Push a new MPLS tag *)
  OFPAT_POP_MPLS     = 20; (* Pop the outer MPLS tag *)
  OFPAT_SET_QUEUE    = 21; (* Set queue id when outputting to a port *)
  OFPAT_GROUP        = 22; (* Apply group. *)
  OFPAT_SET_NW_TTL   = 23; (* IP TTL. *)
  OFPAT_DEC_NW_TTL   = 24; (* Decrement IP TTL. *)
  OFPAT_SET_FIELD    = 25; (* Set a header field using OXM TLV format. *)
  OFPAT_PUSH_PBB     = 26; (* Push a new PBB service tag (I-TAG) *)
  OFPAT_POP_PBB      = 27; (* Pop the outer PBB service tag (I-TAG) *)
  OFPAT_EXPERIMENTER = 0xffff
} as uint16_t

(* Action structure for OFPAT_OUTPUT, which sends packets out 'port'.
 * When the 'port' is the OFPP_CONTROLLER, 'max_len' indicates the max
 * number of bytes to send.  A 'max_len' of zero means no bytes of the
 * packet should be sent. A 'max_len' of OFPCML_NO_BUFFER means that
 * the packet is not buffered and the complete packet is to be sent to
 * the controller. *)
cstruct ofp_action_output {
    uint16_t typ;                   (* OFPAT_OUTPUT. *)
    uint16_t len;                   (* Length is 16. *)
    uint32_t port;                  (* Output port. *)
    uint16_t max_len;               (* Max length to send to controller. *)
    uint8_t pad0;                   (* Pad to 64 bits. *)
    uint8_t pad1;                   (* Pad to 64 bits. *)
    uint8_t pad2;                   (* Pad to 64 bits. *)
    uint8_t pad3;                   (* Pad to 64 bits. *)
    uint8_t pad4;                   (* Pad to 64 bits. *)
    uint8_t pad5                    (* Pad to 64 bits. *)
} as big_endian

(* Action structure for OFPAT_GROUP. *)
cstruct ofp_action_group {
  uint16_t typ;                   (* OFPAT_GROUP. *)
  uint16_t len;                   (* Length is 8. *)
  uint32_t group_id               (* Group identifier. *)
} as big_endian

(* Generic action header. Used for POP_VLAN *)
cstruct ofp_action_header {
  uint16_t typ;                   (* POP_VLAN. *)
  uint16_t len;                   (* Length is 8. *)
  uint8_t pad;
  uint8_t pad1;
  uint8_t pad2;
  uint8_t pad3
} as big_endian

(* Action structure for POP_MPLS *)
cstruct ofp_action_pop_mpls {
  uint16_t typ;                   (* POP_VLAN. *)
  uint16_t len;                   (* Length is 8. *)
  uint16_t ethertype;
  uint8_t pad0;                   (* Pad to 64 bits. *)
  uint8_t pad1                    (* Pad to 64 bits. *)
} as big_endian

(* Action structure for SET_NW_TTL *)
cstruct ofp_action_nw_ttl {
  uint16_t typ;                   (* SET_NW_TTL. *)
  uint16_t len;                   (* Length is 8. *)
  uint8_t nw_ttl;
  uint8_t pad;
  uint8_t pad1;
  uint8_t pad2
} as big_endian

(* Action structure for SET_MPLS_TTL *)
cstruct ofp_action_mpls_ttl {
  uint16_t typ;                   (* SET_MPLS_TTL. *)
  uint16_t len;                   (* Length is 8. *)
  uint8_t mpls_ttl;
  uint8_t pad[3];
} as big_endian

(* Action structure for *_PUSH *)
cstruct ofp_action_push {
  uint16_t typ;                   (* OFPAT_PUSH_VLAN/MPLS/PBB *)
  uint16_t len;                   (* Length is 8. *)
  uint16_t ethertype;             (* Pad to 64 bits. *)
  uint8_t pad0;                   (* Pad to 64 bits. *)
  uint8_t pad1                   (* Pad to 64 bits. *)
} as big_endian

(* Action structure for OFPAT_SET_FIELD. *)
cstruct ofp_action_set_field {
    uint16_t typ;                  (* OFPAT_SET_FIELD. *)
    uint16_t len                   (* Length is padded to 64 bits. *)
    (* Followed by:
     *   - Exactly oxm_len bytes containing a single OXM TLV, then
     *   - Exactly ((oxm_len + 4) + 7)/8*8 - (oxm_len + 4) (between 0 and 7)
     *     bytes of all-zero bytes
     *)
} as big_endian

(* Action structure for SET_QUEUE *)
cstruct ofp_action_set_queue {
   uint16_t typ;                   (* OFPAT_SET_QUEUE*)
   uint16_t len;                   (* Length is 8. *)
   uint32_t queue_id
} as big_endian

cstruct ofp_action_experimenter { 
   uint16_t typ;
   uint16_t len;
   uint32_t experimenter
} as big_endian

(* Instruction header that is common to all instructions.  The length includes
 * the header and any padding used to make the instruction 64-bit aligned.
 * NB: The length of an instruction *must* always be a multiple of eight. *)
cstruct ofp_instruction {
    uint16_t typ;                 (* Instruction type *)
    uint16_t len                  (* Length of this struct in bytes. *)
} as big_endian

cenum ofp_instruction_type {
    OFPIT_GOTO_TABLE        = 1;
    OFPIT_WRITE_METADATA    = 2;
    OFPIT_WRITE_ACTIONS     = 3;
    OFPIT_APPLY_ACTIONS     = 4;
    OFPIT_CLEAR_ACTIONS     = 5;
    OFPIT_METER             = 6;
    OFPIT_EXPERIMENTER      = 0xFFFF;
} as uint16_t

(* Instruction structure for OFPIT_GOTO_TABLE *)
cstruct ofp_instruction_goto_table {
    uint16_t typ;                 (* OFPIT_GOTO_TABLE *)
    uint16_t len;                 (* Length of this struct in bytes. *)
    uint8_t table_id;             (* Set next table in the lookup pipeline *)
    uint8_t pad0;                 (* Pad to 64 bits. *)
    uint8_t pad1;
    uint8_t pad2
} as big_endian

(* Instruction structure for OFPIT_WRITE_METADATA *)
cstruct ofp_instruction_write_metadata {
    uint16_t typ;                 (* OFPIT_WRITE_METADATA *)
    uint16_t len;                 (* Length of this struct in bytes. *)
    uint8_t pad0;                 (* Align to 64-bits *)
    uint8_t pad1;
    uint8_t pad2;
    uint8_t pad3;
    uint64_t metadata;            (* Metadata value to write *)
    uint64_t metadata_mask        (* Metadata write bitmask *)
} as big_endian

(* Instruction structure for OFPIT_WRITE/APPLY/CLEAR_ACTIONS *)
cstruct ofp_instruction_actions {
    uint16_t typ;               (* One of OFPIT_*_ACTIONS *)
    uint16_t len;               (* Length of this struct in bytes. *)
    uint8_t pad0;               (* Align to 64-bits *)
    uint8_t pad1;
    uint8_t pad2;
    uint8_t pad3
} as big_endian

(* Instruction structure for OFPIT_METER *)
cstruct ofp_instruction_meter {
    uint16_t typ;                 (* OFPIT_METER *)
    uint16_t len;                 (* Length is 8. *)
    uint32_t meter_id             (* Meter instance. *)
} as big_endian

(* Instruction structure for experimental instructions *)
cstruct ofp_instruction_experimenter {
    uint16_t typ;               (* OFPIT_EXPERIMENTER *)
    uint16_t len;               (* Length of this struct in bytes *)
    uint32_t experimenter       (* Experimenter ID which takes the same form
                                   as in struct ofp_experimenter_header. *)
    (* Experimenter-defined arbitrary additional data. *)
} as big_endian


cenum ofp_group_type {
  OFPGT_ALL = 0; (* All (multicast/broadcast) group. *)
  OFPGT_SELECT = 1; (* Select group. *)
  OFPGT_INDIRECT = 2; (* Indirect group. *)
  OFPGT_FF = 3 (* Fast failover group. *)
} as uint16_t

(* Group setup and teardown (controller -> datapath). *)
cstruct ofp_group_mod {
  uint16_t command;             (* One of OFPGC_*. *)
  uint8_t typ;                 (* One of OFPGT_*. *)
  uint8_t pad;                  (* Pad to 64 bits. *)
  uint32_t group_id            (* Group identifier. *)
} as big_endian

(* Bucket for use in groups. *)
cstruct ofp_bucket {
  uint16_t len;                   (* Length the bucket in bytes, including
                                     this header and any padding to make it
                                     64-bit aligned. *)
  uint16_t weight;                (* Relative weight of bucket.  Only
                                     defined for select groups. *)
  uint32_t watch_port;            (* Port whose state affects whether this
                                     bucket is live.  Only required for fast
                                     failover groups. *)
  uint32_t watch_group;           (* Group whose state affects whether this
                                     bucket is live.  Only required for fast
                                     failover groups. *)
  uint8_t pad0;
  uint8_t pad1;
  uint8_t pad2;
  uint8_t pad3
} as big_endian

cstruct ofp_oxm {
  uint16_t oxm_class;
  uint8_t oxm_field_and_hashmask;
  uint8_t oxm_length
} as big_endian


cstruct ofp_meter_band_header {
  uint16_t typ;
  uint16_t len;
  uint32_t rate;
  uint32_t burst_size
} as big_endian

cstruct ofp_meter_band_drop {
  uint16_t typ;
  uint16_t len;
  uint32_t rate;
  uint32_t burst_size;
  uint8_t pad[4]
} as big_endian

cstruct ofp_meter_band_dscp_remark {
  uint16_t typ;
  uint16_t len;
  uint32_t rate;
  uint32_t burst_size;
  uint8_t prec_level;
  uint8_t pad[3]
} as big_endian

cstruct ofp_meter_band_experimenter {
  uint16_t typ;
  uint16_t len;
  uint32_t rate;
  uint32_t burst_size;
  uint32_t experimenter
} as big_endian

cenum ofp_meter_flags {
  OFPMF_KBPS = 1;
  OFPMF_PKTPS = 2;
  OFPMF_BURST = 4;
  OFPMF_STATS = 8;
} as uint32_t

cstruct ofp_multipart_request {
	uint16_t typ;   (* One of the OFPMP_* constants. *)
	uint16_t flags;  (* OFPMP_REQ_* flags (none yet defined). *)
	uint8_t pad[4];
	uint8_t body[0] (* Body of the request. *)
} as big_endian

cenum ofp_multipart_request_flags {
    OFPMPF_REQ_MORE = 1 (* More requests to follow. *)
} as uint16_t

cenum ofp_multipart_reply_flags {
    OFPMPF_REPLY_MORE  = 1  (* More replies to follow. *)
} as uint16_t

cstruct ofp_multipart_reply {
	uint16_t typ;   (* One of the OFPMP_* constants. *)
	uint16_t flags;  (* OFPMP_REPLY_* flags. *)
	uint8_t pad[4];
	uint8_t body[0] (* Body of the reply. *)
} as big_endian

cenum ofp_multipart_types {
    (* Description of this OpenFlow switch.
    * The request body is empty.
    * The reply body is struct ofp_desc. *)
    OFPMP_DESC = 0;
    (* Individual flow statistics.
    * The request body is struct ofp_flow_multipart_request.
    * The reply body is an array of struct ofp_flow_stats. *)
    OFPMP_FLOW = 1;
    (* Aggregate flow statistics.
    * The request body is struct ofp_aggregate_stats_request.
    * The reply body is struct ofp_aggregate_stats_reply. *)
    OFPMP_AGGREGATE = 2;
    (* Flow table statistics.
    * The request body is empty.
    * The reply body is an array of struct ofp_table_stats. *)
    OFPMP_TABLE = 3;
    (* Port statistics.
    * The request body is struct ofp_port_stats_request.
    * The reply body is an array of struct ofp_port_stats. *)
    OFPMP_PORT_STATS = 4;
    (* Queue statistics for a port
    * The request body is struct ofp_queue_stats_request.
    * The reply body is an array of struct ofp_queue_stats *)
    OFPMP_QUEUE = 5;
    (* Group counter statistics.
    * The request body is struct ofp_group_stats_request.
    * The reply is an array of struct ofp_group_stats. *)
    OFPMP_GROUP = 6;
    (* Group description statistics.
    * The request body is empty.
    * The reply body is an array of struct ofp_group_desc_stats. *)
    OFPMP_GROUP_DESC = 7;
    (* Group features.
    * The request body is empty.
    * The reply body is struct ofp_group_features_stats. *)
    OFPMP_GROUP_FEATURES = 8;
    (* Meter statistics.
     * The request body is struct ofp_meter_multipart_requests.
     * The reply body is an array of struct ofp_meter_stats. *)
    OFPMP_METER = 9;
    (* Meter configuration.
    * The request body is struct ofp_meter_multipart_requests.
    * The reply body is an array of struct ofp_meter_config. *)
    OFPMP_METER_CONFIG = 10;
    (* Meter features.
    * The request body is empty.
    * The reply body is struct ofp_meter_features. *)
    OFPMP_METER_FEATURES = 11;
    (* Table features.
    * The request body is either empty or contains an array of
    * struct ofp_table_features containing the controller’s
    * desired view of the switch. If the switch is unable to
    * set the specified view an error is returned.
    * The reply body is an array of struct ofp_table_features. *)
    OFPMP_TABLE_FEATURES = 12;
    (* Port description.
    * The request body is empty.
    * The reply body is an array of struct ofp_port. *)
    OFPMP_PORT_DESC = 13;
    (* Experimenter extension.
    * The request and reply bodies begin with
    * struct ofp_experimenter_stats_header.
    * The request and reply bodies are otherwise experimenter-defined. *)
    OFPMP_EXPERIMENTER = 0xffff
} as uint16_t

cstruct ofp_desc {
    uint8_t mfr_desc[256];
    uint8_t hw_desc[256];
    uint8_t sw_desc[256];
    uint8_t serial_num[32];
  } as big_endian

cstruct ofp_uint8 {
  uint8_t value
} as big_endian

cstruct ofp_uint16 {
  uint16_t value
} as big_endian

cstruct ofp_uint32 {
  uint32_t value
} as big_endian

cstruct ofp_uint48 {
  uint32_t high;
  uint16_t low
} as big_endian

cstruct ofp_uint64 {
  uint64_t value
} as big_endian

let max_uint32 = 4294967296L (* = 2^32*)

let compare_uint32 a b =
(* val compare_uint32 : uint32 -> uint32 -> bool ; return a < b, for a, b uint32  *)
    let a' = if a < 0l then  
                Int64.sub max_uint32 (Int64.of_int32 (Int32.abs a))
             else Int64.of_int32 a in
    let b' = if b < 0l then
                Int64.sub max_uint32 (Int64.of_int32 (Int32.abs b))
             else Int64.of_int32 b in
    a' <= b'

let set_ofp_uint48_value (buf : Cstruct.t) (value : uint48) =
  let high = Int32.of_int ((Int64.to_int value) lsr 16) in
    let low = ((Int64.to_int value) land 0xffff) in
      set_ofp_uint48_high buf high;
      set_ofp_uint48_low buf low

let get_ofp_uint48_value (buf : Cstruct.t) : uint48 =
  let highBits = get_ofp_uint48_high buf in
  let high = Int64.shift_left (
    if highBits < 0l then
      Int64.sub max_uint32 (Int64.of_int32 (Int32.abs highBits))
    else
      Int64.of_int32 highBits) 16 in
  let low = Int64.of_int (get_ofp_uint48_low buf) in
  Int64.logor low high

let rec marshal_fields (buf: Cstruct.t) (fields : 'a list) (marshal_func : Cstruct.t -> 'a -> int ): int =
  if (fields = []) then 0
  else let size = marshal_func buf (List.hd fields) in
    size + (marshal_fields (Cstruct.shift buf size) (List.tl fields) marshal_func)

let parse_fields (bits : Cstruct.t) (parse_func : Cstruct.t -> 'a) (length_func : Cstruct.t -> int option) :'a list =
  let iter =
    Cstruct.iter
        length_func
        parse_func
        bits in
    List.rev (Cstruct.fold (fun acc bits -> bits :: acc) iter [])

let pad_to_64bits (n : int) : int =
  if n land 0x7 <> 0 then
    n + (8 - (n land 0x7))
  else
    n

let rec pad_with_zeros (buf : Cstruct.t) (pad : int) : int =
  if pad = 0 then 0
  else begin set_ofp_uint8_value buf 0;
    1 + pad_with_zeros (Cstruct.shift buf 1) (pad - 1) end

let test_bit16 (n:int) (x:int) : bool =
  (x lsr n) land 1 = 1

module Oxm = struct

  let field_length (oxm : oxm) : int = match oxm with
    | OxmInPort _ -> 4
    | OxmInPhyPort _ -> 4
    | OxmEthType  _ -> 2
    | OxmEthDst ethaddr ->
      (match ethaddr.m_mask with
        | None -> 6
        | Some _ -> 12)
    | OxmEthSrc ethaddr ->
      (match ethaddr.m_mask with
        | None -> 6
        | Some _ -> 12)
    | OxmVlanVId vid ->
      (match vid.m_mask with
        | None -> 2
        | Some _ -> 4)
    | OxmVlanPcp _ -> 1
    | OxmIP4Src ipaddr -> 
      (match ipaddr.m_mask with
        | None -> 4
        | Some _ -> 8)
    | OxmIP4Dst ipaddr ->       
      (match ipaddr.m_mask with
        | None -> 4
        | Some _ -> 8)
    | OxmTCPSrc tcpPort ->
      (match tcpPort.m_mask with
        | None -> 2
        | Some _ -> 4)
    | OxmTCPDst tcpPort ->
      (match tcpPort.m_mask with
        | None -> 2
        | Some _ -> 4)
    | OxmARPOp _ -> 2
    | OxmARPSpa t->
      (match t.m_mask with
        | None -> 4
        | Some _ -> 8)
    | OxmARPTpa t->
      (match t.m_mask with
        | None -> 4
        | Some _ -> 8)
    | OxmARPSha t->
      (match t.m_mask with
        | None -> 6
        | Some _ -> 12)
    | OxmARPTha t->
      (match t.m_mask with
        | None -> 6
        | Some _ -> 12)
    | OxmMPLSLabel _ -> 4
    | OxmMPLSTc _ -> 1
    | OxmMetadata t -> 
      (match t.m_mask with
        | None -> 8
        | Some _ -> 16)
    | OxmIPProto _ -> 1
    | OxmIPDscp _ -> 1
    | OxmIPEcn _ -> 1
    | OxmICMPType _ -> 1
    | OxmICMPCode _ -> 1
    | OxmTunnelId t ->
      (match t.m_mask with
        | None -> 8
        | Some _ -> 16)

  let field_name (oxm : oxm) : string = match oxm with
    | OxmInPort _ -> "InPort"
    | OxmInPhyPort _ -> "InPhyPort"
    | OxmEthType  _ -> "EthType"
    | OxmEthDst ethaddr ->
      (match ethaddr.m_mask with
        | None -> "EthDst"
        | Some _ -> "EthDst/mask")
    | OxmEthSrc ethaddr ->
      (match ethaddr.m_mask with
        | None -> "EthSrc"
        | Some _ -> "EthSrc/mask")
    | OxmVlanVId vid ->
      (match vid.m_mask with
        | None -> "VlanVId"
        | Some _ -> "VlanVId/mask")
    | OxmVlanPcp _ -> "VlanPcp"
    | OxmIP4Src ipaddr -> 
      (match ipaddr.m_mask with
        | None -> "IPSrc"
        | Some _ -> "IPSrc/mask")
    | OxmIP4Dst ipaddr ->       
      (match ipaddr.m_mask with
        | None -> "IPDst"
        | Some _ -> "IPDst/mask")
    | OxmTCPSrc tcpPort ->
      (match tcpPort.m_mask with
        | None -> "TCPSrc"
        | Some _ -> "TCPSrc/mask")
    | OxmTCPDst tcpPort ->
      (match tcpPort.m_mask with
        | None -> "TCPDst"
        | Some _ -> "TCPDst/mask")
    | OxmARPOp _ -> "ARPOp"
    | OxmARPSpa t->
      (match t.m_mask with
        | None -> "ARPSpa"
        | Some _ -> "ARPSpa/mask")
    | OxmARPTpa t->
      (match t.m_mask with
        | None -> "ARPTpa"
        | Some _ -> "ARPTpa/mask")
    | OxmARPSha t->
      (match t.m_mask with
        | None -> "ARPSha"
        | Some _ -> "ARPSha/mask")
    | OxmARPTha t->
      (match t.m_mask with
        | None -> "ARPTha"
        | Some _ -> "ARPTha/mask")
    | OxmMPLSLabel _ -> "MPLSLabel"
    | OxmMPLSTc _ -> "MplsTc"
    | OxmMetadata t -> 
      (match t.m_mask with
        | None -> "Metadata"
        | Some _ -> "Metadata/mask")
    | OxmIPProto _ -> "IPProto"
    | OxmIPDscp _ -> "IPDscp"
    | OxmIPEcn _ -> "IPEcn"
    | OxmICMPType _ -> "ICMP Type"
    | OxmICMPCode _ -> "ICMP Code"
    | OxmTunnelId t ->
      (match t.m_mask with
        | None -> "Tunnel ID"
        | Some _ -> "Tunnel ID/mask")

  let sizeof (oxm : oxm) : int =
    sizeof_ofp_oxm + field_length oxm

  let sizeof_header (oxml : oxm list) : int =
    (List.length oxml) * 4

  let to_string oxm =
    match oxm with
    | OxmInPort p -> Format.sprintf "InPort : %lu " p
    | OxmInPhyPort p -> Format.sprintf "InPhyPort : %lu " p
    | OxmEthType  e -> Format.sprintf "EthType : %X " e
    | OxmEthDst ethaddr ->
      (match ethaddr.m_mask with
        | None -> Format.sprintf "EthDst : %LX" ethaddr.m_value
        | Some m -> Format.sprintf "EthDst : %LX/%LX" ethaddr.m_value m)
    | OxmEthSrc ethaddr ->
      (match ethaddr.m_mask with
        | None -> Format.sprintf "EthSrc : %LX" ethaddr.m_value
        | Some m -> Format.sprintf "EthSrc : %LX/%LX" ethaddr.m_value m)
    | OxmVlanVId vid ->
      (match vid.m_mask with
        | None -> Format.sprintf "VlanVId : %u" vid.m_value
        | Some m -> Format.sprintf "VlanVId : %u/%u" vid.m_value m)
    | OxmVlanPcp vid -> Format.sprintf "VlanPcp : %u" vid
    | OxmIP4Src ipaddr ->
      (match ipaddr.m_mask with
        | None -> Format.sprintf "IPSrc : %s" (string_of_ip ipaddr.m_value)
        | Some m -> Format.sprintf "IPSrc : %s/%s" (string_of_ip ipaddr.m_value)
                                                (string_of_ip m))
    | OxmIP4Dst ipaddr -> 
      (match ipaddr.m_mask with
        | None -> Format.sprintf "IPDst : %s" (string_of_ip ipaddr.m_value)
        | Some m -> Format.sprintf "IPDst : %s/%s" (string_of_ip ipaddr.m_value)
                                                   (string_of_ip m))
    | OxmTCPSrc v -> (match v.m_mask with
        | None -> Format.sprintf "TCPSrc : %u" v.m_value
        | Some m -> Format.sprintf "TCPSrc : %u/%u" v.m_value m)
    | OxmTCPDst v -> (match v.m_mask with
        | None -> Format.sprintf "TCPDst : %u" v.m_value
        | Some m -> Format.sprintf "TCPDst : %u/%u" v.m_value m)
    | OxmMPLSLabel v -> Format.sprintf "MPLSLabel : %lu" v
    | OxmMPLSTc v -> Format.sprintf "MplsTc : %u" v 
    | OxmMetadata v ->
      (match v.m_mask with
        | None -> Format.sprintf "Metadata : %Lu" v.m_value
        | Some m -> Format.sprintf "Metadata : %Lu/%Lu" v.m_value m)
    | OxmIPProto v -> Format.sprintf "IPProto : %u" v
    | OxmIPDscp v -> Format.sprintf "IPDscp : %u" v
    | OxmIPEcn v -> Format.sprintf "IPEcn : %u" v
    | OxmARPOp v -> Format.sprintf "ARPOp : %u" v
    | OxmARPSpa v ->
      (match v.m_mask with
        | None -> Format.sprintf "ARPSpa : %lu" v.m_value
        | Some m -> Format.sprintf "ARPSpa : %lu/%lu" v.m_value m)
    | OxmARPTpa v ->
      (match v.m_mask with
        | None -> Format.sprintf "ARPTpa : %lu" v.m_value
        | Some m -> Format.sprintf "ARPTpa : %lu/%lu" v.m_value m)
    | OxmARPSha v ->
      (match v.m_mask with
        | None -> Format.sprintf "ARPSha : %Lu" v.m_value
        | Some m -> Format.sprintf "ARPSha : %Lu/%Lu" v.m_value m)
    | OxmARPTha v ->
      (match v.m_mask with
        | None -> Format.sprintf "ARPTha : %Lu" v.m_value
        | Some m -> Format.sprintf "ARPTha : %Lu/%Lu" v.m_value m)
    | OxmICMPType v -> Format.sprintf "ICMP Type : %u" v
    | OxmICMPCode v -> Format.sprintf "ICMP Code : %u" v
    | OxmTunnelId v -> 
      (match v.m_mask with
        | None -> Format.sprintf "Tunnel ID : %Lu" v.m_value
        | Some m -> Format.sprintf "Tunnel ID : %Lu/%Lu" v.m_value m)

  let set_ofp_oxm (buf : Cstruct.t) (c : ofp_oxm_class) (f : oxm_ofb_match_fields) (hm : int) (l : int) = 
    let value = (0x7f land (oxm_ofb_match_fields_to_int f)) lsl 1 in
      let value = value lor (0x1 land hm) in
        set_ofp_oxm_oxm_class buf (ofp_oxm_class_to_int c);
        set_ofp_oxm_oxm_field_and_hashmask buf value;
        set_ofp_oxm_oxm_length buf l


  let marshal (buf : Cstruct.t) (oxm : oxm) : int = 
    let l = field_length oxm in
      let ofc = OFPXMC_OPENFLOW_BASIC in
        let buf2 = Cstruct.shift buf sizeof_ofp_oxm in
          match oxm with
            | OxmInPort pid ->
              set_ofp_oxm buf ofc OFPXMT_OFB_IN_PORT 0 l;
              set_ofp_uint32_value buf2 pid;
              sizeof_ofp_oxm + l
            | OxmInPhyPort pid ->
              set_ofp_oxm buf ofc OFPXMT_OFB_IN_PHY_PORT 0 l;
              set_ofp_uint32_value buf2 pid;
              sizeof_ofp_oxm + l
            | OxmEthType ethtype ->
              set_ofp_oxm buf ofc OFPXMT_OFB_ETH_TYPE 0 l;
              set_ofp_uint16_value buf2 ethtype;
              sizeof_ofp_oxm + l
            | OxmEthDst ethaddr ->
              set_ofp_oxm buf ofc OFPXMT_OFB_ETH_DST (match ethaddr.m_mask with None -> 0 | _ -> 1) l;
              set_ofp_uint48_value buf2 ethaddr.m_value;
              begin match ethaddr.m_mask with
                | None ->
                  sizeof_ofp_oxm + l
                | Some mask ->
                  let buf3 = Cstruct.shift buf2 (l/2) in
                    set_ofp_uint48_value buf3 mask;
                    sizeof_ofp_oxm + l
              end
            | OxmEthSrc ethaddr ->
              set_ofp_oxm buf ofc OFPXMT_OFB_ETH_SRC (match ethaddr.m_mask with None -> 0 | _ -> 1) l;
              set_ofp_uint48_value buf2 ethaddr.m_value;
              begin match ethaddr.m_mask with
                | None ->
                  sizeof_ofp_oxm + l
                | Some mask ->
                  let buf3 = Cstruct.shift buf2 (l/2) in
                    set_ofp_uint48_value buf3 mask;
                    sizeof_ofp_oxm + l
              end
            | OxmIP4Src ipaddr ->
              set_ofp_oxm buf ofc OFPXMT_OFB_IPV4_SRC (match ipaddr.m_mask with None -> 0 | _ -> 1) l;
              set_ofp_uint32_value buf2 ipaddr.m_value;
              begin match ipaddr.m_mask with
                | None ->
                  sizeof_ofp_oxm + l
                | Some mask ->
                  let buf3 = Cstruct.shift buf2 (l/2) in
                    set_ofp_uint32_value buf3 mask;
                    sizeof_ofp_oxm + l
              end
            | OxmIP4Dst ipaddr ->
              set_ofp_oxm buf ofc OFPXMT_OFB_IPV4_DST (match ipaddr.m_mask with None -> 0 | _ -> 1) l;
              set_ofp_uint32_value buf2 ipaddr.m_value;
              begin match ipaddr.m_mask with
                | None ->
                  sizeof_ofp_oxm + l
                | Some mask ->
                  let buf3 = Cstruct.shift buf2 (l/2) in
                    set_ofp_uint32_value buf3 mask;
                    sizeof_ofp_oxm + l
              end
            | OxmVlanVId vid ->
              set_ofp_oxm buf ofc OFPXMT_OFB_VLAN_VID (match vid.m_mask with None -> 0 | _ -> 1) l;
              set_ofp_uint16_value buf2 vid.m_value;
              begin match vid.m_mask with
                | None ->
                  sizeof_ofp_oxm + l
                | Some mask ->
                  let buf3 = Cstruct.shift buf2 (l/2) in
                    set_ofp_uint16_value buf3 mask;
                    sizeof_ofp_oxm + l
              end
            | OxmVlanPcp vid ->
              set_ofp_oxm buf ofc OFPXMT_OFB_VLAN_PCP 0 l;
              set_ofp_uint8_value buf2 vid;
              sizeof_ofp_oxm + l
            | OxmMPLSLabel vid ->
              set_ofp_oxm buf ofc OFPXMT_OFB_MPLS_LABEL 0 l;
              set_ofp_uint32_value buf2 vid;
              sizeof_ofp_oxm + l
            | OxmMPLSTc vid ->
              set_ofp_oxm buf ofc OFPXMT_OFB_MPLS_TC 0 l;
              set_ofp_uint8_value buf2 vid;
              sizeof_ofp_oxm + l
            | OxmMetadata meta ->
              set_ofp_oxm buf ofc OFPXMT_OFB_METADATA  (match meta.m_mask with None -> 0 | _ -> 1)  l;
              set_ofp_uint64_value buf2 meta.m_value;
              begin match meta.m_mask with
                | None ->
                  sizeof_ofp_oxm + l
                | Some mask ->
                  let buf3 = Cstruct.shift buf2 (l/2) in
                    set_ofp_uint64_value buf3 mask;
                    sizeof_ofp_oxm + l
              end
            | OxmIPProto ipproto ->
              set_ofp_oxm buf ofc OFPXMT_OFB_IP_PROTO 0 l;
              set_ofp_uint8_value buf2 ipproto;
              sizeof_ofp_oxm + l
            | OxmIPDscp ipdscp ->
              set_ofp_oxm buf ofc OFPXMT_OFB_IP_DSCP 0 l;
              set_ofp_uint8_value buf2 ipdscp;
              sizeof_ofp_oxm + l
            | OxmIPEcn ipecn ->
              set_ofp_oxm buf ofc OFPXMT_OFB_IP_ECN 0 l;
              set_ofp_uint8_value buf2 ipecn;
              sizeof_ofp_oxm + l
            | OxmTCPSrc port ->
              set_ofp_oxm buf ofc OFPXMT_OFB_TCP_SRC  (match port.m_mask with None -> 0 | _ -> 1)  l;
              set_ofp_uint16_value buf2 port.m_value;
              begin match port.m_mask with
                | None ->
                  sizeof_ofp_oxm + l
                | Some mask ->
                  let buf3 = Cstruct.shift buf2 (l/2) in
                    set_ofp_uint16_value buf3 mask;
                    sizeof_ofp_oxm + l
              end
            | OxmTCPDst port ->
              set_ofp_oxm buf ofc OFPXMT_OFB_TCP_DST  (match port.m_mask with None -> 0 | _ -> 1)  l;
              set_ofp_uint16_value buf2 port.m_value;
              begin match port.m_mask with
                | None ->
                  sizeof_ofp_oxm + l
                | Some mask ->
                  let buf3 = Cstruct.shift buf2 (l/2) in
                    set_ofp_uint16_value buf3 mask;
                    sizeof_ofp_oxm + l
              end
            | OxmARPOp arp ->
              set_ofp_oxm buf ofc OFPXMT_OFB_ARP_OP 0 l;
              set_ofp_uint16_value buf2 arp;
              sizeof_ofp_oxm + l
            | OxmARPSpa arp ->
              set_ofp_oxm buf ofc OFPXMT_OFB_ARP_SPA  (match arp.m_mask with None -> 0 | _ -> 1)  l;
              set_ofp_uint32_value buf2 arp.m_value;
              begin match arp.m_mask with
                | None ->
                  sizeof_ofp_oxm + l
                | Some mask ->
                  let buf3 = Cstruct.shift buf2 (l/2) in
                    set_ofp_uint32_value buf3 mask;
                    sizeof_ofp_oxm + l
              end
            | OxmARPTpa arp ->
              set_ofp_oxm buf ofc OFPXMT_OFB_ARP_TPA  (match arp.m_mask with None -> 0 | _ -> 1)  l;
              set_ofp_uint32_value buf2 arp.m_value;
              begin match arp.m_mask with
                | None ->
                  sizeof_ofp_oxm + l
                | Some mask ->
                  let buf3 = Cstruct.shift buf2 (l/2) in
                    set_ofp_uint32_value buf3 mask;
                    sizeof_ofp_oxm + l
              end
            | OxmARPSha arp ->
              set_ofp_oxm buf ofc OFPXMT_OFB_ARP_SHA  (match arp.m_mask with None -> 0 | _ -> 1)  l;
              set_ofp_uint48_value buf2 arp.m_value;
              begin match arp.m_mask with
                | None ->
                  sizeof_ofp_oxm + l
                | Some mask ->
                  let buf3 = Cstruct.shift buf2 (l/2) in
                    set_ofp_uint48_value buf3 mask;
                    sizeof_ofp_oxm + l
              end
            | OxmARPTha arp ->
              set_ofp_oxm buf ofc OFPXMT_OFB_ARP_THA  (match arp.m_mask with None -> 0 | _ -> 1)  l;
              set_ofp_uint48_value buf2 arp.m_value;
              begin match arp.m_mask with
                | None ->
                  sizeof_ofp_oxm + l
                | Some mask ->
                  let buf3 = Cstruct.shift buf2 (l/2) in
                    set_ofp_uint48_value buf3 mask;
                    sizeof_ofp_oxm + l
              end
            | OxmICMPType t ->
              set_ofp_oxm buf ofc OFPXMT_OFB_ICMPV4_TYPE 0 l;
              set_ofp_uint8_value buf2 t;
              sizeof_ofp_oxm + l
            | OxmICMPCode c->
              set_ofp_oxm buf ofc OFPXMT_OFB_ICMPV4_CODE 0 l;
              set_ofp_uint8_value buf2 c;
              sizeof_ofp_oxm + l
            | OxmTunnelId tun ->
              set_ofp_oxm buf ofc OFPXMT_OFB_TUNNEL_ID  (match tun.m_mask with None -> 0 | _ -> 1)  l;
              set_ofp_uint64_value buf2 tun.m_value;
              begin match tun.m_mask with
                | None ->
                  sizeof_ofp_oxm + l
                | Some mask ->
                  let buf3 = Cstruct.shift buf2 (l/2) in
                    set_ofp_uint64_value buf3 mask;
                    sizeof_ofp_oxm + l
              end

  let marshal_header (buf : Cstruct.t) (oxm : oxm) : int = 
  (* Same as marshal, but without the payload *)
    let l = field_length oxm in
      let ofc = OFPXMC_OPENFLOW_BASIC in
        match oxm with
          | OxmInPort _ ->
            set_ofp_oxm buf ofc OFPXMT_OFB_IN_PORT 0 l;
            sizeof_ofp_oxm
          | OxmInPhyPort _ ->
            set_ofp_oxm buf ofc OFPXMT_OFB_IN_PHY_PORT 0 l;
            sizeof_ofp_oxm
          | OxmEthType _ ->
            set_ofp_oxm buf ofc OFPXMT_OFB_ETH_TYPE 0 l;
            sizeof_ofp_oxm
          | OxmEthDst ethaddr ->
            set_ofp_oxm buf ofc OFPXMT_OFB_ETH_DST (match ethaddr.m_mask with None -> 0 | _ -> 1) l;
            sizeof_ofp_oxm
          | OxmEthSrc ethaddr ->
            set_ofp_oxm buf ofc OFPXMT_OFB_ETH_SRC (match ethaddr.m_mask with None -> 0 | _ -> 1) l;
            sizeof_ofp_oxm
          | OxmIP4Src ipaddr ->
            set_ofp_oxm buf ofc OFPXMT_OFB_IPV4_SRC (match ipaddr.m_mask with None -> 0 | _ -> 1) l;
            sizeof_ofp_oxm
          | OxmIP4Dst ipaddr ->
            set_ofp_oxm buf ofc OFPXMT_OFB_IPV4_DST (match ipaddr.m_mask with None -> 0 | _ -> 1) l;
            sizeof_ofp_oxm
          | OxmVlanVId vid ->
            set_ofp_oxm buf ofc OFPXMT_OFB_VLAN_VID (match vid.m_mask with None -> 0 | _ -> 1) l;
            sizeof_ofp_oxm
          | OxmVlanPcp vid ->
            set_ofp_oxm buf ofc OFPXMT_OFB_VLAN_PCP 0 l;
            sizeof_ofp_oxm
          | OxmMPLSLabel vid ->
            set_ofp_oxm buf ofc OFPXMT_OFB_MPLS_LABEL 0 l;
            sizeof_ofp_oxm
          | OxmMPLSTc vid ->
            set_ofp_oxm buf ofc OFPXMT_OFB_MPLS_TC 0 l;
            sizeof_ofp_oxm
          | OxmMetadata meta ->
            set_ofp_oxm buf ofc OFPXMT_OFB_METADATA  (match meta.m_mask with None -> 0 | _ -> 1)  l;
            sizeof_ofp_oxm
          | OxmIPProto ipproto ->
            set_ofp_oxm buf ofc OFPXMT_OFB_IP_PROTO 0 l;
            sizeof_ofp_oxm
          | OxmIPDscp ipdscp ->
            set_ofp_oxm buf ofc OFPXMT_OFB_IP_DSCP 0 l;
            sizeof_ofp_oxm
          | OxmIPEcn ipecn ->
            set_ofp_oxm buf ofc OFPXMT_OFB_IP_ECN 0 l;
            sizeof_ofp_oxm
          | OxmTCPSrc port ->
            set_ofp_oxm buf ofc OFPXMT_OFB_TCP_SRC  (match port.m_mask with None -> 0 | _ -> 1)  l;
            sizeof_ofp_oxm
          | OxmTCPDst port ->
            set_ofp_oxm buf ofc OFPXMT_OFB_TCP_DST  (match port.m_mask with None -> 0 | _ -> 1)  l;
            sizeof_ofp_oxm
          | OxmARPOp arp ->
            set_ofp_oxm buf ofc OFPXMT_OFB_ARP_OP 0 l;
            sizeof_ofp_oxm
          | OxmARPSpa arp ->
            set_ofp_oxm buf ofc OFPXMT_OFB_ARP_SPA  (match arp.m_mask with None -> 0 | _ -> 1)  l;
            sizeof_ofp_oxm
          | OxmARPTpa arp ->
            set_ofp_oxm buf ofc OFPXMT_OFB_ARP_TPA  (match arp.m_mask with None -> 0 | _ -> 1)  l;
            sizeof_ofp_oxm
          | OxmARPSha arp ->
            set_ofp_oxm buf ofc OFPXMT_OFB_ARP_SHA  (match arp.m_mask with None -> 0 | _ -> 1)  l;
            sizeof_ofp_oxm
          | OxmARPTha arp ->
            set_ofp_oxm buf ofc OFPXMT_OFB_ARP_THA  (match arp.m_mask with None -> 0 | _ -> 1)  l;
            sizeof_ofp_oxm
          | OxmICMPType t ->
            set_ofp_oxm buf ofc OFPXMT_OFB_ICMPV4_TYPE 0 l;
            sizeof_ofp_oxm
          | OxmICMPCode c->
            set_ofp_oxm buf ofc OFPXMT_OFB_ICMPV4_CODE 0 l;
            sizeof_ofp_oxm
          | OxmTunnelId tun ->
            set_ofp_oxm buf ofc OFPXMT_OFB_TUNNEL_ID  (match tun.m_mask with None -> 0 | _ -> 1)  l;
            sizeof_ofp_oxm

  let parse (bits : Cstruct.t) : oxm * Cstruct.t =
    (* printf "class= %d\n" (get_ofp_oxm_oxm_class bits); *)
    (* let c = match int_to_ofp_oxm_class (get_ofp_oxm_oxm_class bits) with *)
    (*   | Some n -> n *)
    (*   | None ->  *)
    (*     raise (Unparsable (sprintf "malformed class in oxm")) in *)
    (* TODO: assert c is OFPXMC_OPENFLOW_BASIC *)
    let value = get_ofp_oxm_oxm_field_and_hashmask bits in
    let f = match int_to_oxm_ofb_match_fields (value lsr 1) with
      | Some n -> n
      | None -> 
        raise (Unparsable (sprintf "malformed field in oxm %d" (value lsr 1))) in
    let hm = value land 0x1 in
    let oxm_length = get_ofp_oxm_oxm_length bits in
    let bits = Cstruct.shift bits sizeof_ofp_oxm in
    let bits2 = Cstruct.shift bits oxm_length in
    match f with
      | OFPXMT_OFB_IN_PORT ->
        let pid = get_ofp_uint32_value bits in
        (OxmInPort pid, bits2)
      | OFPXMT_OFB_IN_PHY_PORT ->
        let pid = get_ofp_uint32_value bits in
        (OxmInPhyPort pid, bits2)
      | OFPXMT_OFB_METADATA ->
        let value = get_ofp_uint64_value bits in
        if hm = 1 then
          let bits = Cstruct.shift bits 8 in
          let mask = get_ofp_uint64_value bits in
          (OxmMetadata {m_value = value; m_mask = (Some mask)}, bits2)
        else
          (OxmMetadata {m_value = value; m_mask = None}, bits2)
      | OFPXMT_OFB_TUNNEL_ID ->
        let value = get_ofp_uint64_value bits in
        if hm = 1 then
          let bits = Cstruct.shift bits 8 in
          let mask = get_ofp_uint64_value bits in
          (OxmTunnelId {m_value = value; m_mask = (Some mask)}, bits2)
        else
          (OxmTunnelId {m_value = value; m_mask = None}, bits2)
      (* Ethernet destination address. *)
      | OFPXMT_OFB_ETH_DST ->
	let value = get_ofp_uint48_value bits in
	if hm = 1 then
	  let bits = Cstruct.shift bits 6 in
	  let mask = get_ofp_uint48_value bits in
	  (OxmEthDst {m_value = value; m_mask = (Some mask)}, bits2)
	else
	  (OxmEthDst {m_value = value; m_mask = None}, bits2)
      (* Ethernet source address. *)
      | OFPXMT_OFB_ETH_SRC ->
	let value = get_ofp_uint48_value bits in
	if hm = 1 then
	  let bits = Cstruct.shift bits 6 in
	  let mask = get_ofp_uint48_value bits in
	  (OxmEthSrc {m_value = value; m_mask = (Some mask)}, bits2)
	else
	  (OxmEthSrc {m_value = value; m_mask = None}, bits2)
      (* Ethernet frame type. *)
      | OFPXMT_OFB_ETH_TYPE ->
	let value = get_ofp_uint16_value bits in
	  (OxmEthType value, bits2)
      (* IP protocol. *)
      | OFPXMT_OFB_IP_PROTO ->
	let value = get_ofp_uint8_value bits in
	  (OxmIPProto value, bits2)
      (* IP DSCP (6 bits in ToS field). *)
      | OFPXMT_OFB_IP_DSCP ->
	let value = get_ofp_uint8_value bits in
	  (OxmIPDscp (value land 63), bits2)
      (* IP ECN (2 bits in ToS field). *)
      |  OFPXMT_OFB_IP_ECN ->
	let value = get_ofp_uint8_value bits in
	  (OxmIPEcn (value land 3), bits2)
      (* IPv4 source address. *)
      | OFPXMT_OFB_IPV4_SRC ->
	let value = get_ofp_uint32_value bits in
	if hm = 1 then
	  let bits = Cstruct.shift bits 4 in
	  let mask = get_ofp_uint32_value bits in
	  (OxmIP4Src {m_value = value; m_mask = (Some mask)}, bits2)
	else
	  (OxmIP4Src {m_value = value; m_mask = None}, bits2)
      (* IPv4 destination address. *)
      | OFPXMT_OFB_IPV4_DST ->
	let value = get_ofp_uint32_value bits in
	if hm = 1 then
	  let bits = Cstruct.shift bits 4 in
	  let mask = get_ofp_uint32_value bits in
	  (OxmIP4Dst {m_value = value; m_mask = (Some mask)}, bits2)
	else
	  (OxmIP4Dst {m_value = value; m_mask = None}, bits2)
      (* ARP opcode. *)
      | OFPXMT_OFB_ARP_OP ->
	let value = get_ofp_uint16_value bits in
	  (OxmARPOp value, bits2)
      (* ARP source IPv4 address. *)
      | OFPXMT_OFB_ARP_SPA ->
	let value = get_ofp_uint32_value bits in
	if hm = 1 then
	  let bits = Cstruct.shift bits 4 in
	  let mask = get_ofp_uint32_value bits in
	  (OxmARPSpa {m_value = value; m_mask = (Some mask)}, bits2)
	else
	  (OxmARPSpa {m_value = value; m_mask = None}, bits2)
      (* ARP target IPv4 address. *)
      | OFPXMT_OFB_ARP_TPA ->
	let value = get_ofp_uint32_value bits in
	if hm = 1 then
	  let bits = Cstruct.shift bits 4 in
	  let mask = get_ofp_uint32_value bits in
	  (OxmARPTpa {m_value = value; m_mask = (Some mask)}, bits2)
	else
	  (OxmARPTpa {m_value = value; m_mask = None}, bits2)
      (* ARP source hardware address. *)
      | OFPXMT_OFB_ARP_SHA ->
	let value = get_ofp_uint48_value bits in
	if hm = 1 then
	  let bits = Cstruct.shift bits 6 in
	  let mask = get_ofp_uint48_value bits in
	  (OxmARPSha {m_value = value; m_mask = (Some mask)}, bits2)
	else
	  (OxmARPSha {m_value = value; m_mask = None}, bits2)
      (* ARP target hardware address. *)
      | OFPXMT_OFB_ARP_THA ->
	let value = get_ofp_uint48_value bits in
	if hm = 1 then
	  let bits = Cstruct.shift bits 6 in
	  let mask = get_ofp_uint48_value bits in
	  (OxmARPTha {m_value = value; m_mask = (Some mask)}, bits2)
	else
	  (OxmARPTha {m_value = value; m_mask = None}, bits2)
      (* ICMP Type *)
      | OFPXMT_OFB_ICMPV4_TYPE ->
	let value = get_ofp_uint8_value bits in
	  (OxmICMPType value, bits2)
      (* ICMP code. *)
      |   OFPXMT_OFB_ICMPV4_CODE ->
	let value = get_ofp_uint8_value bits in
	  (OxmICMPCode value, bits2)
      | OFPXMT_OFB_TCP_DST ->
    let value = get_ofp_uint16_value bits in
	if hm = 1 then
	  let bits = Cstruct.shift bits 2 in
	  let mask = get_ofp_uint16_value bits in
	  (OxmTCPDst {m_value = value; m_mask = (Some mask)}, bits2)
	else
	  (OxmTCPDst {m_value = value; m_mask = None}, bits2)
      | OFPXMT_OFB_TCP_SRC ->
    let value = get_ofp_uint16_value bits in
	if hm = 1 then
	  let bits = Cstruct.shift bits 2 in
	  let mask = get_ofp_uint16_value bits in
	  (OxmTCPSrc {m_value = value; m_mask = (Some mask)}, bits2)
	else
	  (OxmTCPSrc {m_value = value; m_mask = None}, bits2)
      | OFPXMT_OFB_MPLS_LABEL ->
    let value = get_ofp_uint32_value bits in
	  (OxmMPLSLabel value, bits2)
      | OFPXMT_OFB_VLAN_PCP ->
    let value = get_ofp_uint8_value bits in
	  (OxmVlanPcp value, bits2)
      | OFPXMT_OFB_VLAN_VID ->
    let value = get_ofp_uint16_value bits in
	if hm = 1 then
	  let bits = Cstruct.shift bits 2 in
	  let mask = get_ofp_uint16_value bits in
	  (OxmVlanVId {m_value = value; m_mask = (Some mask)}, bits2)
	else
	  (OxmVlanVId {m_value = value; m_mask = None}, bits2)
      | OFPXMT_OFB_MPLS_TC ->
    let value = get_ofp_uint8_value bits in
	  (OxmMPLSTc value, bits2)
      | _ -> raise (Unparsable (sprintf "malformed packet in oxm %d\n" (value lsr 1)))

    let parse_header (bits : Cstruct.t) : oxm * Cstruct.t =
    (* parse Oxm header function for TableFeatureProp. Similar to parse, but without
       parsing the payload *)
      let value = get_ofp_oxm_oxm_field_and_hashmask bits in
      let f = match int_to_oxm_ofb_match_fields (value lsr 1) with
        | Some n -> n
        | None -> raise (Unparsable (sprintf "malformed field in oxm %d" (value lsr 1))) in
      let hm = value land 0x1 in
      let bits2 = Cstruct.shift bits sizeof_ofp_oxm in
      match f with
        | OFPXMT_OFB_IN_PORT ->
          (OxmInPort 0l, bits2)
        | OFPXMT_OFB_IN_PHY_PORT ->
          (OxmInPhyPort 0l, bits2)
        | OFPXMT_OFB_METADATA ->
          if hm = 1 then
            (OxmMetadata {m_value = 0L; m_mask = (Some 0L)}, bits2)
          else
            (OxmMetadata {m_value = 0L; m_mask = None}, bits2)
        | OFPXMT_OFB_TUNNEL_ID ->
          if hm = 1 then
            (OxmTunnelId {m_value = 0L; m_mask = (Some 0L)}, bits2)
          else
            (OxmTunnelId {m_value = 0L; m_mask = None}, bits2)
        (* Ethernet destination address. *)
        | OFPXMT_OFB_ETH_DST ->
          if hm = 1 then
            (OxmEthDst {m_value = 0L; m_mask = (Some 0L)}, bits2)
          else
            (OxmEthDst {m_value = 0L; m_mask = None}, bits2)
        (* Ethernet source address. *)
        | OFPXMT_OFB_ETH_SRC ->
          if hm = 1 then
            (OxmEthSrc {m_value = 0L; m_mask = (Some 0L)}, bits2)
          else
            (OxmEthSrc {m_value = 0L; m_mask = None}, bits2)
         (* Ethernet frame type. *)
        | OFPXMT_OFB_ETH_TYPE ->
            (OxmEthType 0, bits2)
         (* IP protocol. *)
        | OFPXMT_OFB_IP_PROTO ->
            (OxmIPProto 0, bits2)
        (* IP DSCP (6 bits in ToS field). *)
        | OFPXMT_OFB_IP_DSCP ->
            (OxmIPDscp (0 land 63), bits2)
        (* IP ECN (2 bits in ToS field). *)
        |  OFPXMT_OFB_IP_ECN ->
            (OxmIPEcn (0 land 3), bits2)
        (* IPv4 source address. *)
        | OFPXMT_OFB_IPV4_SRC ->
          if hm = 1 then
            (OxmIP4Src {m_value = 0l; m_mask = (Some 0l)}, bits2)
          else
            (OxmIP4Src {m_value = 0l; m_mask = None}, bits2)
        (* IPv4 destination address. *)
        | OFPXMT_OFB_IPV4_DST ->
          if hm = 1 then
            (OxmIP4Dst {m_value = 0l; m_mask = (Some 0l)}, bits2)
          else
            (OxmIP4Dst {m_value = 0l; m_mask = None}, bits2)
        (* ARP opcode. *)
        | OFPXMT_OFB_ARP_OP ->
          (OxmARPOp 0, bits2)
        (* ARP source IPv4 address. *)
        | OFPXMT_OFB_ARP_SPA ->
          if hm = 1 then
            (OxmARPSpa {m_value = 0l; m_mask = (Some 0l)}, bits2)
          else
            (OxmARPSpa {m_value = 0l; m_mask = None}, bits2)
        (* ARP target IPv4 address. *)
        | OFPXMT_OFB_ARP_TPA ->
          if hm = 1 then
            (OxmARPTpa {m_value = 0l; m_mask = (Some 0l)}, bits2)
          else
            (OxmARPTpa {m_value = 0l; m_mask = None}, bits2)
        (* ARP source hardware address. *)
        | OFPXMT_OFB_ARP_SHA ->
          if hm = 1 then
            (OxmARPSha {m_value = 0L; m_mask = (Some 0L)}, bits2)
          else
            (OxmARPSha {m_value = 0L; m_mask = None}, bits2)
      (* ARP target hardware address. *)
        | OFPXMT_OFB_ARP_THA ->
          if hm = 1 then
            (OxmARPTha {m_value = 0L; m_mask = (Some 0L)}, bits2)
          else
            (OxmARPTha {m_value = 0L; m_mask = None}, bits2)
        (* ICMP Type *)
        | OFPXMT_OFB_ICMPV4_TYPE ->
            (OxmICMPType 0, bits2)
        (* ICMP code. *)
        |   OFPXMT_OFB_ICMPV4_CODE ->
            (OxmICMPCode 0, bits2)
        | OFPXMT_OFB_TCP_DST ->
          if hm = 1 then
            (OxmTCPDst {m_value = 0; m_mask = (Some 0)}, bits2)
          else
            (OxmTCPDst {m_value = 0; m_mask = None}, bits2)
        | OFPXMT_OFB_TCP_SRC ->
          if hm = 1 then
            (OxmTCPSrc {m_value = 0; m_mask = (Some 0)}, bits2)
          else
            (OxmTCPSrc {m_value = 0; m_mask = None}, bits2)
        | OFPXMT_OFB_MPLS_LABEL ->
            (OxmMPLSLabel 0l, bits2)
        | OFPXMT_OFB_VLAN_PCP ->
            (OxmVlanPcp 0, bits2)
        | OFPXMT_OFB_VLAN_VID ->
          if hm = 1 then
            (OxmVlanVId {m_value = 0; m_mask = (Some 0)}, bits2)
          else
            (OxmVlanVId {m_value = 0; m_mask = None}, bits2)
        | OFPXMT_OFB_MPLS_TC ->
            (OxmMPLSTc 0, bits2)
        | _ -> raise (Unparsable (sprintf "malformed packet in oxm %d\n" (value lsr 1)))

    let rec parse_headers (bits : Cstruct.t) : oxmMatch*Cstruct.t = 
      if Cstruct.len bits < sizeof_ofp_oxm then ([], bits)
      else let field, bits2 = parse_header bits in
      let fields, bits3 = parse_headers bits2 in    
      (List.append [field] fields, bits3)

end

module PseudoPort = struct
  type t = pseudoPort

  cenum ofp_port_no {
    (* Maximum number of physical and logical switch ports. *)
    OFPP_MAX        = 0xffffff00l;

    (* Reserved OpenFlow Port (fake output "ports"). *)
    OFPP_IN_PORT    = 0xfffffff8l; (* Send the packet out the input port. This
                                      reserved port must be explicitly used
                                      in order to send back out of the input
                                      port.*)
    OFPP_TABLE      = 0xfffffff9l; (* Submit the packet to the first flow table
                                      NB: This destination port can only be
                                      used in packet-out messages. *)
    OFPP_NORMAL     = 0xfffffffal; (* Process with normal L2/L3 switching. *)
    OFPP_FLOOD      = 0xfffffffbl; (* All physical ports in VLAN, except input
                                      port and those blocked or link down. *)
    OFPP_ALL        = 0xfffffffcl; (* All physical ports except input port. *)
    OFPP_CONTROLLER = 0xfffffffdl; (* Send to controller. *)
    OFPP_LOCAL      = 0xfffffffel; (* Local openflow "port". *)
    OFPP_ANY        = 0xffffffffl  (* Wildcard port used only for flow mod
                                     (delete) and flow stats requests. Selects
                                     all flows regardless of output port
                                     (including flows with no output port). *)
  } as uint32_t

  let size_of _ = 4

  let to_string (t : t) = 
   match t with
    | PhysicalPort p -> sprintf "%lu" p
    | InPort -> "InPort"
    | Table -> "Table"
    | Normal -> "Normal"
    | Flood -> "Flood"
    | AllPorts -> "AllPorts"
    | Controller n -> sprintf "Controller<%d bytes>" n
    | Local -> "Local"
    | Any -> "Any"

  let marshal (t : t) : int32 = match t with
    | PhysicalPort(p) -> p
    | InPort -> ofp_port_no_to_int OFPP_IN_PORT
    | Table -> ofp_port_no_to_int OFPP_TABLE
    | Normal -> ofp_port_no_to_int OFPP_NORMAL
    | Flood -> ofp_port_no_to_int  OFPP_FLOOD
    | AllPorts -> ofp_port_no_to_int OFPP_ALL
    | Controller(_) -> ofp_port_no_to_int  OFPP_CONTROLLER
    | Local -> ofp_port_no_to_int  OFPP_LOCAL
    | Any -> ofp_port_no_to_int  OFPP_ANY

  let make ofp_port_no_code len =
    match int_to_ofp_port_no ofp_port_no_code with
      | Some OFPP_IN_PORT -> InPort
      | Some OFPP_TABLE -> Table
      | Some OFPP_NORMAL -> Normal
      | Some OFPP_FLOOD -> Flood
      | Some OFPP_ALL -> AllPorts
      | Some OFPP_CONTROLLER -> Controller len
      | Some OFPP_LOCAL -> Local
      | Some OFPP_ANY -> Any
      | _ ->
        if compare_uint32 ofp_port_no_code (ofp_port_no_to_int OFPP_MAX) then
          PhysicalPort ofp_port_no_code
        else
          raise
            (Unparsable (sprintf "unsupported port number (%lu)" ofp_port_no_code))

end

module OfpMatch = struct

  let sizeof (om : oxmMatch) : int =
    let n = sizeof_ofp_match + sum (map Oxm.sizeof om) in
    pad_to_64bits n

  let to_string om = 
    let oxmString = String.concat "\n" (map Oxm.to_string om) in
    Format.sprintf "Match : %s" oxmString

  let marshal (buf : Cstruct.t) (om : oxmMatch) : int =
    let size = sizeof om in
    set_ofp_match_typ buf 1; (* OXPMT_OXM *)
    set_ofp_match_length buf (sizeof_ofp_match + sum (map Oxm.sizeof om)); (* Length of ofp_match (excluding padding) *)
    let buf = Cstruct.shift buf sizeof_ofp_match in
    let oxm_size = marshal_fields buf om Oxm.marshal in
    let pad = size - (sizeof_ofp_match + oxm_size) in
    if pad > 0 then
      let buf = Cstruct.shift buf oxm_size in
      let _ = pad_with_zeros buf pad in
      size
    else size

  let rec parse_fields (bits : Cstruct.t) : oxmMatch * Cstruct.t =
    if Cstruct.len bits <= sizeof_ofp_oxm then ([], bits)
    else let field, bits2 = Oxm.parse bits in
    let fields, bits3 = parse_fields bits2 in
    (List.append [field] fields, bits3)

  let parse (bits : Cstruct.t) : oxmMatch * Cstruct.t =
    let length = get_ofp_match_length bits in
    let oxm_bits = Cstruct.sub bits sizeof_ofp_match (length - sizeof_ofp_match) in
    let fields, _ = parse_fields oxm_bits in
    let bits = Cstruct.shift bits (pad_to_64bits length) in
    (fields, bits)

end

module Action = struct

  type sequence = OpenFlow0x04_Core.actionSequence
    
  let sizeof (act : action) : int = match act with
    | Output _ -> sizeof_ofp_action_output
    | Group _ -> sizeof_ofp_action_group
    | PopVlan -> sizeof_ofp_action_header
    | PushVlan -> sizeof_ofp_action_push
    | PopMpls -> sizeof_ofp_action_pop_mpls
    | PushMpls -> sizeof_ofp_action_push
    | SetField oxm -> pad_to_64bits (sizeof_ofp_action_set_field + Oxm.sizeof oxm)
    | CopyTtlOut -> sizeof_ofp_action_header
    | CopyTtlIn -> sizeof_ofp_action_header
    | SetNwTtl _ -> sizeof_ofp_action_nw_ttl
    | DecNwTtl -> sizeof_ofp_action_header
    | PushPbb -> sizeof_ofp_action_push
    | PopPbb -> sizeof_ofp_action_header
    | SetMplsTtl _ -> sizeof_ofp_action_push
    | DecMplsTtl -> sizeof_ofp_action_header
    | SetQueue _ -> sizeof_ofp_action_set_queue
    | Experimenter _ -> sizeof_ofp_action_experimenter

  let to_type t : actionTyp = 
    match (int_to_ofp_action_type t) with
      | Some OFPAT_OUTPUT -> Output
      | Some OFPAT_COPY_TTL_OUT -> CopyTTLOut
      | Some OFPAT_COPY_TTL_IN -> CopyTTLIn
      | Some OFPAT_SET_MPLS_TTL -> SetMPLSTTL
      | Some OFPAT_DEC_MPLS_TTL -> DecMPLSTTL
      | Some OFPAT_PUSH_VLAN -> PushVLAN
      | Some OFPAT_POP_VLAN -> PopVLAN
      | Some OFPAT_PUSH_MPLS -> PushMPLS
      | Some OFPAT_POP_MPLS -> PopMPLS
      | Some OFPAT_SET_QUEUE -> SetQueue
      | Some OFPAT_GROUP -> Group
      | Some OFPAT_SET_NW_TTL -> SetNWTTL
      | Some OFPAT_DEC_NW_TTL -> DecNWTTL
      | Some OFPAT_SET_FIELD -> SetField
      | Some OFPAT_PUSH_PBB -> PushPBB
      | Some OFPAT_POP_PBB -> PopPBB
      | Some OFPAT_EXPERIMENTER -> Experimenter
      | None -> failwith "None type"

  let marshal (buf : Cstruct.t) (act : action) : int =
    let size = sizeof act in
    match act with
      | Output port ->
        set_ofp_action_output_typ buf 0; (* OFPAT_OUTPUT *)
        set_ofp_action_output_len buf size;
        set_ofp_action_output_port buf (PseudoPort.marshal port);
        set_ofp_action_output_max_len buf
          (match port with
            | Controller max_len -> max_len
            | _ -> 0);
        set_ofp_action_output_pad0 buf 0;
        set_ofp_action_output_pad1 buf 0;
        set_ofp_action_output_pad2 buf 0;
        set_ofp_action_output_pad3 buf 0;
        set_ofp_action_output_pad4 buf 0;
        set_ofp_action_output_pad5 buf 0;
        size
      | PushVlan ->
	set_ofp_action_push_typ buf 17; (* PUSH_VLAN *)
	set_ofp_action_push_len buf size;
	set_ofp_action_push_ethertype buf 0x8100;
	size
      | PopVlan ->
	set_ofp_action_header_typ buf 18; (* POP_VLAN *)
	set_ofp_action_header_len buf size;
        set_ofp_action_header_pad buf 0;
        set_ofp_action_header_pad1 buf 0;
        set_ofp_action_header_pad2 buf 0;
        set_ofp_action_header_pad3 buf 0;
	size
      | PushMpls ->
	set_ofp_action_push_typ buf 19; (* PUSH_MPLS *)
	set_ofp_action_push_len buf size;
	set_ofp_action_push_ethertype buf 0x8847;
	size
      | PopMpls ->
	set_ofp_action_pop_mpls_typ buf 20; (* POP_MPLS *)
	set_ofp_action_pop_mpls_len buf size;
	set_ofp_action_pop_mpls_ethertype buf 0x800;
	size
      | Group gid ->
        set_ofp_action_group_typ buf 22; (* OFPAT_GROUP *)
        set_ofp_action_group_len buf size;
        set_ofp_action_group_group_id buf gid;
        size
      | SetField oxm ->
        set_ofp_action_set_field_typ buf 25; (* OFPAT_SET_FIELD *)
        set_ofp_action_set_field_len buf size;
        let buf = Cstruct.shift buf sizeof_ofp_action_set_field in
        let oxm_size = Oxm.marshal buf oxm in
        let pad = size - (sizeof_ofp_action_set_field + oxm_size) in
        (* printf "pad = %d\n" pad; *)
        if pad > 0 then
          let buf = Cstruct.shift buf oxm_size in
          let _ = pad_with_zeros buf pad in
          size
        else size
      | CopyTtlOut ->
        set_ofp_action_header_typ buf 11; (* OFPAT_COPY_TTL_OUT *)
        set_ofp_action_header_len buf size;
        set_ofp_action_header_pad buf 0;
        set_ofp_action_header_pad1 buf 0;
        set_ofp_action_header_pad2 buf 0;
        set_ofp_action_header_pad3 buf 0;
        size
      | CopyTtlIn ->
        set_ofp_action_header_typ buf 12; (* OFPAT_COPY_TTL_IN *)
        set_ofp_action_header_len buf size;
        set_ofp_action_header_pad buf 0;
        set_ofp_action_header_pad1 buf 0;
        set_ofp_action_header_pad2 buf 0;
        set_ofp_action_header_pad3 buf 0;
        size
      | SetNwTtl newTtl ->
        set_ofp_action_nw_ttl_typ buf 23; (* OFPAT_SET_NW_TTL *)
        set_ofp_action_nw_ttl_len buf size;
        set_ofp_action_nw_ttl_nw_ttl buf newTtl;
        set_ofp_action_nw_ttl_pad buf 0;
        set_ofp_action_nw_ttl_pad1 buf 0;
        set_ofp_action_nw_ttl_pad2 buf 0;
        size
      | DecNwTtl ->
        set_ofp_action_header_typ buf 24; (* OFPAT_DEC_NW_TTL *)
        set_ofp_action_header_len buf size;
        set_ofp_action_header_pad buf 0;
        set_ofp_action_header_pad1 buf 0;
        set_ofp_action_header_pad2 buf 0;
        set_ofp_action_header_pad3 buf 0;
        size
      | PushPbb ->
        set_ofp_action_push_typ buf 26; (* OFPAT_PUSH_PBB *)
        set_ofp_action_push_len buf size;
        set_ofp_action_push_ethertype buf 0x88a8; (* Not sure, maybe need to redefine*)
        size
      | PopPbb ->
        set_ofp_action_header_typ buf 27; (* OFPAT_POP_PBB *)
        set_ofp_action_header_len buf size;
        set_ofp_action_header_pad buf 0;
        set_ofp_action_header_pad1 buf 0;
        set_ofp_action_header_pad2 buf 0;
        set_ofp_action_header_pad3 buf 0;
        size
      | SetMplsTtl newTtl ->
        set_ofp_action_mpls_ttl_typ buf 15; (* OFPAT_SET_MPLS_TTL *)
        set_ofp_action_mpls_ttl_len buf size;
        set_ofp_action_mpls_ttl_mpls_ttl buf newTtl;
        size
      | DecMplsTtl ->
        set_ofp_action_header_typ buf 16; (* OFPAT_DEC_MPLS_TTL *)
        set_ofp_action_header_len buf size;
        set_ofp_action_header_pad buf 0;
        set_ofp_action_header_pad1 buf 0;
        set_ofp_action_header_pad2 buf 0;
        set_ofp_action_header_pad3 buf 0;
        size
      | SetQueue queueId ->
        set_ofp_action_set_queue_typ buf 21; (* OFPAT_SET_QUEUE *)
        set_ofp_action_set_queue_len buf size;
        set_ofp_action_set_queue_queue_id buf queueId;
        size
      | Experimenter exp ->
        set_ofp_action_experimenter_typ buf 0xffff; (* OFPAT_EXPERIMENTER *)
        set_ofp_action_experimenter_len buf size;
        set_ofp_action_experimenter_experimenter buf exp;
        size

  let parse (bits : Cstruct.t) : action =
    match to_type (get_ofp_action_header_typ bits) with
     | Output -> Output (PseudoPort.make (get_ofp_action_output_port bits) 
     (get_ofp_action_output_max_len bits))
     | Group -> Group (get_ofp_action_group_group_id bits)
     | PushVLAN -> PushVlan
     | PopVLAN -> PopVlan
     | PushMPLS -> PushMpls
     | PopMPLS -> PopMpls
     | SetField -> let field,_ = Oxm.parse (
     Cstruct.shift bits 4) in (*TEST BECAUSE OF WRONG OFFSET??*)
     SetField (field)
     | CopyTTLOut -> CopyTtlOut
     | CopyTTLIn -> CopyTtlIn
     | SetMPLSTTL -> SetMplsTtl (get_ofp_action_mpls_ttl_mpls_ttl bits)
     | DecMPLSTTL -> DecMplsTtl
     | SetQueue -> SetQueue (get_ofp_action_set_queue_queue_id bits)
     | SetNWTTL -> SetNwTtl (get_ofp_action_nw_ttl_nw_ttl bits)
     | DecNWTTL -> DecNwTtl
     | PushPBB -> PushPbb
     | PopPBB  -> PopPbb
     | Experimenter -> Experimenter (get_ofp_action_experimenter_experimenter bits)

  let rec parse_fields (bits : Cstruct.t) : sequence * Cstruct.t =
    if Cstruct.len bits < sizeof_ofp_action_header then ([], bits)
    else let field = parse bits in
    let bits2 = Cstruct.shift bits (sizeof field) in
    let fields, bits3 = parse_fields bits2 in
    (List.append [field] fields, bits3)

  let parse_sequence (bits : Cstruct.t) : sequence =
    let fields, _ = parse_fields bits in
    fields

  let to_string seq =
      match seq with
        | Output o -> Format.sprintf "PseudoPort: %s" (PseudoPort.to_string o)
        | Group g -> Format.sprintf "Group ID: %lu" g
        | PopVlan -> "Pop Vlan"
        | PushVlan -> "Push Vlan"
        | PopMpls -> "Pop Mpls"
        | PushMpls -> "Push Mpls"
        | SetField oxm -> Format.sprintf "oxm: %s" (Oxm.to_string oxm)
        | CopyTtlOut -> "Copy TTL out"
        | CopyTtlIn -> "Copy TTL In"
        | SetNwTtl t -> Format.sprintf "Set NW TTL %u" t
        | DecNwTtl -> "Dec NW TTL"
        | PushPbb -> "Push PBB"
        | PopPbb -> "POP PBB"
        | SetMplsTtl t -> Format.sprintf "Set MPLS TTL: %u" t
        | DecMplsTtl -> "Dec MPLS TTL"
        | SetQueue q -> Format.sprintf "Set Queue: %lu" q
        | Experimenter e -> Format.sprintf "Experimenter: %lu" e
end

module Bucket = struct

  let sizeof (bucket : bucket) : int =
    let n = sizeof_ofp_bucket + sum (map Action.sizeof bucket.bu_actions) in
    pad_to_64bits n

  let to_string (bucket : bucket) : string = 
    Format.sprintf "length: %u\nweight: %u\nwatch port: %s\nwatch group: %sactions:\n%s"
    (sizeof bucket)
    bucket.bu_weight
    (match bucket.bu_watch_port with
      | Some n -> Int32.to_string n
      | None -> "None")
    (match bucket.bu_watch_group with
      | Some n -> Int32.to_string n
      | None -> "None")
    (String.concat "\n" (map Action.to_string bucket.bu_actions))

  let length_func (buf : Cstruct.t) : int option =
    if Cstruct.len buf < sizeof_ofp_bucket then None
    else Some (pad_to_64bits (get_ofp_bucket_len buf))
 
  let marshal (buf : Cstruct.t) (bucket : bucket) : int =
    let size = sizeof bucket in
    set_ofp_bucket_len buf size;
    set_ofp_bucket_weight buf bucket.bu_weight;
    set_ofp_bucket_watch_port buf
      (match bucket.bu_watch_port with
        | None -> ofpg_any
        | Some port -> port);
    set_ofp_bucket_watch_group buf
      (match bucket.bu_watch_group with
        | None -> ofpg_any
        | Some group_id -> group_id);
    set_ofp_bucket_pad0 buf 0;
    set_ofp_bucket_pad1 buf 0;
    set_ofp_bucket_pad2 buf 0;
    set_ofp_bucket_pad3 buf 0;
    let action_marshal buf act =
      match act with
        | Output Table ->
          failwith "OFPP_TABLE not allowed in installed flow"
        | _ -> Action.marshal buf act in
    let buf = Cstruct.shift buf sizeof_ofp_bucket in
    (sizeof_ofp_bucket + (marshal_fields buf bucket.bu_actions action_marshal))

  let parse (bits : Cstruct.t) : bucket =
    let len = get_ofp_bucket_len bits in
    let bu_weight = get_ofp_bucket_weight bits in
    let bu_watch_port = match get_ofp_bucket_watch_port bits with
                          | 0xffffffffl -> None (* ofpp_any *)
                          | n -> Some n in
    let bu_watch_group = match get_ofp_bucket_watch_group bits with
                          | 0xffffffffl -> None (* ofpg_any *)
                          | n -> Some n in
    let bu_actions = Action.parse_sequence (Cstruct.sub bits sizeof_ofp_bucket (len - sizeof_ofp_bucket)) in
    {bu_weight; bu_watch_port; bu_watch_group; bu_actions}
end

module FlowModCommand = struct
    
  type t = flowModCommand

  let n = ref 0L
  
  let sizeof _ = 1

  let marshal (t : t) : int = match t with
    | AddFlow -> n := Int64.succ !n; ofp_flow_mod_command_to_int OFPFC_ADD
    | ModFlow -> ofp_flow_mod_command_to_int OFPFC_MODIFY
    | ModStrictFlow -> ofp_flow_mod_command_to_int OFPFC_MODIFY_STRICT
    | DeleteFlow -> ofp_flow_mod_command_to_int OFPFC_DELETE
    | DeleteStrictFlow -> ofp_flow_mod_command_to_int OFPFC_DELETE_STRICT

  let parse bits : flowModCommand = 
    match (int_to_ofp_flow_mod_command bits) with
      | Some OFPFC_ADD -> AddFlow
      | Some OFPFC_MODIFY -> ModFlow
      | Some OFPFC_MODIFY_STRICT -> ModStrictFlow
      | Some OFPFC_DELETE -> DeleteFlow
      | Some OFPFC_DELETE_STRICT -> DeleteStrictFlow
      | None -> raise (Unparsable (sprintf "malformed command"))

  let to_string t = 
   match t with
    | AddFlow -> "Add"
    | ModFlow -> "Modify"
    | ModStrictFlow -> "ModifyStrict"
    | DeleteFlow -> "Delete"
    | DeleteStrictFlow -> "DeleteStrict"
end

module GroupType = struct
    
  type t = groupType

  let n = ref 0L

  let to_string (t : t) : string = match t with
    | All -> "All"
    | Select -> "Select"
    | Indirect -> "Indirect"
    | FF -> "FF"

  let marshal (t : t) : int = match t with
    | All -> ofp_group_type_to_int OFPGT_ALL
    | Select -> ofp_group_type_to_int OFPGT_SELECT
    | Indirect -> ofp_group_type_to_int OFPGT_INDIRECT
    | FF -> ofp_group_type_to_int OFPGT_FF

  let parse (bits : int) : t =
    match int_to_ofp_group_type bits with
      | Some OFPGT_ALL -> All
      | Some OFPGT_SELECT  -> Select
      | Some OFPGT_INDIRECT -> Indirect
      | Some OFPGT_FF  -> FF
      | None -> raise (Unparsable (sprintf "malformed ofp_group_type"))

end

module GroupMod = struct

  cenum ofp_group_mod_command {
    OFPGC_ADD = 0;
    OFPGC_MODIFY = 1;
    OFPGC_DELETE = 2
  } as uint16_t

  type t = groupMod

  let sizeof (gm: groupMod) : int =
    match gm with
      | AddGroup (typ, gid, buckets) -> 
        sizeof_ofp_group_mod + sum (map Bucket.sizeof buckets)
      | DeleteGroup (typ, gid) -> 
        sizeof_ofp_group_mod
      | ModifyGroup (typ, _, buckets) -> 
        sizeof_ofp_group_mod + sum (map Bucket.sizeof buckets)

  let marshal (buf : Cstruct.t) (gm : groupMod) : int =
    match gm with
      | AddGroup (typ, gid, buckets) -> 
        set_ofp_group_mod_command buf 0; (* OFPGC_ADD *)
        set_ofp_group_mod_typ buf (GroupType.marshal typ);
        set_ofp_group_mod_pad buf 0;
        set_ofp_group_mod_group_id buf gid;
        sizeof_ofp_group_mod + (marshal_fields (Cstruct.shift buf sizeof_ofp_group_mod) buckets Bucket.marshal)
      | DeleteGroup (typ, gid) ->
        set_ofp_group_mod_command buf 2; (* OFPGC_DEL *)
        set_ofp_group_mod_typ buf (GroupType.marshal typ);
        set_ofp_group_mod_pad buf 0;
        set_ofp_group_mod_group_id buf gid;
        sizeof_ofp_group_mod
      | ModifyGroup (typ, gid, buckets) -> 
        set_ofp_group_mod_command buf 1; (* OFPGC_MODIFY *)
        set_ofp_group_mod_typ buf (GroupType.marshal typ);
        set_ofp_group_mod_pad buf 0;
        set_ofp_group_mod_group_id buf gid;
        sizeof_ofp_group_mod + (marshal_fields (Cstruct.shift buf sizeof_ofp_group_mod) buckets Bucket.marshal)

  let parse (bits : Cstruct.t) : groupMod =
    let typ = GroupType.parse (get_ofp_group_mod_typ bits) in
    let gid = get_ofp_group_mod_group_id bits in
    let command = get_ofp_group_mod_command bits in
    match int_to_ofp_group_mod_command command with
      | Some OFPGC_ADD -> 
        let bucket = parse_fields (Cstruct.shift bits sizeof_ofp_group_mod) Bucket.parse (Bucket.length_func) in
        AddGroup (typ,gid,bucket)
      | Some OFPGC_MODIFY -> DeleteGroup (typ,gid)
      | Some OFPGC_DELETE -> 
        let bucket = parse_fields (Cstruct.shift bits sizeof_ofp_group_mod) Bucket.parse (Bucket.length_func) in
        ModifyGroup (typ,gid,bucket)
      | None -> raise (Unparsable (sprintf "malformed group command"))
end

module Instruction = struct

  let to_string ins =
    match ins with
      | GotoTable t -> Format.sprintf "Go to Table: %u" t
      | ApplyActions actions -> Format.sprintf "Apply Actions: \n%s"
                                (String.concat "\n" (map Action.to_string actions))
      | WriteActions actions -> Format.sprintf "Write Actions: \n%s" 
                                (String.concat "\n" (map Action.to_string actions))
      | WriteMetadata meta -> 
        (match meta.m_mask with
          | None -> Format.sprintf "WriteMeta : %LX" meta.m_value
          | Some m -> Format.sprintf "WriteMeta : %LX/%LX" meta.m_value m)
      | Clear -> "Clear"
      | Meter m -> Format.sprintf "Meter : %lu" m
      | Experimenter e -> Format.sprintf "Experimenter : %lu" e

  let sizeof (ins : instruction) : int =
    match ins with
      | GotoTable _ ->
        sizeof_ofp_instruction_goto_table
      | ApplyActions actions ->
        sizeof_ofp_instruction_actions + sum (map Action.sizeof actions)
      | WriteActions actions ->
        sizeof_ofp_instruction_actions + sum (map Action.sizeof actions)
      | WriteMetadata _ -> sizeof_ofp_instruction_write_metadata
      | Clear -> sizeof_ofp_instruction_actions
      | Meter _ -> sizeof_ofp_instruction_meter
      | Experimenter _ -> sizeof_ofp_instruction_experimenter

  let marshal (buf : Cstruct.t) (ins : instruction) : int =
    let size = sizeof ins in
      match ins with
        | GotoTable table_id ->
          set_ofp_instruction_goto_table_typ buf 1; (* OFPIT_GOTO_TABLE *)
          set_ofp_instruction_goto_table_len buf size;
          set_ofp_instruction_goto_table_table_id buf table_id;
          set_ofp_instruction_goto_table_pad0 buf 0;
          set_ofp_instruction_goto_table_pad1 buf 0;
          set_ofp_instruction_goto_table_pad2 buf 0;
          size
        | WriteActions actions ->
          set_ofp_instruction_actions_typ buf 3; (* OFPIT_WRITE_ACTIONS *)
          set_ofp_instruction_actions_len buf size;
          set_ofp_instruction_actions_pad0 buf 0;
          set_ofp_instruction_actions_pad1 buf 0;
          set_ofp_instruction_actions_pad2 buf 0;
          set_ofp_instruction_actions_pad3 buf 0;
          sizeof_ofp_instruction_actions + (
          marshal_fields 
          (Cstruct.shift buf sizeof_ofp_instruction_actions)
          actions
          Action.marshal)
        | ApplyActions actions ->
          set_ofp_instruction_actions_typ buf 4; (* OFPIT_APPLY_ACTIONS *)
          set_ofp_instruction_actions_len buf size;
          set_ofp_instruction_actions_pad0 buf 0;
          set_ofp_instruction_actions_pad1 buf 0;
          set_ofp_instruction_actions_pad2 buf 0;
          set_ofp_instruction_actions_pad3 buf 0;
          sizeof_ofp_instruction_actions + (marshal_fields (Cstruct.shift buf sizeof_ofp_instruction_actions) actions Action.marshal)
        | WriteMetadata metadata ->
          set_ofp_instruction_write_metadata_typ buf 2; (* OFPIT_WRITE_METADATA *)
          set_ofp_instruction_write_metadata_len buf size;
          set_ofp_instruction_write_metadata_pad0 buf 0;
          set_ofp_instruction_write_metadata_pad1 buf 0;
          set_ofp_instruction_write_metadata_pad2 buf 0;
          set_ofp_instruction_write_metadata_pad3 buf 0;
          set_ofp_instruction_write_metadata_metadata buf metadata.m_value;
          set_ofp_instruction_write_metadata_metadata_mask buf (
            match metadata.m_mask with
              | None -> 0L
              | Some mask -> mask);
          size
        | Clear -> 
          set_ofp_instruction_actions_typ buf 5; (* OFPIT_CLEAR_ACTIONS *)
          set_ofp_instruction_actions_len buf size;
          set_ofp_instruction_actions_pad0 buf 0;
          set_ofp_instruction_actions_pad1 buf 0;
          set_ofp_instruction_actions_pad2 buf 0;
          set_ofp_instruction_actions_pad3 buf 0;
          size
        | Meter meterId->
          set_ofp_instruction_meter_typ buf 6; (* OFPIT_METER *)
          set_ofp_instruction_meter_len buf size;
          set_ofp_instruction_meter_meter_id buf meterId;
          size
        | Experimenter experimenterId->
          set_ofp_instruction_experimenter_typ buf 0xffff; (* OFPIT_EXPERIMENTER *)
          set_ofp_instruction_experimenter_len buf size;
          set_ofp_instruction_experimenter_experimenter buf experimenterId;
          size


  let parse (bits : Cstruct.t) : instruction =
    let typ = get_ofp_instruction_typ bits in
    let len = get_ofp_instruction_len bits in
      match (int_to_ofp_instruction_type typ) with
        | Some OFPIT_GOTO_TABLE -> GotoTable (
        get_ofp_instruction_goto_table_table_id bits)
        | Some OFPIT_WRITE_METADATA -> 
            let value = get_ofp_instruction_write_metadata_metadata bits in 
            let mask = get_ofp_instruction_write_metadata_metadata_mask bits in
            if mask <> 0L then
              WriteMetadata ({m_value = value; m_mask = Some mask})
            else
              WriteMetadata ({m_value = value; m_mask = None})
        | Some OFPIT_WRITE_ACTIONS -> WriteActions (
        Action.parse_sequence (Cstruct.sub bits sizeof_ofp_instruction_actions (len-sizeof_ofp_instruction_actions)))
        | Some OFPIT_APPLY_ACTIONS -> ApplyActions (
        Action.parse_sequence (Cstruct.sub bits sizeof_ofp_instruction_actions (len-sizeof_ofp_instruction_actions))) 
        | Some OFPIT_CLEAR_ACTIONS -> Clear
        | Some OFPIT_METER -> Meter (get_ofp_instruction_meter_meter_id bits)
        | Some OFPIT_EXPERIMENTER -> Experimenter (
        get_ofp_instruction_experimenter_experimenter bits)
        | _ -> raise (Unparsable (sprintf "Unkown instruction message"))
        
end

module Instructions = struct

  let sizeof (inss : instruction list) : int =
    sum (map Instruction.sizeof inss)

  let marshal (buf : Cstruct.t) (inss : instruction list) : int =
    if sizeof inss <> 0 then
      marshal_fields buf inss Instruction.marshal
    else 0

  let rec parse_field (bits : Cstruct.t) : instruction list*Cstruct.t =
    if Cstruct.len bits < sizeof_ofp_instruction then [],bits
    else let field = Instruction.parse bits in
    let bits2 = Cstruct.shift bits (Instruction.sizeof field) in
    let fields, bits3 = parse_field bits2 in
    (List.append [field] fields, bits3)

  let to_string ins =
    let insString = String.concat "\n" (map Instruction.to_string ins) in
    insString

  let parse (bits : Cstruct.t) : instruction list =
    let field,_ = parse_field bits in
    field

end

module FlowMod = struct

  let sizeof (fm : flowMod) =
    sizeof_ofp_flow_mod + (OfpMatch.sizeof fm.mfOfp_match) + (Instructions.sizeof fm.mfInstructions)

  module Flags = struct
    
    let marshal (f : flowModFlags) =
      (if f.fmf_send_flow_rem then 1 lsl 0 else 0) lor
        (if f.fmf_check_overlap then 1 lsl 1 else 0) lor
          (if f.fmf_reset_counts then 1 lsl 2 else 0) lor
            (if f.fmf_no_pkt_counts then 1 lsl 3 else 0) lor
              (if f.fmf_no_byt_counts then 1 lsl 4 else 0)

    let parse bits : flowModFlags =
      { fmf_send_flow_rem = test_bit16  0 bits
      ; fmf_check_overlap = test_bit16  1 bits
      ; fmf_reset_counts = test_bit16  2 bits
      ; fmf_no_pkt_counts = test_bit16  3 bits
      ; fmf_no_byt_counts = test_bit16  4 bits
      }

    let to_string f =
      Format.sprintf "SendFlowRem:%b;CheckOverlap:%b;ResetCount:%b;\
                     NoPktCount:%b;NoBytCount:%b"
                     f.fmf_send_flow_rem
                     f.fmf_check_overlap
                     f.fmf_reset_counts
                     f.fmf_no_pkt_counts
                     f.fmf_no_byt_counts

  end 

  let marshal (buf : Cstruct.t) (fm : flowMod) : int =
    set_ofp_flow_mod_cookie buf fm.mfCookie.m_value;
    set_ofp_flow_mod_cookie_mask buf (
      match fm.mfCookie.m_mask with
        | None -> 0L
        | Some mask -> mask);
    set_ofp_flow_mod_table_id buf fm.mfTable_id;
    set_ofp_flow_mod_command buf (FlowModCommand.marshal fm.mfCommand);
    set_ofp_flow_mod_idle_timeout buf
      (match fm.mfIdle_timeout with
        | Permanent -> 0
        | ExpiresAfter value -> value);
    set_ofp_flow_mod_hard_timeout buf
      (match fm.mfHard_timeout with
        | Permanent -> 0
        | ExpiresAfter value -> value);
    set_ofp_flow_mod_priority buf fm.mfPriority;
    set_ofp_flow_mod_buffer_id buf
      (match fm.mfBuffer_id with
        | None -> ofp_no_buffer
        | Some bid -> bid);
    set_ofp_flow_mod_out_port buf
      (match fm.mfOut_port with
        | None -> 0l
        | Some port -> PseudoPort.marshal port);
    set_ofp_flow_mod_out_group buf
      (match fm.mfOut_group with
        | None -> 0l
        | Some gid -> gid);
    set_ofp_flow_mod_flags buf (Flags.marshal fm.mfFlags);
    set_ofp_flow_mod_pad0 buf 0;
    set_ofp_flow_mod_pad1 buf 0;

    let size = sizeof_ofp_flow_mod +
        OfpMatch.marshal 
         (Cstruct.sub buf sizeof_ofp_flow_mod (OfpMatch.sizeof fm.mfOfp_match))
         fm.mfOfp_match in
      size + Instructions.marshal (Cstruct.shift buf size) fm.mfInstructions

  let parse (bits : Cstruct.t) : flowMod =
    let mfMask = get_ofp_flow_mod_cookie_mask bits in
    let mfCookie =
      if mfMask <> 0L then
        {m_value = get_ofp_flow_mod_cookie bits;
        m_mask = (Some (get_ofp_flow_mod_cookie_mask bits))}
    else {m_value = get_ofp_flow_mod_cookie bits;
        m_mask = None}
      in
    let mfTable_id = get_ofp_flow_mod_table_id bits in
    let mfCommand = FlowModCommand.parse (get_ofp_flow_mod_command bits) in
    let mfIdle_timeout = match (get_ofp_flow_mod_idle_timeout bits) with
                         | 0 -> Permanent 
                         | n -> ExpiresAfter n in
    let mfHard_timeout = match (get_ofp_flow_mod_hard_timeout bits) with
                         | 0 -> Permanent 
                         | n -> ExpiresAfter n in
    let mfPriority = get_ofp_flow_mod_priority bits in
    let mfBuffer_id = match (get_ofp_flow_mod_buffer_id bits) with
        | 0xffffffffl -> None
        | n -> Some n in
    let mfOut_port = match (get_ofp_flow_mod_out_port bits) with
        | 0l -> None
        | _ -> Some (PseudoPort.make (get_ofp_flow_mod_out_port bits) 0) in
    let mfOut_group = match (get_ofp_flow_mod_out_group bits) with
        | 0l -> None
        | n -> Some n in
    let mfFlags = Flags.parse (get_ofp_flow_mod_flags bits) in
    let mfOfp_match,instructionsBits = OfpMatch.parse (Cstruct.shift bits sizeof_ofp_flow_mod) in
    let mfInstructions = Instructions.parse instructionsBits in
    { mfCookie; mfTable_id;
      mfCommand; mfIdle_timeout;
      mfHard_timeout; mfPriority;
      mfBuffer_id;
      mfOut_port;
      mfOut_group; mfFlags;
      mfOfp_match; mfInstructions}
  
  let to_string (flow : flowMod) =
    Format.sprintf 
"cookie:%s;
table:%u;
command:%s;
IdleTimeout:%s;
HardTimeout:%s;
priority:%u;
bufferId:%s;
outPort:%s;
outGroup:%s;
flags:%s;
match:%s;
instructions:%s\n"
    (match flow.mfCookie.m_mask with
        | None -> Int64.to_string flow.mfCookie.m_value
        | Some m -> Format.sprintf "%LX/%LX" flow.mfCookie.m_value m)
    flow.mfTable_id
    (FlowModCommand.to_string flow.mfCommand)
    (match flow.mfIdle_timeout with
        | Permanent -> "Permanent"
        | ExpiresAfter t-> string_of_int t)
    (match flow.mfHard_timeout with
        | Permanent -> "Permanent"
        | ExpiresAfter t-> string_of_int t)
    flow.mfPriority
    (match flow.mfBuffer_id with
        | None -> "None"
        | Some t -> Int32.to_string t)
    (match flow.mfOut_port with
        | None -> "None"
        | Some t -> PseudoPort.to_string t)
    (match flow.mfOut_group with
        | None -> "None"
        | Some t -> Int32.to_string t)
    (Flags.to_string flow.mfFlags)
    (OfpMatch.to_string flow.mfOfp_match)
    (Instructions.to_string flow.mfInstructions)
end

module Capabilities = struct

  let to_int32 (capa : capabilities) : int32 = 
    Int32.logor (if capa.flow_stats then (Int32.shift_left 1l 0) else 0l)
     (Int32.logor (if capa.table_stats then (Int32.shift_left 1l 1) else 0l)
      (Int32.logor (if capa.port_stats then (Int32.shift_left 1l 2) else 0l)
       (Int32.logor (if capa.group_stats then (Int32.shift_left 1l 3) else 0l)
        (Int32.logor (if capa.ip_reasm then (Int32.shift_left 1l 5) else 0l)
         (Int32.logor (if capa.queue_stats then (Int32.shift_left 1l 6) else 0l)
           (if capa.port_blocked then (Int32.shift_left 1l 7) else 0l))))))

  let to_string (cap : capabilities) : string =
      Format.sprintf "Port Blocked:%B\nQueue Stats:%B\nIP Reasm:%B\nGroup Stats:%B\nPort Stats:%B\nTable Stats:%B\nFlow Stats:%B"
      cap.port_blocked
      cap.queue_stats
      cap.ip_reasm
      cap.group_stats
      cap.port_stats
      cap.table_stats
      cap.flow_stats

  let parse (bits : int32) : capabilities =
    { port_blocked = Bits.test_bit 7 bits;
      queue_stats = Bits.test_bit 6 bits;
      ip_reasm = Bits.test_bit 5 bits;
      group_stats = Bits.test_bit 3 bits;
      port_stats = Bits.test_bit 2 bits;
      table_stats = Bits.test_bit 1 bits;
      flow_stats = Bits.test_bit 0 bits;
    }

end

module SwitchFeatures = struct

  type t = { datapath_id : int64; num_buffers : int32;
             num_tables : int8; aux_id : int8;
             supported_capabilities : capabilities }

  let sizeof (sw : t) : int =
      sizeof_ofp_switch_features

  let to_string (sw : t) : string =
      Format.sprintf "Datapath ID: %Lu\nNum Buffers: %lu\nNum Tables: %u\nAux ID: %u\nCapabilities: %s"
      sw.datapath_id
      sw.num_buffers
      sw.num_tables
      sw.aux_id
      (Capabilities.to_string sw.supported_capabilities)

  let marshal (buf : Cstruct.t) (features : t) : int =
    set_ofp_switch_features_datapath_id buf features.datapath_id;
    set_ofp_switch_features_n_buffers buf features.num_buffers;
    set_ofp_switch_features_n_tables buf features.num_tables;
    set_ofp_switch_features_auxiliary_id buf features.aux_id;
    set_ofp_switch_features_pad0 buf 0;
    set_ofp_switch_features_pad1 buf 0;
    set_ofp_switch_features_pad2 buf 0;
    set_ofp_switch_features_capabilities buf (Capabilities.to_int32 features.supported_capabilities); 
    sizeof_ofp_switch_features

  let parse (bits : Cstruct.t) : t =
    let datapath_id = get_ofp_switch_features_datapath_id bits in 
    let num_buffers = get_ofp_switch_features_n_buffers bits in
    let num_tables = get_ofp_switch_features_n_tables bits in
    let aux_id = get_ofp_switch_features_auxiliary_id bits in
    let supported_capabilities = Capabilities.parse
      (get_ofp_switch_features_capabilities bits) in
    { datapath_id; 
      num_buffers; 
      num_tables;
      aux_id; 
      supported_capabilities }

end


module PortState = struct

  let state_to_int (state : portState) : int32 =
    Int32.logor (if state.link_down then (Int32.shift_left 1l 0) else 0l) 
     (Int32.logor (if state.blocked then (Int32.shift_left 1l 1) else 0l)  
      (if state.live then (Int32.shift_left 1l 2) else 0l))

  let marshal (ps : portState) : int32 = state_to_int ps

  let parse bits : portState =
    { link_down = Bits.test_bit 0 bits;
      blocked = Bits.test_bit 1 bits;
      live = Bits.test_bit 2 bits
    }

  let to_string (state : portState) =
    Format.sprintf "link_down:%b,blocked:%b,live:%b"
    state.link_down
    state.blocked
    state.live
end

module PortDesc = struct

  let sizeof (_ : portDesc) =
  sizeof_ofp_port

  let marshal (buf : Cstruct.t) (desc : portDesc) : int =
    let size = sizeof_ofp_port in
    set_ofp_port_port_no buf desc.port_no;
    set_ofp_port_pad buf 0l;
    set_ofp_port_hw_addr (bytes_of_mac desc.hw_addr) 0 buf;
    set_ofp_port_pad2 buf 0;
    set_ofp_port_pad3 buf 0;
    set_ofp_port_name desc.name 0 buf;
    set_ofp_port_config buf (PortConfig.marshal desc.config);
    set_ofp_port_state buf (PortState.marshal desc.state);
    set_ofp_port_curr buf (PortFeatures.marshal desc.curr);
    set_ofp_port_advertised buf (PortFeatures.marshal desc.advertised);
    set_ofp_port_supported buf (PortFeatures.marshal desc.supported);
    set_ofp_port_peer buf (PortFeatures.marshal desc.peer);
    set_ofp_port_curr_speed buf desc.curr_speed;
    set_ofp_port_max_speed buf desc.max_speed;
    size
	    
  let parse (bits : Cstruct.t) : portDesc =
    let port_no = get_ofp_port_port_no bits in
    let hw_addr = mac_of_bytes (copy_ofp_port_hw_addr bits) in
    let name = copy_ofp_port_name bits in
    let state = PortState.parse (get_ofp_port_state bits) in
    let config = PortConfig.parse (get_ofp_port_config bits) in
    let curr = PortFeatures.parse (get_ofp_port_curr bits) in
    let advertised = PortFeatures.parse (get_ofp_port_advertised bits) in
    let supported = PortFeatures.parse (get_ofp_port_supported bits) in
    let peer = PortFeatures.parse (get_ofp_port_peer bits) in
    let curr_speed = get_ofp_port_curr_speed bits in
    let max_speed = get_ofp_port_max_speed bits in
    { port_no;
      hw_addr;
      name;
      config; 
      state;
      curr;
      advertised;
      supported;
      peer;
      curr_speed;
      max_speed }

  let to_string (port : portDesc) =
    Format.sprintf 
        "port_no:%lu,hw_addr:%s,name:%s,config:%s,state:%s,curr:%s,advertised:%s\
        supported:%s,peer:%s,curr_speed:%lu,max_speed:%lu"
        port.port_no
        (string_of_mac port.hw_addr)
        port.name
        (PortConfig.to_string port.config)
        (PortState.to_string port.state)
        (PortFeatures.to_string port.curr)
        (PortFeatures.to_string port.advertised)
        (PortFeatures.to_string port.supported)
        (PortFeatures.to_string port.peer)
        port.curr_speed
        port.max_speed

  let length_func = (fun buf -> Some sizeof_ofp_port)
end

module PortStatus = struct

  let sizeof (_ : portStatus) : int = 
    sizeof_ofp_port_status + sizeof_ofp_port

  let reason_to_int (pr : portReason) : int =
     match pr with
      | PortAdd -> ofp_port_reason_to_int OFPPR_ADD
      | PortDelete -> ofp_port_reason_to_int OFPPR_DELETE
      | PortModify -> ofp_port_reason_to_int OFPPR_MODIFY

  let marshal (buf : Cstruct.t) (status : portStatus) : int =
    set_ofp_port_status_reason buf (reason_to_int status.reason);
    let size = sizeof_ofp_port_status + 
        PortDesc.marshal (Cstruct.shift buf sizeof_ofp_port_status) status.desc in
    size

  let parse (bits : Cstruct.t) : portStatus =
    let reason = (match int_to_ofp_port_reason (get_ofp_port_status_reason bits) with
                    | Some OFPPR_ADD -> PortAdd
                    | Some OFPPR_DELETE -> PortDelete
                    | Some OFPPR_MODIFY -> PortModify
                    | None -> raise (Unparsable (sprintf "unexpected port reason"))) in 
    let bits = Cstruct.shift bits sizeof_ofp_port_status in
    let desc = PortDesc.parse bits in
    { reason;
      desc }
      
  let to_string (t : portStatus) = 
    let reason_to_string (reason : portReason) = match reason with
        | PortAdd -> "Port Add"
        | PortDelete -> "Port Delete"
        | PortModify -> "Port Modify" in
    Format.sprintf 
        "reason : %s,\ndesc : %s"
        (reason_to_string t.reason)
        (PortDesc.to_string t.desc)
end

module PacketIn = struct

 cenum reasonType {
   NO_MATCH = 0;
   ACTION = 1;
   INVALID_TTL = 2
 } as uint8_t

 cstruct ofp_packet_in {
   uint32_t buffer_id;     
   uint16_t total_len;     
   uint8_t reason;         
   uint8_t table_id;
   uint64_t cookie
  } as big_endian

  let sizeof (pi : packetIn) : int = 
    pi.pi_total_len + (OfpMatch.sizeof pi.pi_ofp_match) + sizeof_ofp_packet_in + 2 (*2 bytes of pad*)

  let to_string (pi: packetIn) : string =
    Format.sprintf "Total Len: %u\nReason: %s\nTable ID:%u\nCookie:%Lu\nOfmPatch:%s\nPayload:%s"
    pi.pi_total_len
    (match pi.pi_reason with
      | NoMatch -> "NO_MATCH"
      | ExplicitSend -> "ACTION"
      | InvalidTTL -> "INVALID_TTL")
    pi.pi_table_id
    pi.pi_cookie
    (OfpMatch.to_string pi.pi_ofp_match)
    (match pi.pi_payload with 
      | Buffered (n,bytes) -> Format.sprintf "Buffered %lu:%s, len:%u" n (Cstruct.to_string bytes) (Cstruct.len bytes)
      | NotBuffered bytes -> Format.sprintf "NotBuffered: %s, len: %u" (Cstruct.to_string bytes) (Cstruct.len bytes))
    


  let marshal (buf : Cstruct.t) (pi : packetIn) : int = 
    let bufMatch = Cstruct.shift buf sizeof_ofp_packet_in in
    let size = pi.pi_total_len + (OfpMatch.marshal bufMatch pi.pi_ofp_match) + 
               sizeof_ofp_packet_in in
    let buffer_id,bytes = match pi.pi_payload with
     | Buffered (n,bytes) -> n, bytes
     | NotBuffered bytes -> -1l, bytes in
    set_ofp_uint8_value (Cstruct.shift bufMatch (OfpMatch.sizeof pi.pi_ofp_match)) 0; (*pad*)
    set_ofp_uint8_value (Cstruct.shift bufMatch (OfpMatch.sizeof pi.pi_ofp_match + 1)) 0; (*pad*)
    Cstruct.blit bytes 0 bufMatch (2 + OfpMatch.sizeof pi.pi_ofp_match) pi.pi_total_len;
    set_ofp_packet_in_buffer_id buf buffer_id;
    set_ofp_packet_in_total_len buf pi.pi_total_len;
    set_ofp_packet_in_reason buf
      (match pi.pi_reason with
         | NoMatch -> reasonType_to_int NO_MATCH
         | ExplicitSend -> reasonType_to_int ACTION
         | InvalidTTL -> reasonType_to_int INVALID_TTL);
    set_ofp_packet_in_table_id buf pi.pi_table_id;
    set_ofp_packet_in_cookie buf pi.pi_cookie;
    size

  let parse (bits : Cstruct.t) : packetIn =
    (* let oc = open_out "test-msg-1.3-msg3-bits" in *)
    (* let str = Cstruct.to_string bits in *)
    (* fprintf oc "%s" str; *)
    (* close_out oc; *)
    let bufId = match get_ofp_packet_in_buffer_id bits with
      | -1l -> None
      | n -> Some n in
    let total_len = get_ofp_packet_in_total_len bits in
    let reason_code = get_ofp_packet_in_reason bits in
    let reason = match int_to_reasonType reason_code with
      | Some NO_MATCH -> NoMatch
      | Some ACTION -> ExplicitSend
      | Some INVALID_TTL -> InvalidTTL
      | None -> raise (Unparsable (sprintf "bad reason in packet_in (%d)" reason_code)) in
    let table_id = get_ofp_packet_in_table_id bits in
    let cookie = get_ofp_packet_in_cookie bits in
    let ofp_match_bits = Cstruct.shift bits sizeof_ofp_packet_in in
    let ofp_match, pkt_bits = OfpMatch.parse ofp_match_bits in
    let pkt_bits = Cstruct.sub pkt_bits 2 total_len in (* pad bytes *)
    let final_bits = Cstruct.create total_len in
    (* create a new Cstruct to set the offset to 0 *)
    Cstruct.blit pkt_bits 0 final_bits 0 total_len;
    (* printf "len = %d\n" (Cstruct.len pkt_bits); *)
    let pkt = match bufId with
      | None -> NotBuffered final_bits
      | Some n -> Buffered (n,final_bits)
    in
    { pi_total_len = total_len;
      pi_reason = reason;
      pi_table_id = table_id;
      pi_cookie = cookie;
      pi_ofp_match = ofp_match;
      pi_payload = pkt
    }
    
end

module PacketOut = struct

  cstruct ofp_packet_out {
      uint32_t buffer_id;           (* ID assigned by datapath (OFP_NO_BUFFER
                                       if none). *)
      uint32_t in_port;             (* Packet's input port or OFPP_CONTROLLER. *)
      uint16_t actions_len;         (* Size of action array in bytes. *)
      uint8_t pad0;
      uint8_t pad1;
      uint8_t pad2;
      uint8_t pad3;
      uint8_t pad4;
      uint8_t pad5
      (* struct ofp_action_header actions[0]; *) (* Action list. *)
      (* uint8_t data[0]; *)        (* Packet data.  The length is inferred
                                       from the length field in the header.
                                       (Only meaningful if buffer_id == -1.) *)
  } as big_endian

  let sizeof (po : packetOut) =
    sizeof_ofp_packet_out + sum (map Action.sizeof po.po_actions) +
    (match po.po_payload with
      | Buffered _ -> 0
      | NotBuffered bytes -> Cstruct.len bytes)

  let marshal (buf : Cstruct.t) (po : packetOut) : int =
    let size = sizeof po in
    set_ofp_packet_out_buffer_id buf (
      match po.po_payload with
        | NotBuffered _ -> 0xffffffffl
        | Buffered (buffer_id, _) -> buffer_id);
    set_ofp_packet_out_in_port buf
      (match po.po_port_id with
        | None -> 0l
        | Some(port_id) -> port_id);
    set_ofp_packet_out_actions_len buf (sum (map Action.sizeof po.po_actions));
    set_ofp_packet_out_pad0 buf 0;
    set_ofp_packet_out_pad1 buf 0;
    set_ofp_packet_out_pad2 buf 0;
    set_ofp_packet_out_pad3 buf 0;
    set_ofp_packet_out_pad4 buf 0;
    set_ofp_packet_out_pad5 buf 0;
    let buf = Cstruct.shift buf sizeof_ofp_packet_out in
    let act_size = marshal_fields buf po.po_actions Action.marshal in
    match po.po_payload with
      | Buffered _ -> size
      | NotBuffered pkt_buf ->
        Cstruct.blit pkt_buf 0 buf act_size (Cstruct.len pkt_buf);
        size

end

module MeterBand = struct

  cenum ofp_meter_band_type {
    OFPMBT_DROP = 1;
    OFPMBT_DSCP_REMARK = 2;
    OFPMBT_EXPERIMENTER = 0xffff
  } as uint16_t

  let sizeof (mb : meterBand) : int =
    match mb with
      | Drop _ -> sizeof_ofp_meter_band_drop
      | DscpRemark _ -> sizeof_ofp_meter_band_dscp_remark
      | ExpMeter _ ->  sizeof_ofp_meter_band_experimenter

  let length_fun (buf : Cstruct.t) : int option =
    if Cstruct.len buf < sizeof_ofp_meter_band_header then None
    else Some (get_ofp_meter_band_header_len buf)

  let to_string (mb : meterBand) : string =
    match mb with
      | Drop (r,b) ->
        Format.sprintf "Drop; rate:%lu; burst size:%lu" r b
      | DscpRemark (r,b,p) ->
        Format.sprintf "Dscp Remark; rate:%lu; burst size:%lu; prec level: %u" r b p
      | ExpMeter (r,b,e) ->
        Format.sprintf "Experimetner; rate:%lu; burst size:%lu; experimenter id: %lu" r b e

  let marshal (buf : Cstruct.t) (mb : meterBand) : int =
    match mb with
      | Drop (r,b) ->
        set_ofp_meter_band_drop_typ buf 1; (* OFPMBT_DROP *)
        set_ofp_meter_band_drop_len buf sizeof_ofp_meter_band_drop;
        set_ofp_meter_band_drop_rate buf r;
        set_ofp_meter_band_drop_burst_size buf b;
        sizeof_ofp_meter_band_drop
      | DscpRemark (r,b,p) ->
        set_ofp_meter_band_dscp_remark_typ buf 2; (* OFPMBT_DSCP_REMARK *)
        set_ofp_meter_band_dscp_remark_len buf sizeof_ofp_meter_band_dscp_remark;
        set_ofp_meter_band_dscp_remark_rate buf r;
        set_ofp_meter_band_dscp_remark_burst_size buf b;
        set_ofp_meter_band_dscp_remark_prec_level buf p;
        sizeof_ofp_meter_band_dscp_remark
      | ExpMeter (r,b,e) ->
        set_ofp_meter_band_experimenter_typ buf 0xffff; (* OFPMBT_EXPERIMENTER *)
        set_ofp_meter_band_experimenter_len buf sizeof_ofp_meter_band_experimenter;
        set_ofp_meter_band_experimenter_rate buf r;
        set_ofp_meter_band_experimenter_burst_size buf b;
        set_ofp_meter_band_experimenter_experimenter buf e;
        sizeof_ofp_meter_band_experimenter 

  let parse (bits : Cstruct.t) : meterBand =
    let rate = get_ofp_meter_band_header_rate bits in
    let burst = get_ofp_meter_band_header_burst_size bits in
    let typ = get_ofp_meter_band_header_typ bits in
    match int_to_ofp_meter_band_type typ with 
      | Some OFPMBT_DROP -> 
        Drop (rate,burst)
      | Some OFPMBT_DSCP_REMARK -> 
        let p = get_ofp_meter_band_dscp_remark_prec_level bits in
        DscpRemark (rate,burst,p)
      | Some OFPMBT_EXPERIMENTER -> 
        let e = get_ofp_meter_band_experimenter_experimenter bits in
        ExpMeter (rate,burst,e)
      | None -> raise (Unparsable (sprintf "malformed typ"))

end

module MeterFlags = struct

  let marshal (mfm : meterFlags) : int =
    (if mfm.kbps then 1 lsl 0 else 0) lor 
     (if mfm.pktps then 1 lsl 1 else 0) lor
      (if mfm.burst then 1 lsl 2 else 0) lor
       (if mfm.stats then 1 lsl 3 else 0)

  let parse bits : meterFlags = 
    { kbps = test_bit16 0 bits
    ; pktps = test_bit16 1 bits 
    ; burst = test_bit16 2 bits 
    ; stats = test_bit16 3 bits }

  let to_string (mfm : meterFlags) : string =
    Format.sprintf "kpbs: %B; pktps: %B; burst: %B; stats: %B"
    mfm.kbps
    mfm.pktps
    mfm.burst
    mfm.stats

end

module FlowRequest = struct

    cstruct ofp_flow_stats_request {
      uint8_t table_id;
      uint8_t pad[3];
      uint32_t out_port;
      uint32_t out_group;
      uint8_t pad2[4];
      uint64_t cookie;
      uint64_t cookie_mask;
    } as big_endian

    type t = flowRequest

    let sizeof (fr : flowRequest) : int = 
    sizeof_ofp_flow_stats_request + (OfpMatch.sizeof fr.fr_match)

    let to_string (fr : flowRequest) : string =
      Format.sprintf "TableID:%u\noutPort:%lu\noutGroup:%lu\ncookie:%s\nmatch:%s"
      fr.fr_table_id
      fr.fr_out_port
      fr.fr_out_group
      (match fr.fr_cookie.m_mask with
        | None -> Int64.to_string fr.fr_cookie.m_value
        | Some m -> Format.sprintf "%Lu/%Lu" fr.fr_cookie.m_value m)
      (OfpMatch.to_string fr.fr_match)
  
    let marshal (buf : Cstruct.t) (fr : flowRequest) : int = 
      set_ofp_flow_stats_request_table_id buf fr.fr_table_id;
      set_ofp_flow_stats_request_out_port buf fr.fr_out_port;
      set_ofp_flow_stats_request_out_group buf fr.fr_out_group;
      set_ofp_flow_stats_request_cookie buf fr.fr_cookie.m_value;
      set_ofp_flow_stats_request_cookie_mask buf (
        match fr.fr_cookie.m_mask with
          | None -> 0L
          | Some mask -> mask);
      sizeof_ofp_flow_stats_request + (OfpMatch.marshal 
       (Cstruct.shift buf sizeof_ofp_flow_stats_request) fr.fr_match)
    
    
    let parse (bits : Cstruct.t) : flowRequest =
      let tableId = get_ofp_flow_stats_request_table_id bits in
      let out_port = get_ofp_flow_stats_request_out_port bits in
      let out_group = get_ofp_flow_stats_request_out_group bits in
      let cookie = get_ofp_flow_stats_request_cookie bits in
      let mask = get_ofp_flow_stats_request_cookie_mask bits in
      let fr_cookie = match mask with
                        | 0L -> {m_value = cookie; m_mask = None}
                        | n -> {m_value = cookie; m_mask = Some n} in
      let oxmMatch,_ = OfpMatch.parse (Cstruct.shift bits sizeof_ofp_flow_stats_request) in
      { fr_table_id = tableId
      ; fr_out_port = out_port
      ; fr_out_group = out_group
      ; fr_cookie = fr_cookie
      ; fr_match = oxmMatch}

end

module QueueRequest = struct

    type t = queueRequest

    let marshal (buf : Cstruct.t) (qr : queueRequest) : int =
      set_ofp_queue_stats_request_port_no buf qr.port_number;
      set_ofp_queue_stats_request_queue_id buf qr.queue_id;
      sizeof_ofp_queue_stats_request

    let parse (bits : Cstruct.t) : queueRequest = 
      let portNumber = get_ofp_queue_stats_request_port_no bits in
      let queueId = get_ofp_queue_stats_request_queue_id bits in
      { port_number = portNumber
      ; queue_id = queueId}

    let sizeof _ = 
        sizeof_ofp_queue_stats_request
    let to_string qr =
        Format.sprintf "Port:%lu;Queue:%lu" qr.port_number qr.queue_id
end

module TableFeatureProp = struct

    cstruct ofp_table_feature_prop_experimenter {
        uint16_t typ;
        uint16_t length;
        uint32_t experimenter;
        uint32_t exp_typ
    } as big_endian

    type t = tableFeatureProp

    let sizeof tfp : int = 
      let size = sizeof_ofp_table_feature_prop_header + (match tfp with
        | TfpInstruction ins -> 
            Instructions.sizeof ins
        | TfpInstructionMiss ins -> 
            Instructions.sizeof ins
        | TfpNextTable t -> 
            List.length t
        | TfpNextTableMiss t -> 
            List.length t
        | TfpWriteAction act -> 
            sum (map Action.sizeof act)
        | TfpWriteActionMiss act -> 
            sum (map Action.sizeof act)
        | TfpApplyAction act -> 
            sum (map Action.sizeof act)
        | TfpApplyActionMiss act -> 
            sum (map Action.sizeof act)
        | TfpMatch ox -> 
            Oxm.sizeof_header ox
        | TfpWildcard ox -> 
            Oxm.sizeof_header ox
        | TfpWriteSetField ox-> 
            Oxm.sizeof_header ox
        | TfpWriteSetFieldMiss ox -> 
            Oxm.sizeof_header ox
        | TfpApplySetField ox -> 
            Oxm.sizeof_header ox
        | TfpApplySetFieldMiss ox -> 
            Oxm.sizeof_header ox
        | TfpExperimenter (_,by) -> 
            Cstruct.len by
        | TfpExperimenterMiss (_,by) -> 
            Cstruct.len by
            ) in
      pad_to_64bits size

    let marshal (buf : Cstruct.t) (tfp : tableFeatureProp) =
      let buf_payload = Cstruct.shift buf sizeof_ofp_table_feature_prop_header in
      let size = sizeof_ofp_table_feature_prop_header + 
      (match tfp with
        | TfpInstruction ins -> 
          set_ofp_table_feature_prop_header_typ buf (ofp_table_feature_prop_type_to_int OFPTFPT_INSTRUCTIONS);
          Instructions.marshal buf_payload ins
        | TfpInstructionMiss ins -> 
          set_ofp_table_feature_prop_header_typ buf (ofp_table_feature_prop_type_to_int OFPTFPT_INSTRUCTIONS_MISS);
          Instructions.marshal buf_payload ins
        | TfpNextTable t -> 
          set_ofp_table_feature_prop_header_typ buf (ofp_table_feature_prop_type_to_int OFPTFPT_NEXT_TABLES);
          let marsh (buf : Cstruct.t) (id : uint8) : int =
            set_uint8 buf 0 id;
            1 in
          marshal_fields buf_payload t marsh
        | TfpNextTableMiss t -> 
          set_ofp_table_feature_prop_header_typ buf (ofp_table_feature_prop_type_to_int OFPTFPT_NEXT_TABLES_MISS);
          let marsh (buf : Cstruct.t) (id : uint8) : int =
            set_uint8 buf 0 id;
            1 in
          marshal_fields buf_payload t marsh
        | TfpWriteAction act -> 
          set_ofp_table_feature_prop_header_typ buf (ofp_table_feature_prop_type_to_int OFPTFPT_WRITE_ACTIONS);
          marshal_fields buf_payload act Action.marshal
        | TfpWriteActionMiss act -> 
          set_ofp_table_feature_prop_header_typ buf (ofp_table_feature_prop_type_to_int OFPTFPT_WRITE_ACTIONS_MISS);
          marshal_fields buf_payload act Action.marshal
        | TfpApplyAction act -> 
          set_ofp_table_feature_prop_header_typ buf (ofp_table_feature_prop_type_to_int OFPTFPT_APPLY_ACTIONS);
          marshal_fields buf_payload act Action.marshal
        | TfpApplyActionMiss act -> 
          set_ofp_table_feature_prop_header_typ buf (ofp_table_feature_prop_type_to_int OFPTFPT_APPLY_ACTIONS_MISS);
          marshal_fields buf_payload act Action.marshal
        | TfpMatch ox -> 
          set_ofp_table_feature_prop_header_typ buf (ofp_table_feature_prop_type_to_int OFPTFPT_MATCH);
          marshal_fields buf_payload ox Oxm.marshal_header
        | TfpWildcard ox -> 
          set_ofp_table_feature_prop_header_typ buf (ofp_table_feature_prop_type_to_int OFPTFPT_WILDCARDS);
          marshal_fields buf_payload ox Oxm.marshal_header
        | TfpWriteSetField ox-> 
          set_ofp_table_feature_prop_header_typ buf (ofp_table_feature_prop_type_to_int OFPTFPT_WRITE_SETFIELD);
          marshal_fields buf_payload ox Oxm.marshal_header
        | TfpWriteSetFieldMiss ox -> 
          set_ofp_table_feature_prop_header_typ buf (ofp_table_feature_prop_type_to_int OFPTFPT_WRITE_SETFIELD_MISS);
          marshal_fields buf_payload ox Oxm.marshal_header
        | TfpApplySetField ox -> 
          set_ofp_table_feature_prop_header_typ buf (ofp_table_feature_prop_type_to_int OFPTFPT_APPLY_SETFIELD);
          marshal_fields buf_payload ox Oxm.marshal_header
        | TfpApplySetFieldMiss ox -> 
          set_ofp_table_feature_prop_header_typ buf (ofp_table_feature_prop_type_to_int OFPTFPT_APPLY_SETFIELD_MISS);
          marshal_fields buf_payload ox Oxm.marshal_header
        | TfpExperimenter (ex,by) -> 
          set_ofp_table_feature_prop_header_typ buf (ofp_table_feature_prop_type_to_int OFPTFPT_EXPERIMENTER);
          Cstruct.blit by 0 buf_payload 0 (Cstruct.len by);
          Cstruct.len by
        | TfpExperimenterMiss (ex,by) -> 
          set_ofp_table_feature_prop_header_typ buf (ofp_table_feature_prop_type_to_int OFPTFPT_EXPERIMENTER_MISS);
          Cstruct.blit by 0 buf_payload 0 (Cstruct.len by);
          Cstruct.len by) in
      set_ofp_table_feature_prop_header_length buf size;
      pad_to_64bits size

    let rec parse_tables (bits : Cstruct.t) len = 
      if Cstruct.len bits < 1 then ([], bits)
      else let field, bits2 = get_uint8 bits 0, Cstruct.shift bits 1 in
        let fields, bits3 = parse_tables bits2 (len -1) in
        (List.append [field] fields, bits3)

    let parse (bits : Cstruct.t) : tableFeatureProp =
     let tfpType = get_ofp_table_feature_prop_header_typ bits in
     let tfpLength = get_ofp_table_feature_prop_header_length bits in
     let tfpPayBits = Cstruct.sub bits sizeof_ofp_table_feature_prop_header (tfpLength - sizeof_ofp_table_feature_prop_header) in
     match int_to_ofp_table_feature_prop_type tfpType with
      | Some OFPTFPT_INSTRUCTIONS -> 
          TfpInstruction (Instructions.parse tfpPayBits)
      | Some OFPTFPT_INSTRUCTIONS_MISS -> 
          TfpInstructionMiss (Instructions.parse tfpPayBits)
      | Some OFPTFPT_NEXT_TABLES -> 
      let ids,_ = parse_tables tfpPayBits (tfpLength - sizeof_ofp_table_feature_prop_header) in
          TfpNextTable ids
      | Some OFPTFPT_NEXT_TABLES_MISS ->
          let ids,_ = parse_tables tfpPayBits (tfpLength - sizeof_ofp_table_feature_prop_header) in
          TfpNextTableMiss ids
      | Some OFPTFPT_WRITE_ACTIONS -> 
          TfpWriteAction (Action.parse_sequence tfpPayBits)
      | Some OFPTFPT_WRITE_ACTIONS_MISS -> 
          TfpWriteActionMiss (Action.parse_sequence tfpPayBits)
      | Some OFPTFPT_APPLY_ACTIONS -> 
          TfpApplyAction (Action.parse_sequence tfpPayBits)
      | Some OFPTFPT_APPLY_ACTIONS_MISS -> 
          TfpApplyActionMiss (Action.parse_sequence tfpPayBits)
      | Some OFPTFPT_MATCH -> 
          let fields,_ = Oxm.parse_headers tfpPayBits in 
          TfpMatch fields
      | Some OFPTFPT_WILDCARDS -> 
          let fields,_ = Oxm.parse_headers tfpPayBits in 
          TfpWildcard fields
      | Some OFPTFPT_WRITE_SETFIELD -> 
          let fields,_ = Oxm.parse_headers tfpPayBits in 
          TfpWriteSetField fields
      | Some OFPTFPT_WRITE_SETFIELD_MISS -> 
          let fields,_ = Oxm.parse_headers tfpPayBits in 
          TfpWriteSetFieldMiss fields
      | Some OFPTFPT_APPLY_SETFIELD -> 
          let fields,_ = Oxm.parse_headers tfpPayBits in 
          TfpApplySetField fields
      | Some OFPTFPT_APPLY_SETFIELD_MISS -> 
          let fields,_ = Oxm.parse_headers tfpPayBits in 
          TfpApplySetFieldMiss fields
      | Some OFPTFPT_EXPERIMENTER -> 
          let exp_id = get_ofp_table_feature_prop_experimenter_experimenter bits in
          let exp_type = get_ofp_table_feature_prop_experimenter_exp_typ bits in
          TfpExperimenter ({exp_id;exp_type},tfpPayBits)
      | Some OFPTFPT_EXPERIMENTER_MISS -> 
          let exp_id = get_ofp_table_feature_prop_experimenter_experimenter bits in
          let exp_type = get_ofp_table_feature_prop_experimenter_exp_typ bits in
          TfpExperimenterMiss ({exp_id;exp_type},tfpPayBits)
      | _ -> raise (Unparsable (sprintf "malformed type"))

    let to_string tfp =
      Format.sprintf "type:%s;len:%u"
      (match tfp with
         | TfpInstruction i-> 
            (Format.sprintf "Instructions : %s" (Instructions.to_string i))
         | TfpInstructionMiss i-> 
            (Format.sprintf "InstructionMiss : %s" (Instructions.to_string i))
         | TfpNextTable n-> 
            (Format.sprintf "NextTable : %s" 
            (String.concat " " (map string_of_int n)))
         | TfpNextTableMiss n -> 
            (Format.sprintf "NextTableMiss : %s" 
            (String.concat " " (map string_of_int n)))
         | TfpWriteAction a -> 
            (Format.sprintf "WriteAction: \n%s"
            (String.concat "\n" (map Action.to_string a)))
         | TfpWriteActionMiss a -> 
            (Format.sprintf "WriteActionMiss: \n%s"
            (String.concat "\n" (map Action.to_string a)))
         | TfpApplyAction a -> 
            (Format.sprintf "ApplyActions: \n%s"
            (String.concat "\n" (map Action.to_string a)))
         | TfpApplyActionMiss a -> 
            (Format.sprintf "ApplyActionsMiss: \n%s"
            (String.concat "\n" (map Action.to_string a)))
         | TfpMatch s -> 
            (Format.sprintf "Match : \n%s"
            (String.concat "\n" (map Oxm.field_name s)))
         | TfpWildcard s -> 
            (Format.sprintf "MatchMiss :\n%s"
            (String.concat "\n" (map Oxm.field_name s)))
         | TfpWriteSetField s -> 
            (Format.sprintf "WriteSetField :\n%s"
            (String.concat "\n" (map Oxm.field_name s)))
         | TfpWriteSetFieldMiss s -> 
            (Format.sprintf "WriteSetFieldMiss :\n%s"
            (String.concat "\n" (map Oxm.field_name s)))
         | TfpApplySetField s -> 
            (Format.sprintf "ApplySetField :\n%s"
            (String.concat "\n" (map Oxm.field_name s)))
         | TfpApplySetFieldMiss s -> 
            (Format.sprintf "ApplySetFieldMiss :\n%s"
            (String.concat "\n" (map Oxm.field_name s)))
         | TfpExperimenter (e,_)-> 
            (Format.sprintf "Experimenter:id:%lu;typ:%lu" e.exp_id e.exp_type)
         | TfpExperimenterMiss (e,_)-> 
            (Format.sprintf "ExperimenterMiss:id:%lu;typ:%lu" e.exp_id e.exp_type)
           )
      (sizeof tfp)

end

module TableFeature = struct

    type t = tableFeatures

    let sizeof (tf : tableFeatures) =
      (* should be equal to tf.length *)
      pad_to_64bits (sizeof_ofp_table_features + (TableFeatureProp.sizeof tf.feature_prop))

    let tableConfig_to_int (tc : tableConfig) : int32 =
      match tc with
        | Deprecated -> ofp_table_config_to_int OFPTC_DEPRECATED_MASK

    let table_config_to_string tc =
      match tc with
        | Deprecated -> "Deprecated"

    let marshal (buf : Cstruct.t) (tf : tableFeatures) : int =
      set_ofp_table_features_length buf tf.length;
      set_ofp_table_features_table_id buf tf.table_id;
      set_ofp_table_features_pad (Cstruct.to_string (Cstruct.create 5)) 0 buf;
      set_ofp_table_features_name tf.name 0 buf;
      set_ofp_table_features_metadata_match buf tf.metadata_match;
      set_ofp_table_features_metadata_write buf tf.metadata_write;
      set_ofp_table_features_config buf (tableConfig_to_int tf.config);
      set_ofp_table_features_max_entries buf tf.max_entries;
      sizeof_ofp_table_features + (
        TableFeatureProp.marshal (Cstruct.shift buf sizeof_ofp_table_features) tf.feature_prop)

    let parse (bits : Cstruct.t) : tableFeatures*Cstruct.t = 
      let length = get_ofp_table_features_length bits in
      let tableId = get_ofp_table_features_table_id bits in
      let name = Cstruct.to_string (get_ofp_table_features_name bits) in
      let metadataMatch = get_ofp_table_features_metadata_match bits in
      let metadataWrite = get_ofp_table_features_metadata_write bits in
      let config = (
        match int_to_ofp_table_config (get_ofp_table_features_config bits) with
          | Some OFPTC_DEPRECATED_MASK -> Deprecated
          | _ -> raise
            (Unparsable (sprintf "unsupported config "))
        ) in
      let maxEntries = get_ofp_table_features_max_entries bits in
      let featureProp = TableFeatureProp.parse (Cstruct.sub bits sizeof_ofp_table_features (length-sizeof_ofp_table_features)) in
      { length = length;
        table_id = tableId;
        name = name;
        metadata_match = metadataMatch; 
        metadata_write = metadataWrite;
        config = config; 
        max_entries = maxEntries;
        feature_prop = featureProp},(Cstruct.shift bits length)
    
    let to_string (tf : tableFeatures) =
      Format.sprintf "tableId:%u;name:%s;metadata match:%Lu;\
                      metadata write:%Lu;config%s;max_entries:%lu;
                      featuresPro:%s"
      tf.table_id
      tf.name
      tf.metadata_match
      tf.metadata_write
      (table_config_to_string tf.config)
      tf.max_entries
      (TableFeatureProp.to_string tf.feature_prop)

end

module TableFeatures = struct

    type t = tableFeatures list

    let sizeof (tfr : tableFeatures list) =
      sum (map TableFeature.sizeof tfr)

    let marshal (buf : Cstruct.t) (tfr : tableFeatures list) =
      marshal_fields buf tfr TableFeature.marshal
      

    let rec parse_fields (bits : Cstruct.t) len cumul : tableFeatures list*Cstruct.t = 
      if len = cumul then [],bits
      else (
        let field,nextBits = TableFeature.parse bits in
        let fields,bits3 = parse_fields nextBits len (cumul + (TableFeature.sizeof field)) in
        (List.append [field] fields,bits3)
      )    

    let parse (bits : Cstruct.t) : tableFeatures list = 
      let length = Cstruct.len bits in
      let body,_ = parse_fields bits length 0 in
      body

    let to_string tfr = 
      let tfrString = String.concat "\n" (map TableFeature.to_string tfr) in
      tfrString
end

module MultipartReq = struct

  cstruct ofp_multipart_request {
    uint16_t typ; (* One of the OFPMP_* constants. *)
    uint16_t flags; (* OFPMPF_REQ_* flags. *)
    uint8_t pad0;
    uint8_t pad1;
    uint8_t pad2;
    uint8_t pad3
  } as big_endian

  cstruct ofp_experimenter_multipart_header {
    uint32_t experimenter;
    uint32_t exp_type
  } as big_endian

  type t = multipartRequest

  let msg_code_of_request mpr = match mpr with
    | SwitchDescReq -> OFPMP_DESC
    | PortsDescReq -> OFPMP_PORT_DESC
    | FlowStatsReq _ -> OFPMP_FLOW
    | AggregFlowStatsReq _ -> OFPMP_AGGREGATE
    | TableStatsReq -> OFPMP_TABLE
    | PortStatsReq _ -> OFPMP_PORT_STATS
    | QueueStatsReq _ -> OFPMP_QUEUE
    | GroupStatsReq _ -> OFPMP_GROUP
    | GroupDescReq -> OFPMP_GROUP_DESC
    | GroupFeatReq -> OFPMP_GROUP_FEATURES
    | MeterStatsReq _ -> OFPMP_METER
    | MeterConfReq _ -> OFPMP_METER_CONFIG
    | MeterFeatReq -> OFPMP_METER_FEATURES
    | TableFeatReq _ -> OFPMP_TABLE_FEATURES
    | ExperimentReq _ -> OFPMP_EXPERIMENTER

  let sizeof (mpr : multipartRequest) =
    sizeof_ofp_multipart_request + 
    (match mpr.mpr_type with 
       | SwitchDescReq | PortsDescReq | TableStatsReq | MeterFeatReq | GroupDescReq
       | GroupFeatReq -> 0
       | FlowStatsReq fr -> FlowRequest.sizeof fr 
       | AggregFlowStatsReq fr -> FlowRequest.sizeof fr
       | PortStatsReq _ -> sizeof_ofp_port_stats_request 
       | QueueStatsReq _ -> sizeof_ofp_queue_stats_request
       | GroupStatsReq _ -> sizeof_ofp_group_stats_request 
       | MeterStatsReq _  | MeterConfReq _ -> sizeof_ofp_meter_multipart_request
       | TableFeatReq tfr -> (match tfr with
          | None -> 0
          | Some t -> TableFeatures.sizeof t)
       | ExperimentReq _ -> sizeof_ofp_experimenter_multipart_header)

  let to_string (mpr : multipartRequest) : string =
    Format.sprintf "more:%B;typ:%s"
    mpr.mpr_flags
    (match mpr.mpr_type with
      | SwitchDescReq -> "SwitchDesc Req"
      | PortsDescReq -> "PortDesc Req"
      | FlowStatsReq f -> 
          Format.sprintf "FlowStats %s Req" (FlowRequest.to_string f)
      | AggregFlowStatsReq f -> 
          Format.sprintf "AggregFlowStats %s Req" (FlowRequest.to_string f)
      | TableStatsReq -> "TableStats Req"
      | PortStatsReq p -> 
          Format.sprintf "PortStats %lu Req" p
      | QueueStatsReq q -> 
          Format.sprintf "QueueStats Req: %s" (QueueRequest.to_string q)
      | GroupStatsReq g -> Format.sprintf "GroupStats %lu Req" g
      | GroupDescReq -> "GroupDesc Req"
      | GroupFeatReq -> "GroupFeat Req"
      | MeterStatsReq m -> Format.sprintf "MeterStats Req: %lu " m
      | MeterConfReq m -> Format.sprintf "MeterConf Req: %lu" m
      | MeterFeatReq -> "MeterFeat Req"
      | TableFeatReq t-> Format.sprintf "TableFeat Req: %s" (match t with
        | Some v -> TableFeatures.to_string v
        | None -> "None" )
      | ExperimentReq e-> Format.sprintf "Experimenter Req: id: %lu; type: %lu" e.exp_id e.exp_type)

  let marshal (buf : Cstruct.t) (mpr : multipartRequest) : int =
    let size = sizeof_ofp_multipart_request in
    set_ofp_multipart_request_typ buf (ofp_multipart_types_to_int (msg_code_of_request mpr.mpr_type));
    set_ofp_multipart_request_flags buf (
      match mpr.mpr_flags with
        | true -> ofp_multipart_request_flags_to_int OFPMPF_REQ_MORE
        | false -> 0);
    set_ofp_multipart_request_pad0 buf 0;
    set_ofp_multipart_request_pad1 buf 0;
    set_ofp_multipart_request_pad2 buf 0;
    set_ofp_multipart_request_pad3 buf 0;
    let pay_buf = Cstruct.shift buf sizeof_ofp_multipart_request in
    match mpr.mpr_type with
      | SwitchDescReq
      | PortsDescReq -> size
      | FlowStatsReq f -> size + (FlowRequest.marshal pay_buf f)
      | AggregFlowStatsReq f -> size + (FlowRequest.marshal pay_buf f)
      | TableStatsReq -> size
      | PortStatsReq p -> set_ofp_port_stats_request_port_no pay_buf p;
                          size + sizeof_ofp_port_stats_request
      | QueueStatsReq q -> size + (QueueRequest.marshal pay_buf q)
      | GroupStatsReq g -> set_ofp_port_stats_request_port_no pay_buf g;
                           size + sizeof_ofp_port_stats_request
      | GroupDescReq
      | GroupFeatReq -> size
      | MeterStatsReq m -> set_ofp_meter_multipart_request_meter_id pay_buf m;
                           size + sizeof_ofp_meter_multipart_request
      | MeterConfReq m -> set_ofp_meter_multipart_request_meter_id pay_buf m;
                          size + sizeof_ofp_meter_multipart_request
      | MeterFeatReq -> size
      | TableFeatReq t -> 
        (match t with
          | None -> 0
          | Some v -> size + (TableFeatures.marshal pay_buf v))
      | ExperimentReq _ -> size

  let parse (bits : Cstruct.t) : multipartRequest =
    let mprType = int_to_ofp_multipart_types (get_ofp_multipart_request_typ bits) in
    let mpr_flags = (
      match int_to_ofp_multipart_request_flags (get_ofp_multipart_request_flags bits) with
        | Some OFPMPF_REQ_MORE -> true
        | _ -> false) in
    let mpr_type = match mprType with
      | Some OFPMP_DESC -> SwitchDescReq
      | Some OFPMP_PORT_DESC -> PortsDescReq
      | Some OFPMP_FLOW -> FlowStatsReq (
        FlowRequest.parse (Cstruct.shift bits sizeof_ofp_multipart_request))
      | Some OFPMP_AGGREGATE -> AggregFlowStatsReq (
        FlowRequest.parse (Cstruct.shift bits sizeof_ofp_multipart_request))
      | Some OFPMP_TABLE -> TableStatsReq
      | Some OFPMP_PORT_STATS -> PortStatsReq (
        get_ofp_port_stats_request_port_no (Cstruct.shift bits sizeof_ofp_multipart_request))
      | Some OFPMP_QUEUE -> QueueStatsReq (
        QueueRequest.parse (Cstruct.shift bits sizeof_ofp_multipart_request))
      | Some OFPMP_GROUP -> GroupStatsReq (
        get_ofp_group_stats_request_group_id (Cstruct.shift bits sizeof_ofp_multipart_request))
      | Some OFPMP_GROUP_DESC -> GroupDescReq
      | Some OFPMP_GROUP_FEATURES -> GroupFeatReq
      | Some OFPMP_METER -> MeterStatsReq (
        get_ofp_meter_multipart_request_meter_id (Cstruct.shift bits sizeof_ofp_multipart_request))
      | Some OFPMP_METER_CONFIG -> MeterConfReq (
        get_ofp_meter_multipart_request_meter_id (Cstruct.shift bits sizeof_ofp_multipart_request))
      | Some OFPMP_METER_FEATURES -> MeterFeatReq
      | Some OFPMP_TABLE_FEATURES -> TableFeatReq (
      if Cstruct.len bits <= sizeof_ofp_multipart_request then None
      else Some (
        TableFeatures.parse (Cstruct.shift bits sizeof_ofp_multipart_request)
      ))
      | Some OFPMP_EXPERIMENTER -> ExperimentReq (
      let exp_bits = Cstruct.shift bits sizeof_ofp_multipart_request in
      let exp_id = get_ofp_experimenter_multipart_header_experimenter exp_bits in
      let exp_type = get_ofp_experimenter_multipart_header_exp_type exp_bits in
      {exp_id; exp_type})
      | _ -> raise (Unparsable (sprintf "bad ofp_multipart_types number"))
    in {mpr_type; mpr_flags}


end

module SwitchDescriptionReply = struct

  type t = switchDesc

  let sizeof (sdr : switchDesc) : int = 
    sizeof_ofp_desc
  
  let to_string (sdr : switchDesc) : string =
    Format.sprintf "Manufacture desc: %s\nHardware desc: %s\nSoftware desc: %s\nSerial Num:%s\n"
    sdr.mfr_desc
    sdr.hw_desc
    sdr.sw_desc
    sdr.serial_num

  let marshal (buf : Cstruct.t) (sdr : switchDesc) : int =
    set_ofp_desc_mfr_desc sdr.mfr_desc 0 buf;
    set_ofp_desc_hw_desc sdr.hw_desc 0 buf;
    set_ofp_desc_sw_desc sdr.sw_desc 0 buf;
    set_ofp_desc_serial_num sdr.serial_num 0 buf;
    sizeof_ofp_desc

  let parse (bits : Cstruct.t) : switchDesc = 
    let mfr_desc = copy_ofp_desc_mfr_desc bits in
    let hw_desc = copy_ofp_desc_hw_desc bits in
    let sw_desc = copy_ofp_desc_sw_desc bits in
    let serial_num = copy_ofp_desc_serial_num bits in
    { mfr_desc;
      hw_desc;
      sw_desc;
      serial_num}

end

module FlowStats = struct

  cstruct ofp_flow_stats {
    uint16_t length;
    uint8_t table_id;
    uint8_t pad0;
    uint32_t duration_sec;
    uint32_t duration_nsec;
    uint16_t priority;
    uint16_t idle_timeout;
    uint16_t hard_timeout;
    uint16_t flags;
    uint8_t pad1[4];
    uint64_t cookie;
    uint64_t packet_count;
    uint64_t byte_count;
  } as big_endian

  type t = flowStats

  let sizeof (fs : flowStats) = 
    sizeof_ofp_flow_stats + 
    (OfpMatch.sizeof fs.ofp_match)+
    (Instructions.sizeof fs.instructions)

  let to_string f =
    Format.sprintf "length:%u;\ntableId:%u;\nduration:%lus:%luns\npriority:%u\n\
    idle_timeout:%s;\nhard_timeout:%s;\nflags:%s;\ncookie:%Lu\npkt_count:%Lu\n\
    byt_count:%Lu;\nmatch:%s;\ninstructions:%s\n"
    (sizeof f)
    f.table_id
    f.duration_sec
    f.duration_nsec
    f.priority
    (match f.idle_timeout with
       | Permanent -> "Permanent"
       | ExpiresAfter v -> string_of_int v)
    (match f.hard_timeout with
       | Permanent -> "Permanent"
       | ExpiresAfter v -> string_of_int v)
    (FlowMod.Flags.to_string f.flags)
    f.cookie
    f.packet_count
    f.byte_count
    (OfpMatch.to_string f.ofp_match)
    (Instructions.to_string f.instructions)

  let marshal (buf : Cstruct.t) (fs : flowStats) : int =
    set_ofp_flow_stats_length buf (sizeof fs);
    set_ofp_flow_stats_table_id buf fs.table_id;
    set_ofp_flow_stats_pad0 buf 0;
    set_ofp_flow_stats_duration_sec buf fs.duration_sec;
    set_ofp_flow_stats_duration_nsec buf fs.duration_nsec;
    set_ofp_flow_stats_priority buf fs.priority;
    set_ofp_flow_stats_idle_timeout buf 
      (match fs.idle_timeout with
         | Permanent -> 0
         | ExpiresAfter  v -> v);
    set_ofp_flow_stats_hard_timeout buf 
      (match fs.hard_timeout with
         | Permanent -> 0
         | ExpiresAfter  v -> v);     
    set_ofp_flow_stats_flags buf (FlowMod.Flags.marshal fs.flags);
    set_ofp_flow_stats_pad1 (Cstruct.to_string (Cstruct.create 4)) 0 buf;
    set_ofp_flow_stats_cookie buf fs.cookie;
    set_ofp_flow_stats_packet_count buf fs.packet_count;
    set_ofp_flow_stats_byte_count buf fs.byte_count;
    let size = sizeof_ofp_flow_stats + 
      OfpMatch.marshal (Cstruct.shift buf sizeof_ofp_flow_stats) fs.ofp_match in
     size + Instructions.marshal (Cstruct.shift buf size) fs.instructions

  let parse (bits : Cstruct.t) : flowStats =
    let table_id = get_ofp_flow_stats_table_id bits in
    let duration_sec = get_ofp_flow_stats_duration_sec bits in
    let duration_nsec = get_ofp_flow_stats_duration_nsec bits in
    let priority = get_ofp_flow_stats_priority bits in
    let idle_timeout = match (get_ofp_flow_stats_idle_timeout bits) with
                         | 0 -> Permanent 
                         | n -> ExpiresAfter n in
    let hard_timeout = match (get_ofp_flow_stats_hard_timeout bits) with
                         | 0 -> Permanent
                         | n -> ExpiresAfter n in
    let flagsBits = get_ofp_flow_stats_flags bits in
    let flags = FlowMod.Flags.parse flagsBits in
    let cookie = get_ofp_flow_stats_cookie bits in
    let packet_count = get_ofp_flow_stats_packet_count bits in
    let byte_count = get_ofp_flow_stats_byte_count bits in
    let ofp_match_bits = Cstruct.shift bits sizeof_ofp_flow_stats in
    let ofp_match, instruction_bits = OfpMatch.parse ofp_match_bits in
    let instructions = Instructions.parse instruction_bits in
    { table_id
    ; duration_sec
    ; duration_nsec
    ; priority
    ; idle_timeout
    ; hard_timeout
    ; flags
    ; cookie
    ; packet_count
    ; byte_count
    ; ofp_match
    ; instructions}

  let length_func (buf :  Cstruct.t) : int option =
    if Cstruct.len buf < sizeof_ofp_flow_stats then None
    else Some (get_ofp_flow_stats_length buf)

end

module AggregateStats = struct
  
  cstruct ofp_aggregate_stats_reply {
    uint64_t packet_count;
    uint64_t byte_count;
    uint32_t flow_count;
    uint8_t pad[4];
  } as big_endian

  type t = aggregStats

  let sizeof ag = 
    sizeof_ofp_aggregate_stats_reply

  let to_string (ag : aggregStats) =
    Format.sprintf "packet count:%Lu;\nbyte count:%Lu;\nflow count:%lu\n"
    ag.packet_count
    ag.byte_count
    ag.flow_count

  let marshal (buf : Cstruct.t) (ag : aggregStats) : int =
    set_ofp_aggregate_stats_reply_packet_count buf ag.packet_count;
    set_ofp_aggregate_stats_reply_byte_count buf ag.byte_count;
    set_ofp_aggregate_stats_reply_flow_count buf ag.flow_count;
    set_ofp_aggregate_stats_reply_pad (Cstruct.to_string (Cstruct.create 4)) 0 buf;
    sizeof_ofp_aggregate_stats_reply

  let parse (bits : Cstruct.t) : aggregStats =
    { packet_count = (get_ofp_aggregate_stats_reply_packet_count bits)
    ; byte_count = (get_ofp_aggregate_stats_reply_byte_count bits)
    ; flow_count = (get_ofp_aggregate_stats_reply_flow_count bits)}

end

module TableStats = struct
  cstruct ofp_table_stats {
    uint8_t table_id; 
    uint8_t pad[3]; 
    uint32_t active_count;
    uint64_t lookup_count;
    uint64_t matched_count;
  } as big_endian

  type t = tableStats

  let sizeof (ts : tableStats) = 
    sizeof_ofp_table_stats


  let to_string (ts : tableStats) =
    Format.sprintf "table id: %u;\nactive count: %lu;\nlookup count: %Lu;\n\
    matched count : %Lu;\n"
    ts.table_id
    ts.active_count
    ts.lookup_count
    ts.matched_count

  let marshal (buf : Cstruct.t) (ts : tableStats) : int =
    set_ofp_table_stats_table_id buf ts.table_id;
    set_ofp_table_stats_pad (Cstruct.to_string (Cstruct.create 3)) 0 buf;
    set_ofp_table_stats_active_count buf ts.active_count;
    set_ofp_table_stats_lookup_count buf ts.lookup_count;
    set_ofp_table_stats_matched_count buf ts.matched_count;
    sizeof_ofp_table_stats

  let parse (bits : Cstruct.t) : tableStats =
    { table_id = get_ofp_table_stats_table_id bits
    ; active_count = get_ofp_table_stats_active_count bits
    ; lookup_count = get_ofp_table_stats_lookup_count bits
    ; matched_count = get_ofp_table_stats_matched_count bits}

  let length_func = (fun buf -> Some sizeof_ofp_table_stats)

end

module PortStats = struct
  
  type t = portStats

  let sizeof (ps : portStats) = 
    sizeof_ofp_port_stats
  
  let to_string ps =
    Format.sprintf "PortNo: %lu\nrx/tx pkt: %Lu/%Lu\nrx/tx byt: %Lu/%Lu\n\
    rx/tx dropped : %Lu/%Lu\nrx/tx error: %Lu/%Lu\nrx frame error: %Lu\nrx over err: \n
    %Lu \nrx crc err: %Lu\ncollisisions: %Lu\nduration (s/ns): %lu/%lu"
    ps.psPort_no
    ps.rx_packets
    ps.tx_packets
    ps.rx_bytes
    ps.tx_bytes
    ps.rx_dropped
    ps.tx_dropped
    ps.rx_errors
    ps.tx_errors
    ps.rx_frame_err
    ps.rx_over_err
    ps.rx_crc_err
    ps.collisions
    ps.duration_sec
    ps.duration_nsec

  let marshal (buf : Cstruct.t) (ps : portStats) : int =
    set_ofp_port_stats_port_no buf ps.psPort_no;
    set_ofp_port_stats_pad (Cstruct.to_string (Cstruct.create 4)) 0 buf;
    set_ofp_port_stats_rx_packets buf ps.rx_packets;
    set_ofp_port_stats_tx_packets buf ps.tx_packets;
    set_ofp_port_stats_rx_bytes buf ps.rx_bytes;
    set_ofp_port_stats_tx_bytes buf ps.tx_bytes;
    set_ofp_port_stats_rx_dropped buf ps.rx_dropped;
    set_ofp_port_stats_tx_dropped buf ps.tx_dropped;
    set_ofp_port_stats_rx_errors buf ps.rx_errors;
    set_ofp_port_stats_tx_errors buf ps.tx_errors;
    set_ofp_port_stats_rx_frame_err buf ps.rx_frame_err;
    set_ofp_port_stats_rx_over_err buf ps.rx_over_err;
    set_ofp_port_stats_rx_crc_err buf ps.rx_crc_err;
    set_ofp_port_stats_collisions buf ps.collisions;
    set_ofp_port_stats_duration_sec buf ps.duration_sec;
    set_ofp_port_stats_duration_nsec buf ps.duration_nsec;
    sizeof_ofp_port_stats

  let parse (bits : Cstruct.t) : portStats =
    { psPort_no     = get_ofp_port_stats_port_no bits;
      rx_packets    = get_ofp_port_stats_rx_packets bits;
      tx_packets    = get_ofp_port_stats_tx_packets bits;
      rx_bytes      = get_ofp_port_stats_rx_bytes bits;
      tx_bytes      = get_ofp_port_stats_tx_bytes bits;
      rx_dropped    = get_ofp_port_stats_rx_dropped bits;
      tx_dropped    = get_ofp_port_stats_tx_dropped bits;
      rx_errors     = get_ofp_port_stats_rx_errors bits;
      tx_errors     = get_ofp_port_stats_tx_errors bits;
      rx_frame_err  = get_ofp_port_stats_rx_frame_err bits;
      rx_over_err   = get_ofp_port_stats_rx_over_err bits;
      rx_crc_err    = get_ofp_port_stats_rx_crc_err bits;
      collisions    = get_ofp_port_stats_collisions bits;
      duration_sec  = get_ofp_port_stats_duration_sec bits;
      duration_nsec = get_ofp_port_stats_duration_nsec bits
    }

  let length_func = (fun buf -> Some sizeof_ofp_port_stats)

end

module QueueStats = struct

    cstruct ofp_queue_stats {
      uint32_t port_no;
      uint32_t queue_id;
      uint64_t tx_bytes;
      uint64_t tx_packets;
      uint64_t tx_errors;
      uint32_t duration_sec;
      uint32_t duration_nsec
    } as big_endian

    type t = queueStats

    let sizeof (qs : queueStats) : int =
      sizeof_ofp_queue_stats

    let to_string (qs : queueStats) : string =
      Format.sprintf "Port no:%lu\nQueue ID:%lu\ntx bytes:%Lu\ntx pkt:%Lu\ntx errors:%Lu\nduration (s/ns):%lu/%lu"
      qs.qsPort_no
      qs.queue_id
      qs.tx_bytes
      qs.tx_packets
      qs.tx_errors
      qs.duration_sec
      qs.duration_nsec

    let marshal (buf : Cstruct.t) (qs : queueStats) : int = 
      set_ofp_queue_stats_port_no buf qs.qsPort_no;
      set_ofp_queue_stats_queue_id buf qs.queue_id;
      set_ofp_queue_stats_tx_bytes buf qs.tx_bytes;
      set_ofp_queue_stats_tx_packets buf qs.tx_packets;
      set_ofp_queue_stats_tx_errors buf qs.tx_errors;
      set_ofp_queue_stats_duration_sec buf qs.duration_sec;
      set_ofp_queue_stats_duration_nsec buf qs.duration_nsec;
      sizeof_ofp_queue_stats

    let parse (bits : Cstruct.t) : queueStats =
      { qsPort_no = get_ofp_queue_stats_port_no bits
      ; queue_id = get_ofp_queue_stats_queue_id bits
      ; tx_bytes = get_ofp_queue_stats_tx_bytes bits
      ; tx_packets = get_ofp_queue_stats_tx_packets bits
      ; tx_errors = get_ofp_queue_stats_tx_errors bits
      ; duration_sec = get_ofp_queue_stats_duration_sec bits
      ; duration_nsec = get_ofp_queue_stats_duration_nsec bits
      }

    let length_func = (fun buf -> Some sizeof_ofp_queue_stats)

end

module GroupStats = struct

  cstruct ofp_group_stats {
    uint16_t length;
    uint8_t pad[2];
    uint32_t group_id;
    uint32_t ref_count;
    uint8_t pad2[4];
    uint64_t packet_count;
    uint64_t byte_count;
    uint32_t duration_sec;
    uint32_t duration_nsec
  } as big_endian

  module BucketStats = struct

    cstruct ofp_bucket_counter {
    uint64_t packet_count;
    uint64_t byte_count
    } as big_endian

    type t = bucketStats

    let sizeof (gs : bucketStats) : int =
      sizeof_ofp_bucket_counter

    let to_string (bs : bucketStats) : string =
      Format.sprintf "Bucket: packet_count: %Lu;byte_count: %Lu"
      bs.packet_count
      bs.byte_count

    let marshal (buf : Cstruct.t) (bs : bucketStats) : int =
      set_ofp_bucket_counter_packet_count buf bs.packet_count;
      set_ofp_bucket_counter_byte_count buf bs.byte_count;
      sizeof_ofp_bucket_counter

    let parse (bits : Cstruct.t) : bucketStats =
      { packet_count = get_ofp_bucket_counter_packet_count bits
      ; byte_count = get_ofp_bucket_counter_byte_count bits }

    let length_func = (fun buf -> Some sizeof_ofp_bucket_counter)

  end

  type t = groupStats

  let sizeof (gs : groupStats) : int =
    gs.length

  let to_string (gs : groupStats) : string =
    Format.sprintf "length: %u; group id: %lu; ref count: %lu; packet count: %Lu;\
    byte count: %Lu; duration (s/ns): %lu/%lu;bucket stats:%s"
    gs.length
    gs.group_id
    gs.ref_count
    gs.packet_count
    gs.byte_count
    gs.duration_sec
    gs.duration_nsec
    (String.concat "\n" (map BucketStats.to_string gs.bucket_stats))

  let marshal (buf : Cstruct.t) (gs : groupStats) : int = 
    set_ofp_group_stats_length buf gs.length;
    set_ofp_group_stats_group_id buf gs.group_id;
    set_ofp_group_stats_ref_count buf gs.ref_count;
    set_ofp_group_stats_packet_count buf gs.packet_count;
    set_ofp_group_stats_byte_count buf gs.byte_count;
    set_ofp_group_stats_duration_sec buf gs.duration_sec;
    set_ofp_group_stats_duration_nsec buf gs.duration_nsec;
    sizeof_ofp_group_stats + (marshal_fields (Cstruct.shift buf sizeof_ofp_group_stats) gs.bucket_stats BucketStats.marshal)
    
  let parse (bits : Cstruct.t) : groupStats =
    { length = get_ofp_group_stats_length bits
    ; group_id = get_ofp_group_stats_group_id bits
    ; ref_count = get_ofp_group_stats_ref_count bits
    ; packet_count = get_ofp_group_stats_packet_count bits
    ; byte_count = get_ofp_group_stats_byte_count bits
    ; duration_sec = get_ofp_group_stats_duration_sec bits
    ; duration_nsec = get_ofp_group_stats_duration_nsec bits
    ; bucket_stats = parse_fields (Cstruct.shift bits sizeof_ofp_group_stats) BucketStats.parse BucketStats.length_func
    }

  let length_func (buf :  Cstruct.t) : int option =
    if Cstruct.len buf < sizeof_ofp_group_stats then None
    else Some (get_ofp_group_stats_length buf)

end

module GroupDesc = struct

  cstruct ofp_group_desc {
    uint16_t length;
    uint8_t typ;
    uint8_t pad;
    uint32_t group_id;
  } as big_endian

  type t = groupDesc

  let sizeof (gd : groupDesc) : int =
    sizeof_ofp_group_desc + sum (map Bucket.sizeof gd.bucket)

  let to_string (gd : groupDesc) : string =
    Format.sprintf "length: %u \nroup Type:%s\ngroup id:%lu\nbucket:%s"
    gd.length
    (GroupType.to_string gd.typ)
    gd.group_id
    (String.concat "\n" (map Bucket.to_string gd.bucket))

  let marshal (buf : Cstruct.t) (gd : groupDesc) : int =
    set_ofp_group_desc_length buf gd.length;
    set_ofp_group_desc_typ buf (GroupType.marshal gd.typ);
    set_ofp_group_desc_group_id buf gd.group_id;
    let size_bucket = 
      (marshal_fields (Cstruct.shift buf sizeof_ofp_group_desc) gd.bucket Bucket.marshal) in
    sizeof_ofp_group_desc + size_bucket

  let parse (bits : Cstruct.t) : groupDesc =
    let len = get_ofp_group_desc_length bits in
    let typ = GroupType.parse (get_ofp_group_desc_typ bits) in
    let group_id = get_ofp_group_desc_group_id bits in
    let bucket_bits = Cstruct.sub bits sizeof_ofp_group_desc (len - sizeof_ofp_group_desc) in
    let bucket = parse_fields bucket_bits Bucket.parse Bucket.length_func in
    { length = len
    ; typ = typ
    ; group_id = group_id
    ; bucket = bucket}

  let length_func buf = 
    if Cstruct.len buf < sizeof_ofp_group_desc  then None
    else Some (get_ofp_group_desc_length buf)

end

module GroupFeatures = struct

  cstruct ofp_group_features {
    uint32_t typ;
    uint32_t capabilities;
    uint32_t max_groups_all;
    uint32_t max_groups_select;
    uint32_t max_groups_indirect;
    uint32_t max_groups_fastfailover;
    uint32_t actions_all;
    uint32_t actions_select;
    uint32_t actions_indirect;
    uint32_t actions_fastfailover
  } as big_endian

  module GroupType = struct

    type t = groupTypeMap

    let marshal (gtm : groupTypeMap) : int32 =
      Int32.logor (if gtm.all then (Int32.shift_left 1l 0) else 0l) 
       (Int32.logor (if gtm.select then (Int32.shift_left 1l 1) else 0l)
        (Int32.logor (if gtm.indirect then (Int32.shift_left 1l 2) else 0l)
         (if gtm.ff then (Int32.shift_left 1l 3) else 0l)))

    let parse bits : groupTypeMap = 
      { all = Bits.test_bit 0 bits
      ; select = Bits.test_bit 1 bits
      ; indirect = Bits.test_bit 2 bits
      ; ff = Bits.test_bit 3 bits }

    let to_string (gtm : groupTypeMap) : string =
      Format.sprintf "all: %B; select: %B; indirect: %B; ff: %B"
      gtm.all
      gtm.select
      gtm.indirect
      gtm.ff

  end 

  module Capabilities = struct

    type t = groupCapabilities

    let marshal (gc : groupCapabilities) : int32 =
      Int32.logor (if gc.select_weight then (Int32.shift_left 1l 0) else 0l) 
       (Int32.logor (if gc.select_liveness then (Int32.shift_left 1l 1) else 0l)
        (Int32.logor (if gc.chaining then (Int32.shift_left 1l 2) else 0l)
         (if gc.chaining_checks then (Int32.shift_left 1l 3) else 0l)))

    let parse bits : groupCapabilities = 
      { select_weight = Bits.test_bit 0 bits
      ; select_liveness = Bits.test_bit 1 bits
      ; chaining = Bits.test_bit 2 bits
      ; chaining_checks = Bits.test_bit 3 bits }

    let to_string (gc : groupCapabilities) : string =
      Format.sprintf "select_weight: %B; select_liveness: %B; chaining: %B; chaining_checks: %B"
      gc.select_weight
      gc.select_liveness
      gc.chaining
      gc.chaining_checks

  end

  module ActionType = struct

    type t = actionTypeMap

    let marshal (atm : actionTypeMap) : int32 =
      Int32.logor (if atm.output then (Int32.shift_left 1l 0) else 0l) 
       (Int32.logor (if atm.copy_ttl_out then (Int32.shift_left 1l 11) else 0l)
        (Int32.logor (if atm.copy_ttl_in then (Int32.shift_left 1l 12) else 0l)
         (Int32.logor (if atm.set_mpls_ttl then (Int32.shift_left 1l 15) else 0l)
          (Int32.logor (if atm.dec_mpls_ttl then (Int32.shift_left 1l 16) else 0l)
           (Int32.logor (if atm.push_vlan then (Int32.shift_left 1l 17) else 0l)
            (Int32.logor (if atm.pop_vlan then (Int32.shift_left 1l 18) else 0l)
             (Int32.logor (if atm.push_mpls then (Int32.shift_left 1l 19) else 0l)
              (Int32.logor (if atm.pop_mpls then (Int32.shift_left 1l 20) else 0l)
               (Int32.logor (if atm.set_queue then (Int32.shift_left 1l 21) else 0l)
                (Int32.logor (if atm.group then (Int32.shift_left 1l 22) else 0l)
                 (Int32.logor (if atm.set_nw_ttl then (Int32.shift_left 1l 23) else 0l)
                  (Int32.logor (if atm.dec_nw_ttl then (Int32.shift_left 1l 24) else 0l)
                   (Int32.logor (if atm.set_field then (Int32.shift_left 1l 25) else 0l)
                    (Int32.logor (if atm.push_pbb then (Int32.shift_left 1l 26) else 0l)
                     (if atm.pop_pbb then (Int32.shift_left 1l 27) else 0l)))))))))))))))

    let parse bits : actionTypeMap = 
      { output = Bits.test_bit 0 bits
      ; copy_ttl_out = Bits.test_bit 11 bits
      ; copy_ttl_in = Bits.test_bit 12 bits
      ; set_mpls_ttl = Bits.test_bit 15 bits
      ; dec_mpls_ttl = Bits.test_bit 16 bits
      ; push_vlan = Bits.test_bit 17 bits
      ; pop_vlan = Bits.test_bit 18 bits
      ; push_mpls = Bits.test_bit 19 bits
      ; pop_mpls = Bits.test_bit 20 bits
      ; set_queue = Bits.test_bit 21 bits
      ; group = Bits.test_bit 22 bits
      ; set_nw_ttl = Bits.test_bit 23 bits
      ; dec_nw_ttl = Bits.test_bit 24 bits
      ; set_field = Bits.test_bit 25 bits
      ; push_pbb = Bits.test_bit 26 bits
      ; pop_pbb = Bits.test_bit 27 bits }

    let to_string (atm : actionTypeMap) : string =
      Format.sprintf "output:%B; copy ttl out:%B; copy ttl in:%B; set mpls ttl:%B; \
      dec mpls ttl:%B; push vlan:%B; pop vlan:%B; push mpls:%B; pop mpls:%B; \
      set queue:%B; group:%B; set nw ttl:%B; dec nw ttl:%B set field:%B; \
      push pbb:%B; pop PBB:%B"
      atm.output
      atm.copy_ttl_out
      atm.copy_ttl_in
      atm.set_mpls_ttl
      atm.dec_mpls_ttl
      atm.push_vlan
      atm.pop_vlan
      atm.push_mpls
      atm.pop_mpls
      atm.set_queue
      atm.group
      atm.set_nw_ttl
      atm.dec_nw_ttl
      atm.set_field
      atm.push_pbb
      atm.pop_pbb

  end

  type t = groupFeatures

  let sizeof (gf : groupFeatures) : int =
    sizeof_ofp_group_features

  let to_string (gf : groupFeatures) : string =
    Format.sprintf "type supported: %s\ncapbailities supported: %s\nmax group:\n\
    all: %lu; select: %lu; indirect: %lu; fastfailover: %lu\nactions supported:\n
    all: %s; select: %s; indirect: %s; fastfailover: %s"
    (GroupType.to_string gf.typ)
    (Capabilities.to_string gf.capabilities)
    gf.max_groups_all
    gf.max_groups_select
    gf.max_groups_indirect
    gf.max_groups_ff
    (ActionType.to_string gf.actions_all)
    (ActionType.to_string gf.actions_select)
    (ActionType.to_string gf.actions_indirect)
    (ActionType.to_string gf.actions_ff)

  let marshal (buf : Cstruct.t) (gf : groupFeatures) : int =
    set_ofp_group_features_typ buf (GroupType.marshal gf.typ);
    set_ofp_group_features_capabilities buf (Capabilities.marshal gf.capabilities);
    set_ofp_group_features_max_groups_all buf gf.max_groups_all;
    set_ofp_group_features_max_groups_select buf gf.max_groups_select;
    set_ofp_group_features_max_groups_indirect buf gf.max_groups_indirect;
    set_ofp_group_features_max_groups_fastfailover buf gf.max_groups_ff;
    set_ofp_group_features_actions_all buf (ActionType.marshal gf.actions_all);
    set_ofp_group_features_actions_select buf (ActionType.marshal gf.actions_select);
    set_ofp_group_features_actions_indirect buf (ActionType.marshal gf.actions_indirect);
    set_ofp_group_features_actions_fastfailover buf (ActionType.marshal gf.actions_ff);
    sizeof_ofp_group_features

  let parse (bits : Cstruct.t) : groupFeatures =
  { typ = GroupType.parse (get_ofp_group_features_typ bits)
  ; capabilities = Capabilities.parse (get_ofp_group_features_capabilities bits)
  ; max_groups_all = get_ofp_group_features_max_groups_all bits
  ; max_groups_select = get_ofp_group_features_max_groups_select bits
  ; max_groups_indirect = get_ofp_group_features_max_groups_indirect bits
  ; max_groups_ff = get_ofp_group_features_max_groups_fastfailover bits
  ; actions_all = ActionType.parse (get_ofp_group_features_actions_all bits)
  ; actions_select = ActionType.parse (get_ofp_group_features_actions_select bits)
  ; actions_indirect = ActionType.parse (get_ofp_group_features_actions_indirect bits)
  ; actions_ff = ActionType.parse (get_ofp_group_features_actions_fastfailover bits)
  }

end

module MeterStats = struct

  cstruct ofp_meter_stats {
    uint32_t meter_id;
    uint16_t len;
    uint8_t pad[6];
    uint32_t flow_count;
    uint64_t packet_in_count;
    uint64_t byte_in_count;
    uint32_t duration_sec;
    uint32_t duration_nsec
  } as big_endian

  module Band = struct

    cstruct ofp_meter_band_stats {
      uint64_t packet_band_count;
      uint64_t byte_band_count
    } as big_endian

    type t = meterBandStats

    let length_func = fun buf -> Some sizeof_ofp_meter_band_stats
      
    let marshal (buf : Cstruct.t) (mbs : meterBandStats) : int =
      set_ofp_meter_band_stats_packet_band_count buf mbs.packet_band_count;
      set_ofp_meter_band_stats_byte_band_count buf mbs.byte_band_count;
      sizeof_ofp_meter_band_stats

    let parse (bits : Cstruct.t) : meterBandStats =
      { packet_band_count = get_ofp_meter_band_stats_packet_band_count bits
      ; byte_band_count = get_ofp_meter_band_stats_byte_band_count bits}

    let to_string (mbs : meterBandStats) : string =
      Format.sprintf "packet count:%Lu; byte count:%Lu"
      mbs.packet_band_count
      mbs.byte_band_count

  end

  type t = meterStats

  let sizeof (ms : meterStats) : int =
    ms.len

  let to_string (ms : meterStats) : string =
    Format.sprintf "meter id:%lu; len:%u; flow count:%lu; packet in count:%Lu\
    byte in count:%Lu; duration (s/ns):%lu/%lu; band:%s"
    ms.meter_id
    ms.len
    ms.flow_count
    ms.packet_in_count
    ms.byte_in_count
    ms.duration_sec
    ms.duration_nsec
    (String.concat "," (map Band.to_string ms.band))

  let marshal (buf : Cstruct.t) (ms : meterStats) =
    set_ofp_meter_stats_meter_id buf ms.meter_id;
    set_ofp_meter_stats_len buf ms.len;
    set_ofp_meter_stats_flow_count buf ms.flow_count;
    set_ofp_meter_stats_packet_in_count buf ms.packet_in_count;
    set_ofp_meter_stats_byte_in_count buf ms.byte_in_count;
    set_ofp_meter_stats_duration_sec buf ms.duration_sec;
    set_ofp_meter_stats_duration_nsec buf ms.duration_nsec;
    let band_buf = Cstruct.sub buf sizeof_ofp_meter_stats (ms.len - sizeof_ofp_meter_stats) in
    sizeof_ofp_meter_stats + (marshal_fields band_buf ms.band Band.marshal)

  let parse (bits : Cstruct.t) : meterStats = 
    let meter_id = get_ofp_meter_stats_meter_id bits in
    let len = get_ofp_meter_stats_len bits in
    let flow_count = get_ofp_meter_stats_flow_count bits in
    let packet_in_count = get_ofp_meter_stats_packet_in_count bits in
    let byte_in_count = get_ofp_meter_stats_byte_in_count bits in
    let duration_sec = get_ofp_meter_stats_duration_sec bits in
    let duration_nsec = get_ofp_meter_stats_duration_nsec bits in
    let band_bits = Cstruct.sub bits sizeof_ofp_meter_stats (len - sizeof_ofp_meter_stats) in
    let band = parse_fields band_bits Band.parse Band.length_func in
    { meter_id; len; flow_count; packet_in_count; byte_in_count; duration_sec; duration_nsec; band }

  let length_func buf = 
    if Cstruct.len buf < sizeof_ofp_meter_stats  then None
    else Some (get_ofp_meter_stats_len buf)

end

module MeterConfig = struct

  cstruct ofp_meter_config {
    uint16_t length;
    uint16_t flags;
    uint32_t meter_id
  } as big_endian

  type t = meterConfig

  let sizeof (mc : meterConfig) : int =
    sizeof_ofp_meter_config + sum (map MeterBand.sizeof mc.bands)

  let to_string (mc : meterConfig) : string =
    Format.sprintf "len: %u; flags: %s; meter id: %lu; bands:%s"
    mc.length
    (MeterFlags.to_string mc.flags)
    mc.meter_id
    (String.concat "\n" (map MeterBand.to_string mc.bands))

  let marshal (buf : Cstruct.t) (mc : meterConfig) : int =
    set_ofp_meter_config_length buf mc.length;
    set_ofp_meter_config_flags buf (MeterFlags.marshal mc.flags);
    set_ofp_meter_config_meter_id buf mc.meter_id;
    sizeof_ofp_meter_config + (marshal_fields (Cstruct.shift buf sizeof_ofp_meter_config) mc.bands MeterBand.marshal)

  let parse (bits : Cstruct.t) : meterConfig =
    let length = get_ofp_meter_config_length bits in
    let flags = MeterFlags.parse (get_ofp_meter_config_flags bits) in
    let meter_id = get_ofp_meter_config_meter_id bits in
    let bands_bits = Cstruct.sub bits sizeof_ofp_meter_config (length-sizeof_ofp_meter_config) in
    let bands = parse_fields bands_bits MeterBand.parse MeterBand.length_fun in
    { length
    ; flags
    ; meter_id
    ; bands
    }

  let length_func (buf : Cstruct.t) : int option =
    if Cstruct.len buf < sizeof_ofp_meter_config then None
    else Some (get_ofp_meter_config_length buf)

end

module MeterFeaturesStats = struct

  cstruct ofp_meter_features {
    uint32_t max_meter;
    uint32_t band_types;
    uint32_t capabilities;
    uint8_t max_bands;
    uint8_t max_color;
    uint8_t pad[2]
  } as big_endian

  module Bands = struct
    type t = meterBandMaps

    let marshal (mbm : meterBandMaps) : int32 =
      Int32.logor (if mbm.drop then (Int32.shift_left 1l 1) else 0l) 
       (if mbm.dscpRemark then (Int32.shift_left 1l 2) else 0l)

    let parse bits : meterBandMaps = 
      { drop = Bits.test_bit 1 bits
      ; dscpRemark = Bits.test_bit 2 bits }

    let to_string (mbm : meterBandMaps) : string =
      Format.sprintf "drop: %B; dscp remark: %B"
      mbm.drop
      mbm.dscpRemark

  end

  type t = meterFeaturesStats

  let sizeof (mfs : meterFeaturesStats) : int =
    sizeof_ofp_meter_features

  let to_string (mfs : meterFeaturesStats) : string =
    Format.sprintf "max meter: %lu; band typ:%s; capabilities: %s; max band: %u; max color: %u"
    mfs.max_meter
    (Bands.to_string mfs.band_typ)
    (MeterFlags.to_string mfs.capabilities)
    mfs.max_band
    mfs.max_color
  
  let marshal (buf : Cstruct.t) (mfs : meterFeaturesStats) : int =
    set_ofp_meter_features_max_meter buf mfs.max_meter;
    set_ofp_meter_features_band_types buf (Bands.marshal mfs.band_typ);
    (* int -> int32 fix, before release of OF1.3.5 *)
    set_ofp_meter_features_capabilities buf (Int32.of_int (MeterFlags.marshal mfs.capabilities));
    set_ofp_meter_features_max_bands buf mfs.max_band;
    set_ofp_meter_features_max_color buf mfs.max_color;
    sizeof_ofp_meter_features
  
  let parse (bits : Cstruct.t) : meterFeaturesStats =
    { max_meter = get_ofp_meter_features_max_meter bits
    ; band_typ = Bands.parse (get_ofp_meter_features_band_types bits)
    (* int32 -> int fix, before release of OF1.3.5 *)
    ; capabilities = MeterFlags.parse (Int32.to_int (get_ofp_meter_features_capabilities bits))
    ; max_band = get_ofp_meter_features_max_bands bits
    ; max_color = get_ofp_meter_features_max_color bits
    }
end

module MultipartReply = struct

  type t = multipartReply

  let sizeof (mpr : multipartReply) =
    sizeof_ofp_multipart_reply +
    match mpr.mpreply_typ with
      | PortsDescReply pdr -> sum (map PortDesc.sizeof pdr)
      | SwitchDescReply _ -> sizeof_ofp_desc
      | FlowStatsReply fsr -> sum (map FlowStats.sizeof fsr)
      | AggregateReply ag -> AggregateStats.sizeof ag
      | TableReply tr -> sum (map TableStats.sizeof tr)
      | TableFeaturesReply tf -> TableFeatures.sizeof tf
      | PortStatsReply psr -> sum (map PortStats.sizeof psr)
      | QueueStatsReply qsr -> sum (map QueueStats.sizeof qsr)
      | GroupStatsReply gs -> sum (map GroupStats.sizeof gs)
      | GroupDescReply gd -> sum (map GroupDesc.sizeof gd)
      | GroupFeaturesReply gf -> GroupFeatures.sizeof gf
      | MeterReply mr -> sum (map MeterStats.sizeof mr)
      | MeterConfig mc -> sum (map MeterConfig.sizeof mc)
      | MeterFeaturesReply mf -> MeterFeaturesStats.sizeof mf

  let to_string (mpr : multipartReply) =
    match mpr.mpreply_typ with
      | PortsDescReply pdr -> Format.sprintf "PortsDescReply: %s" (String.concat "\n" (map PortDesc.to_string pdr))
      | SwitchDescReply sdc -> Format.sprintf "SwitchDescReply: %s" (SwitchDescriptionReply.to_string sdc)
      | FlowStatsReply fsr -> Format.sprintf "Flow: %s" (String.concat "\n" (map FlowStats.to_string fsr))
      | AggregateReply ag -> Format.sprintf "Aggregate Flow: %s" (AggregateStats.to_string ag)
      | TableReply tr -> Format.sprintf "TableReply: %s" (String.concat "\n" (map TableStats.to_string tr))
      | TableFeaturesReply tf -> Format.sprintf "TableFeatures Reply: %S" (TableFeatures.to_string tf)
      | PortStatsReply psr -> Format.sprintf "PortStatsReply: %s" (String.concat "\n" (map PortStats.to_string psr))
      | QueueStatsReply qsr -> Format.sprintf "QueueStats: %s" (String.concat "\n" (map QueueStats.to_string qsr))
      | GroupStatsReply gs -> Format.sprintf "GroupStats: %s" (String.concat "\n" (map GroupStats.to_string gs))
      | GroupDescReply gd -> Format.sprintf "GroupSDesc: %s" (String.concat "\n" (map GroupDesc.to_string gd))
      | GroupFeaturesReply gf -> Format.sprintf "GroupFeatures: %s" (GroupFeatures.to_string gf)
      | MeterReply mr -> Format.sprintf "MeterStats: %s" (String.concat "\n" (map MeterStats.to_string mr))
      | MeterConfig mc -> Format.sprintf "MeterConfig: %s" (String.concat "\n" (map MeterConfig.to_string mc))
      | MeterFeaturesReply mf -> Format.sprintf "MeterFeaturesStats: %s" (MeterFeaturesStats.to_string mf)

  let marshal (buf : Cstruct.t) (mpr : multipartReply) : int =
    let ofp_body_bits = Cstruct.shift buf sizeof_ofp_multipart_reply in
    set_ofp_multipart_reply_flags buf (
      match mpr.mpreply_flags with
        | true -> ofp_multipart_request_flags_to_int OFPMPF_REQ_MORE
        | false -> 0);
    sizeof_ofp_multipart_reply + (match mpr.mpreply_typ with
      | PortsDescReply pdr -> 
          set_ofp_multipart_reply_typ buf (ofp_multipart_types_to_int OFPMP_PORT_DESC);
          marshal_fields ofp_body_bits pdr PortDesc.marshal
      | SwitchDescReply sdr -> 
          set_ofp_multipart_reply_typ buf (ofp_multipart_types_to_int OFPMP_DESC);
          SwitchDescriptionReply.marshal ofp_body_bits sdr
      | FlowStatsReply fsr -> 
          set_ofp_multipart_reply_typ buf (ofp_multipart_types_to_int OFPMP_FLOW);
          marshal_fields ofp_body_bits fsr FlowStats.marshal
      | AggregateReply ar -> 
          set_ofp_multipart_reply_typ buf (ofp_multipart_types_to_int OFPMP_AGGREGATE);
          AggregateStats.marshal ofp_body_bits ar
      | TableReply tr ->
          set_ofp_multipart_reply_typ buf (ofp_multipart_types_to_int OFPMP_TABLE);
          marshal_fields ofp_body_bits tr TableStats.marshal
      | TableFeaturesReply tf ->
          set_ofp_multipart_reply_typ buf (ofp_multipart_types_to_int OFPMP_TABLE_FEATURES);
          TableFeatures.marshal ofp_body_bits tf
      | PortStatsReply psr ->
          set_ofp_multipart_reply_typ buf (ofp_multipart_types_to_int OFPMP_PORT_STATS);
          marshal_fields ofp_body_bits psr PortStats.marshal
      | QueueStatsReply qsr ->
          set_ofp_multipart_reply_typ buf (ofp_multipart_types_to_int OFPMP_QUEUE);
          marshal_fields ofp_body_bits qsr QueueStats.marshal
      | GroupStatsReply gs ->
          set_ofp_multipart_reply_typ buf (ofp_multipart_types_to_int OFPMP_GROUP);
          marshal_fields ofp_body_bits gs GroupStats.marshal
      | GroupDescReply gd ->
          set_ofp_multipart_reply_typ buf (ofp_multipart_types_to_int OFPMP_GROUP_DESC);
          marshal_fields ofp_body_bits gd GroupDesc.marshal
      | GroupFeaturesReply gf ->
          set_ofp_multipart_reply_typ buf (ofp_multipart_types_to_int OFPMP_GROUP_FEATURES);
          GroupFeatures.marshal ofp_body_bits gf
      | MeterReply mr ->
          set_ofp_multipart_reply_typ buf (ofp_multipart_types_to_int OFPMP_METER);
          marshal_fields ofp_body_bits mr MeterStats.marshal
      | MeterConfig mc ->
          set_ofp_multipart_reply_typ buf (ofp_multipart_types_to_int OFPMP_METER_CONFIG);
          marshal_fields ofp_body_bits mc MeterConfig.marshal
      | MeterFeaturesReply mfr ->
          set_ofp_multipart_reply_typ buf (ofp_multipart_types_to_int OFPMP_METER_FEATURES);
          MeterFeaturesStats.marshal ofp_body_bits mfr
          )
    
  let parse (bits : Cstruct.t) : multipartReply =
    let ofp_body_bits = Cstruct.shift bits sizeof_ofp_multipart_reply in
    let typ = (match int_to_ofp_multipart_types (get_ofp_multipart_reply_typ bits) with
      | Some OFPMP_PORT_DESC -> 
          PortsDescReply (parse_fields ofp_body_bits PortDesc.parse PortDesc.length_func)
      | Some OFPMP_DESC -> 
          SwitchDescReply (SwitchDescriptionReply.parse ofp_body_bits)
      | Some OFPMP_FLOW -> 
          FlowStatsReply (parse_fields ofp_body_bits FlowStats.parse FlowStats.length_func)
      | Some OFPMP_AGGREGATE -> 
          AggregateReply (AggregateStats.parse ofp_body_bits)
      | Some OFPMP_TABLE -> 
          TableReply (parse_fields ofp_body_bits TableStats.parse TableStats.length_func)
      | Some OFPMP_TABLE_FEATURES ->
          TableFeaturesReply (TableFeatures.parse ofp_body_bits)
      | Some OFPMP_PORT_STATS -> 
          PortStatsReply (parse_fields ofp_body_bits PortStats.parse PortStats.length_func)
      | Some OFPMP_QUEUE ->
          QueueStatsReply (parse_fields ofp_body_bits QueueStats.parse QueueStats.length_func)
      | Some OFPMP_GROUP ->
          GroupStatsReply (parse_fields ofp_body_bits GroupStats.parse GroupStats.length_func)
      | Some OFPMP_GROUP_DESC ->
          GroupDescReply (parse_fields ofp_body_bits GroupDesc.parse GroupDesc.length_func)
      | Some OFPMP_GROUP_FEATURES ->
          GroupFeaturesReply (GroupFeatures.parse ofp_body_bits)
      | Some OFPMP_METER ->
          MeterReply (parse_fields ofp_body_bits MeterStats.parse MeterStats.length_func)
      | Some OFPMP_METER_CONFIG ->
          MeterConfig (parse_fields ofp_body_bits MeterConfig.parse MeterConfig.length_func)
      | Some OFPMP_METER_FEATURES ->
          MeterFeaturesReply (MeterFeaturesStats.parse ofp_body_bits)
      | _ -> raise (Unparsable (sprintf "NYI: can't parse this multipart reply"))) in
    let flags = (
      match int_to_ofp_multipart_request_flags (get_ofp_multipart_request_flags bits) with
        | Some OFPMPF_REQ_MORE -> true
        | _ -> false) in
    {mpreply_typ = typ; mpreply_flags = flags}

end

module TableMod = struct

    cstruct ofp_table_mod {
      uint8_t table_id;
      uint8_t pad[3];
      uint32_t confi
    } as big_endian
    

    let sizeof (tab : tableMod) : int =
    sizeof_ofp_table_mod

end


module Error = struct

  type t = {
    typ : int16;
    code : int16;
  }

  cstruct ofp_error_msg {
    uint16_t typ;
    uint16_t code
  } as big_endian
  
  (* page 95 of OF 1.3.1 *)
  let parse (bits : Cstruct.t) : t =
    let typ = get_ofp_error_msg_typ bits in
    let code = get_ofp_error_msg_code bits in
    { typ; code }

  let to_string (error : t) : string =
    Format.sprintf "error type=%d, code=%d" error.typ error.code

end

module Message = struct

  type t =
    | Hello
    | EchoRequest of bytes
    | EchoReply of bytes
    | FeaturesRequest
    | FeaturesReply of SwitchFeatures.t
    | FlowModMsg of flowMod
    | GroupModMsg of groupMod
    | PacketInMsg of packetIn
    | PacketOutMsg of packetOut
    | PortStatusMsg of portStatus
    | MultipartReq of multipartRequest
    | MultipartReply of multipartReply
    | BarrierRequest
    | BarrierReply
    | Error of Error.t


  let string_of_msg_code (msg : msg_code) : string = match msg with
    | HELLO -> "HELLO"
    | ECHO_REQ -> "ECHO_REQ"
    | ECHO_RESP -> "ECHO_RESP"
    | FEATURES_REQ -> "FEATURES_REQ"
    | FEATURES_RESP -> "FEATURES_RESP"
    | FLOW_MOD -> "FLOW_MOD"
    | GROUP_MOD -> "GROUP_MOD"
    | PACKET_IN -> "PACKET_IN"
    | PACKET_OUT -> "PACKET_OUT"
    | PORT_STATUS -> "PORT_STATUS"
    | MULTIPART_REQ -> "MULTIPART_REQ"
    | MULTIPART_RESP -> "MULTIPART_RESP"
    | BARRIER_REQ -> "BARRIER_REQ"
    | BARRIER_RESP -> "BARRIER_RESP"
    | ERROR -> "ERROR"
    | VENDOR -> "VENDOR"
    | GET_CONFIG_REQ -> "GET_CONFIG_REQ"
    | GET_CONFIG_RESP -> "GET_CONFIG_RESP"
    | SET_CONFIG -> "SET_CONFIG"
    | FLOW_REMOVED -> "FLOW_REMOVED"
    | PORT_MOD -> "PORT_MOD"
    | TABLE_MOD -> "TABLE_MOD"
    | QUEUE_GET_CONFIG_REQ -> "QUEUE_GET_CONFIG_REQ"
    | QUEUE_GET_CONFIG_RESP -> "QUEUE_GET_CONFIG_RESP"
    | ROLE_REQ -> "ROLE_REQ"
    | ROLE_RESP -> "ROLE_RESP"
    | GET_ASYNC_REQ -> "GET_ASYNC_REQ"
    | GET_ASYNC_REP -> "GET_ASYNC_REP"
    | SET_ASYNC -> "SEC_ASYNC"
    | METER_MOD -> "METER_MOD"

  module Header = OpenFlow_Header

  let msg_code_of_message (msg : t) : msg_code = match msg with
    | Hello -> HELLO
    | EchoRequest _ -> ECHO_REQ
    | EchoReply _ -> ECHO_RESP
    | FeaturesRequest -> FEATURES_REQ
    | FeaturesReply _ -> FEATURES_RESP
    | FlowModMsg _ -> FLOW_MOD
    | GroupModMsg _ -> GROUP_MOD
    | PacketInMsg _ -> PACKET_IN
    | PacketOutMsg _ -> PACKET_OUT
    | PortStatusMsg _ ->   PORT_STATUS
    | MultipartReq _ -> MULTIPART_REQ
    | MultipartReply _ -> MULTIPART_RESP
    | BarrierRequest ->   BARRIER_REQ
    | BarrierReply ->   BARRIER_RESP
    | Error _ -> ERROR

  let sizeof (msg : t) : int = match msg with
    | Hello -> Header.size
    | EchoRequest bytes -> Header.size + (String.length (Cstruct.to_string bytes))
    | EchoReply bytes -> Header.size + (String.length (Cstruct.to_string bytes))
    | FeaturesRequest -> Header.size
    | FeaturesReply _ -> Header.size + sizeof_ofp_switch_features
    | FlowModMsg fm -> Header.size + FlowMod.sizeof fm
    | GroupModMsg gm -> Header.size + GroupMod.sizeof gm
    | PacketInMsg pi -> Header.size + PacketIn.sizeof pi
    | PacketOutMsg po -> Header.size + PacketOut.sizeof po
    | PortStatusMsg _ -> Header.size + sizeof_ofp_port_status + sizeof_ofp_port
    | MultipartReq req -> Header.size + MultipartReq.sizeof req
<<<<<<< HEAD
    | MultipartReply _ -> failwith "NYI: sizeof MultipartReply"
    | BarrierRequest -> Header.size
    | BarrierReply -> Header.size
=======
    | MultipartReply rep -> Header.size + MultipartReply.sizeof rep
    | BarrierRequest -> failwith "NYI: sizeof BarrierRequest"
    | BarrierReply -> failwith "NYI: sizeof BarrierReply"
>>>>>>> 0ac58724
    | Error _ -> failwith "NYI: sizeof Error"

  let to_string (msg : t) : string = match msg with
    | Hello -> "Hello"
    | Error _ -> "Error"
    | EchoRequest _ -> "EchoRequest"
    | EchoReply _ -> "EchoReply"
    | FeaturesRequest -> "FeaturesRequest"
    | FeaturesReply _ -> "FeaturesReply"
    | FlowModMsg _ -> "FlowMod"
    | GroupModMsg _ -> "GroupMod"
    | PacketInMsg _ -> "PacketIn"
    | PacketOutMsg _ -> "PacketOut"
    | PortStatusMsg _ -> "PortStatus"
    | MultipartReq _ -> "MultipartRequest"
    | MultipartReply _ -> "MultipartReply"
    | BarrierRequest -> "BarrierRequest"
    | BarrierReply -> "BarrierReply"

  (* let marshal (buf : Cstruct.t) (msg : message) : int = *)
  (*   let buf2 = (Cstruct.shift buf Header.size) in *)
  (*   set_ofp_header_version buf 0x04; *)
  (*   set_ofp_header_typ buf (msg_code_to_int (msg_code_of_message msg)); *)
  (*   set_ofp_header_length buf (sizeof msg); *)

  let blit_message (msg : t) (out : Cstruct.t) =
    match msg with
      | Hello ->
        Header.size
      | EchoRequest bytes
      | EchoReply bytes ->
        Cstruct.blit_from_string (Cstruct.to_string bytes) 0 out 0 (String.length (Cstruct.to_string bytes));
        Header.size + String.length (Cstruct.to_string bytes)
      | FeaturesRequest ->
        Header.size
      | FeaturesReply fr ->
        Header.size + SwitchFeatures.marshal out fr
      | FlowModMsg fm ->
        Header.size + FlowMod.marshal out fm
      | GroupModMsg gm ->
        Header.size + GroupMod.marshal out gm
      | PacketOutMsg po ->
        Header.size + PacketOut.marshal out po
      | MultipartReq mpr ->
        Header.size + MultipartReq.marshal out mpr
<<<<<<< HEAD
      | MultipartReply _ -> failwith "NYI: marshal MultipartReply"
      | BarrierRequest -> 
        Header.size
      | BarrierReply -> 
        Header.size
=======
      | MultipartReply mpr -> 
        Header.size + MultipartReply.marshal out mpr
      | BarrierRequest -> failwith "NYI: marshal BarrierRequest"
      | BarrierReply -> failwith "NYI: marshal BarrierReply"
>>>>>>> 0ac58724
      | PacketInMsg pi ->
        Header.size + PacketIn.marshal out pi
      | PortStatusMsg ps -> 
        Header.size + PortStatus.marshal out ps
      | Error _ -> failwith "NYI: marshall Error"


  let header_of xid msg =
    let open Header in
    { version = 0x04; type_code = msg_code_to_int (msg_code_of_message msg);
      length = sizeof msg; xid = xid }

  let marshal_body (msg : t) (buf : Cstruct.t) =
    let _ = blit_message msg buf in
    ()
    
  let marshal (xid : xid) (msg : t) : string =
    let sizeof_buf = sizeof msg in
    let hdr = header_of xid msg in
    let buf = Cstruct.create sizeof_buf in
    Header.marshal buf hdr;
    let _ = blit_message msg (Cstruct.shift buf Header.size) in
    Cstruct.to_string buf

  let parse (hdr : Header.t) (body_buf : string) : (xid * t) =
    let body_bits = Cstruct.of_string body_buf in
    let typ = match int_to_msg_code hdr.Header.type_code with
      | Some code -> code
      | None -> raise (Unparsable "unknown message code") in
    let msg = match typ with
      | HELLO -> Hello
      | ECHO_RESP -> EchoReply body_bits
      | FEATURES_RESP -> FeaturesReply (SwitchFeatures.parse body_bits)
      | PACKET_IN -> PacketInMsg (PacketIn.parse body_bits)
      | ECHO_REQ -> EchoRequest body_bits
      | PORT_STATUS -> PortStatusMsg (PortStatus.parse body_bits)
      | MULTIPART_REQ -> MultipartReq (MultipartReq.parse body_bits)
      | MULTIPART_RESP -> MultipartReply (MultipartReply.parse body_bits)
      | BARRIER_REQ -> BarrierRequest
      | BARRIER_RESP -> BarrierReply
      | ERROR -> Error (Error.parse body_bits)
      | code -> raise (Unparsable (Printf.sprintf "unexpected message type %s" (string_of_msg_code typ))) in
    (hdr.Header.xid, msg)
end

let portsDescRequest = Message.MultipartReq portDescReq<|MERGE_RESOLUTION|>--- conflicted
+++ resolved
@@ -4505,15 +4505,9 @@
     | PacketOutMsg po -> Header.size + PacketOut.sizeof po
     | PortStatusMsg _ -> Header.size + sizeof_ofp_port_status + sizeof_ofp_port
     | MultipartReq req -> Header.size + MultipartReq.sizeof req
-<<<<<<< HEAD
-    | MultipartReply _ -> failwith "NYI: sizeof MultipartReply"
     | BarrierRequest -> Header.size
     | BarrierReply -> Header.size
-=======
     | MultipartReply rep -> Header.size + MultipartReply.sizeof rep
-    | BarrierRequest -> failwith "NYI: sizeof BarrierRequest"
-    | BarrierReply -> failwith "NYI: sizeof BarrierReply"
->>>>>>> 0ac58724
     | Error _ -> failwith "NYI: sizeof Error"
 
   let to_string (msg : t) : string = match msg with
@@ -4559,18 +4553,12 @@
         Header.size + PacketOut.marshal out po
       | MultipartReq mpr ->
         Header.size + MultipartReq.marshal out mpr
-<<<<<<< HEAD
-      | MultipartReply _ -> failwith "NYI: marshal MultipartReply"
       | BarrierRequest -> 
         Header.size
       | BarrierReply -> 
         Header.size
-=======
       | MultipartReply mpr -> 
         Header.size + MultipartReply.marshal out mpr
-      | BarrierRequest -> failwith "NYI: marshal BarrierRequest"
-      | BarrierReply -> failwith "NYI: marshal BarrierReply"
->>>>>>> 0ac58724
       | PacketInMsg pi ->
         Header.size + PacketIn.marshal out pi
       | PortStatusMsg ps -> 
