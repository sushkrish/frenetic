--- conflicted
+++ resolved
@@ -5815,7 +5815,6 @@
 
 end
 
-<<<<<<< HEAD
 module Hello = struct
 
   module Element = struct
@@ -5927,9 +5926,9 @@
   
   let parse (bits : Cstruct.t) : helloElement =
     parse_fields bits Element.parse Element.length_func 
-  
-
-=======
+
+end
+
 module AsyncConfig = struct
 
   cstruct ofp_async_config {
@@ -5975,7 +5974,6 @@
                          m_slave = FlowRemoved.RemovedReason.parse (Int32.to_int (get_ofp_async_config_flow_removed_mask1 bits))} in
     { packet_in; port_status; flow_removed }
   
->>>>>>> 2c3e2bd4
 end
 
 module Message = struct
@@ -6073,14 +6071,9 @@
     | BarrierRequest -> Header.size
     | BarrierReply -> Header.size
     | MultipartReply rep -> Header.size + MultipartReply.sizeof rep
-<<<<<<< HEAD
-=======
-    | BarrierRequest -> failwith "NYI: sizeof BarrierRequest"
-    | BarrierReply -> failwith "NYI: sizeof BarrierReply"
     | GetAsyncRequest -> Header.size
     | GetAsyncReply async -> Header.size + AsyncConfig.sizeof async
     | SetAsync async -> Header.size + AsyncConfig.sizeof async
->>>>>>> 2c3e2bd4
     | Error _ -> failwith "NYI: sizeof Error"
 
   let to_string (msg : t) : string = match msg with
