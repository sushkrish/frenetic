--- conflicted
+++ resolved
@@ -1369,16 +1369,9 @@
         | NotBuffered _ -> 0xffffffffl
         | Buffered (buffer_id, _) -> buffer_id);
     set_ofp_packet_out_in_port buf
-<<<<<<< HEAD
       (match po.po_port_id with
         | None -> 0l
         | Some(port_id) -> port_id);
-=======
-      (match po.po_in_port with
-        | Any
-        | Controller(_) -> failwith "Invalid marshal of packetOut"
-        | pport -> PseudoPort.marshal pport);
->>>>>>> 0a890e12
     set_ofp_packet_out_actions_len buf (sum (map Action.sizeof po.po_actions));
     set_ofp_packet_out_pad0 buf 0;
     set_ofp_packet_out_pad1 buf 0;
