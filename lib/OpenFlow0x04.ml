--- conflicted
+++ resolved
@@ -800,11 +800,7 @@
     a' <= b'
 
 let set_ofp_uint48_value (buf : Cstruct.t) (value : uint48) =
-<<<<<<< HEAD
-  let high = Int64.to_int32 (Int64.shift_right_logical  value 16) in  
-=======
   let high = Int64.to_int32 (Int64.shift_right_logical  value 16) in
->>>>>>> 80de655c
     let low = ((Int64.to_int value) land 0xffff) in
       set_ofp_uint48_high buf high;
       set_ofp_uint48_low buf low
@@ -2981,13 +2977,8 @@
       
   let to_string (t : portStatus) = 
     Format.sprintf 
-<<<<<<< HEAD
-        "reason : %s,\ndesc : %s"
+        "{ reason = %s; desc = %s }"
         (Reason.to_string t.reason)
-=======
-        "{ reason = %s; desc = %s }"
-        (reason_to_string t.reason)
->>>>>>> 80de655c
         (PortDesc.to_string t.desc)
 end
 
@@ -6022,8 +6013,6 @@
         Header.size + PacketIn.marshal out pi
       | PortStatusMsg ps -> 
         Header.size + PortStatus.marshal out ps
-<<<<<<< HEAD
-      | Error _ -> failwith "NYI: marshall Error"
       | FlowRemoved fr ->
         Header.size + FlowRemoved.marshal out fr
       | GetAsyncRequest -> 
@@ -6032,10 +6021,8 @@
         Header.size + AsyncConfig.marshal out async
       | SetAsync async -> 
         Header.size + AsyncConfig.marshal out async
-=======
       | Error err -> 
         Header.size + Error.marshal out err
->>>>>>> 80de655c
 
 
   let header_of xid msg =
