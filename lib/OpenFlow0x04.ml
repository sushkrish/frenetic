--- conflicted
+++ resolved
@@ -5842,14 +5842,10 @@
         Header.size + PacketIn.marshal out pi
       | PortStatusMsg ps -> 
         Header.size + PortStatus.marshal out ps
-<<<<<<< HEAD
       | TableModMsg tm ->
         Header.size + TableMod.marshal out tm
-      | Error _ -> failwith "NYI: marshall Error"
-=======
       | Error err -> 
         Header.size + Error.marshal out err
->>>>>>> 80de655c
 
 
   let header_of xid msg =
