(* TODO(???): rename sizeof to size_of for consistency with 0x01 stuff. *)

(** OpenFlow 1.3 (protocol version 0x04) *)

open Printf
open Cstruct
open Cstruct.BE
open OpenFlow0x04_Core
open List
open Packet

exception Unparsable of string
let sym_num = ref 0

let sum (lst : int list) = List.fold_left (fun x y -> x + y) 0 lst

type uint128 = int64*int64
type uint48 = uint64
type uint24 = int32
type uint12 = uint16
type switchId = OpenFlow0x04_Core.switchId

(* OKAY *)
cenum msg_code {
  HELLO;
  ERROR;
  ECHO_REQ;
  ECHO_RESP;
  VENDOR;
  FEATURES_REQ;
  FEATURES_RESP;
  GET_CONFIG_REQ;
  GET_CONFIG_RESP;
  SET_CONFIG;
  PACKET_IN;
  FLOW_REMOVED;
  PORT_STATUS;
  PACKET_OUT;
  FLOW_MOD;
  GROUP_MOD;
  PORT_MOD;
  TABLE_MOD;
  MULTIPART_REQ;
  MULTIPART_RESP;
  BARRIER_REQ;
  BARRIER_RESP;
  QUEUE_GET_CONFIG_REQ;
  QUEUE_GET_CONFIG_RESP;
  ROLE_REQ;
  ROLE_RESP;
  GET_ASYNC_REQ;
  GET_ASYNC_REP;
  SET_ASYNC;
  METER_MOD
} as uint8_t

cstruct ofp_match {
  uint16_t typ;          
  uint16_t length
} as big_endian

let ofpp_in_port = 0xfffffff8l
let ofpp_flood = 0xfffffffbl
let ofpp_all = 0xfffffffcl
let ofpp_controller = 0xfffffffdl
let ofpp_any = 0xffffffffl

let ofp_no_buffer = 0xffffffffl

(* Not in the spec, comes from C headers. :rolleyes: *)
let ofpg_all = 0xfffffffcl
let ofpg_any = 0xffffffffl
let ofp_eth_alen = 6          (* Bytes in an Ethernet address. *)

(* OKAY *)
cenum ofp_oxm_class {
  OFPXMC_NXM_0          = 0x0000;    (* Backward compatibility with NXM *)
  OFPXMC_NXM_1          = 0x0001;    (* Backward compatibility with NXM *)
  OFPXMC_OPENFLOW_BASIC = 0x8000;    (* Basic class for OpenFlow *)
  OFPXMC_EXPERIMENTER   = 0xFFFF     (* Experimenter class *)
} as uint16_t

(* OKAY *)
cenum oxm_ofb_match_fields {
  OFPXMT_OFB_IN_PORT        = 0;  (* Switch input port. *)
  OFPXMT_OFB_IN_PHY_PORT    = 1;  (* Switch physical input port. *)
  OFPXMT_OFB_METADATA       = 2;  (* Metadata passed between tables. *)
  OFPXMT_OFB_ETH_DST        = 3;  (* Ethernet destination address. *)
  OFPXMT_OFB_ETH_SRC        = 4;  (* Ethernet source address. *)
  OFPXMT_OFB_ETH_TYPE       = 5;  (* Ethernet frame type. *)
  OFPXMT_OFB_VLAN_VID       = 6;  (* VLAN id. *)
  OFPXMT_OFB_VLAN_PCP       = 7;  (* VLAN priority. *)
  OFPXMT_OFB_IP_DSCP        = 8;  (* IP DSCP (6 bits in ToS field). *)
  OFPXMT_OFB_IP_ECN         = 9;  (* IP ECN (2 bits in ToS field). *)
  OFPXMT_OFB_IP_PROTO       = 10; (* IP protocol. *)
  OFPXMT_OFB_IPV4_SRC       = 11; (* IPv4 source address. *)
  OFPXMT_OFB_IPV4_DST       = 12; (* IPv4 destination address. *)
  OFPXMT_OFB_TCP_SRC        = 13; (* TCP source port. *)
  OFPXMT_OFB_TCP_DST        = 14; (* TCP destination port. *)
  OFPXMT_OFB_UDP_SRC        = 15; (* UDP source port. *)
  OFPXMT_OFB_UDP_DST        = 16; (* UDP destination port. *)
  OFPXMT_OFB_SCTP_SRC       = 17; (* SCTP source port. *)
  OFPXMT_OFB_SCTP_DST       = 18; (* SCTP destination port. *)
  OFPXMT_OFB_ICMPV4_TYPE    = 19; (* ICMP type. *)
  OFPXMT_OFB_ICMPV4_CODE    = 20; (* ICMP code. *)
  OFPXMT_OFB_ARP_OP         = 21; (* ARP opcode. *)
  OFPXMT_OFB_ARP_SPA        = 22; (* ARP source IPv4 address. *)
  OFPXMT_OFB_ARP_TPA        = 23; (* ARP target IPv4 address. *)
  OFPXMT_OFB_ARP_SHA        = 24; (* ARP source hardware address. *)
  OFPXMT_OFB_ARP_THA        = 25; (* ARP target hardware address. *)
  OFPXMT_OFB_IPV6_SRC       = 26; (* IPv6 source address. *)
  OFPXMT_OFB_IPV6_DST       = 27; (* IPv6 destination address. *)
  OFPXMT_OFB_IPV6_FLABEL    = 28; (* IPv6 Flow Label *)
  OFPXMT_OFB_ICMPV6_TYPE    = 29; (* ICMPv6 type. *)
  OFPXMT_OFB_ICMPV6_CODE    = 30; (* ICMPv6 code. *)
  OFPXMT_OFB_IPV6_ND_TARGET = 31; (* Target address for ND. *)
  OFPXMT_OFB_IPV6_ND_SLL    = 32; (* Source link-layer for ND. *)
  OFPXMT_OFB_IPV6_ND_TLL    = 33; (* Target link-layer for ND. *)
  OFPXMT_OFB_MPLS_LABEL     = 34; (* MPLS label. *)
  OFPXMT_OFB_MPLS_TC        = 35; (* MPLS TC. *)
  OFPXMT_OFP_MPLS_BOS       = 36; (* MPLS BoS bit. *)
  OFPXMT_OFB_PBB_ISID       = 37; (* PBB I-SID. *)
  OFPXMT_OFB_TUNNEL_ID      = 38; (* Logical Port Metadata. *)
  OFPXMT_OFB_IPV6_EXTHDR    = 39  (* IPv6 Extension Header pseudo-field *)
} as uint8_t

cenum ofp_vlan_id {
  OFPVID_PRESENT = 0x1000; (* Bit that indicate that a VLAN id is set *)
  OFPVID_NONE    = 0x0000  (* No VLAN id was set. *)
} as uint16_t

cstruct ofp_switch_features {
  uint64_t datapath_id;
  uint32_t n_buffers;
  uint8_t n_tables;
  uint8_t auxiliary_id;
  uint8_t pad0;
  uint8_t pad1;
  uint8_t pad2;
  uint32_t capabilities; 
  uint32_t reserved
} as big_endian 

module PortConfig = struct

  let config_to_int (config : portConfig) : int32 =
    Int32.logor (if config.port_down then (Int32.shift_left 1l 0) else 0l) 
     (Int32.logor (if config.no_recv then (Int32.shift_left 1l 2) else 0l)  
      (Int32.logor (if config.no_fwd then (Int32.shift_left 1l 5) else 0l)
       (if config.no_packet_in then (Int32.shift_left 1l 6) else 0l)))

  let marshal (pc : portConfig) : int32 = config_to_int pc
		

  let parse bits : portConfig =
    { port_down     = Bits.test_bit 0 bits;
      no_recv       = Bits.test_bit 2 bits;
      no_fwd        = Bits.test_bit 5 bits;
      no_packet_in  = Bits.test_bit 6 bits
    }

  let to_string (config : portConfig) = 
    Format.sprintf "{ port_down = %b; no_recv = %b; no_fwd  = %b; no_packet_in = %b }"
    config.port_down
    config.no_recv
    config.no_fwd
    config.no_packet_in
end

module PortFeatures = struct

  let features_to_int (features : portFeatures) : int32 =
    Int32.logor (if features.rate_10mb_hd then (Int32.shift_left 1l 0) else 0l)
    (Int32.logor (if features.rate_10mb_fd then (Int32.shift_left 1l 1) else 0l)
     (Int32.logor (if features.rate_100mb_hd then (Int32.shift_left 1l 2) else 0l)
      (Int32.logor (if features.rate_100mb_fd then (Int32.shift_left 1l 3) else 0l)
       (Int32.logor (if features.rate_1gb_hd then (Int32.shift_left 1l 4) else 0l)
        (Int32.logor (if features.rate_1gb_fd then (Int32.shift_left 1l 5) else 0l)
         (Int32.logor (if features.rate_10gb_fd then (Int32.shift_left 1l 6) else 0l)
          (Int32.logor (if features.rate_40gb_fd then (Int32.shift_left 1l 7) else 0l)
           (Int32.logor (if features.rate_100gb_fd then (Int32.shift_left 1l 8) else 0l)
            (Int32.logor (if features.rate_1tb_fd then (Int32.shift_left 1l 9) else 0l)
             (Int32.logor (if features.other then (Int32.shift_left 1l 10) else 0l)
              (Int32.logor (if features.copper then (Int32.shift_left 1l 11) else 0l)
               (Int32.logor (if features.fiber then (Int32.shift_left 1l 12) else 0l)
                (Int32.logor (if features.autoneg then (Int32.shift_left 1l 13) else 0l)
                 (Int32.logor (if features.pause then (Int32.shift_left 1l 14) else 0l)
                  (if features.pause_asym then (Int32.shift_left 1l 15) else 0l)))))))))))))))

  let marshal (pf : portFeatures) : int32 = features_to_int pf

  let parse bits : portFeatures =
    { rate_10mb_hd  = Bits.test_bit 0 bits;
      rate_10mb_fd  = Bits.test_bit 1 bits;
      rate_100mb_hd = Bits.test_bit 2 bits;
      rate_100mb_fd = Bits.test_bit 3 bits;
      rate_1gb_hd   = Bits.test_bit 4 bits;
      rate_1gb_fd   = Bits.test_bit 5 bits;
      rate_10gb_fd  = Bits.test_bit 6 bits;
      rate_40gb_fd  = Bits.test_bit 7 bits;
      rate_100gb_fd = Bits.test_bit 8 bits;
      rate_1tb_fd   = Bits.test_bit 9 bits;
      other         = Bits.test_bit 10 bits;
      copper        = Bits.test_bit 11 bits;
      fiber         = Bits.test_bit 12 bits;
      autoneg       = Bits.test_bit 13 bits;
      pause         = Bits.test_bit 14 bits;
      pause_asym    = Bits.test_bit 15 bits
    }

  let to_string (feat : portFeatures) =
    Format.sprintf
      "{ 10mhd = %B; 10mfd  = %B; 100mhd  = %B; 100mfd  = %B; 1ghd%B\
      1gfd  = %B; 10gfd  = %B; 40gfd  = %B; 100gfd  = %B; 1tfd  = %B; \
      other  = %B; copper  = %B; fiber  = %B; autoneg  = %B; pause  = %B; \
      pause_asym  = %B }"
      feat.rate_10mb_hd
      feat.rate_10mb_fd
      feat.rate_100mb_hd
      feat.rate_100mb_fd
      feat.rate_1gb_hd
      feat.rate_1gb_fd
      feat.rate_10gb_fd
      feat.rate_40gb_fd
      feat.rate_100gb_fd
      feat.rate_1tb_fd
      feat.other
      feat.copper
      feat.fiber
      feat.autoneg
      feat.pause
      feat.pause_asym
end

cstruct ofp_port_stats_request {
  uint32_t port_no;
  uint8_t pad[4]
} as big_endian

cstruct ofp_queue_stats_request {
  uint32_t port_no;
  uint32_t queue_id
} as big_endian

cstruct ofp_group_stats_request {
  uint32_t group_id;
  uint8_t pad[4]
} as big_endian

cstruct ofp_meter_multipart_request {
  uint32_t meter_id;
  uint8_t pad[4]
} as big_endian

cstruct ofp_table_features {
  uint16_t length;
  uint8_t table_id;
  uint8_t pad[5];
  uint8_t name[32];
  uint64_t metadata_match;
  uint64_t metadata_write;
  uint32_t config; 
  uint32_t max_entries
} as big_endian

(* Body of reply to OFPMP_PORT request. If a counter is unsupported, set
* the field to all ones. *)
cstruct ofp_port_stats {
  uint32_t port_no;
  uint8_t pad[4]; (* Align to 64-bits. *)
  uint64_t rx_packets; (* Number of received packets. *)
  uint64_t tx_packets; (* Number of transmitted packets. *)
  uint64_t rx_bytes; (* Number of received bytes. *)
  uint64_t tx_bytes; (* Number of transmitted bytes. *)
  uint64_t rx_dropped; (* Number of packets dropped by RX. *)
  uint64_t tx_dropped; (* Number of packets dropped by TX. *)
  uint64_t rx_errors; (* Number of receive errors. This is a super-set
			 of more specific receive errors and should be
			 greater than or equal to the sum of all
			 rx_*_err values. *)
  uint64_t tx_errors; (* Number of transmit errors. This is a super-set
			 of more specific transmit errors and should be
			 greater than or equal to the sum of all
			 tx_*_err values (none currently defined.) *)
  uint64_t rx_frame_err; (* Number of frame alignment errors. *)
  uint64_t rx_over_err; (* Number of packets with RX overrun. *)
  uint64_t rx_crc_err; (* Number of CRC errors. *)
  uint64_t collisions; (* Number of collisions. *)
  uint32_t duration_sec; (* Time port has been alive in seconds. *)
  uint32_t duration_nsec (* Time port has been alive in nanoseconds beyond
			     duration_sec. *)
} as big_endian

cstruct ofp_port {
  uint32_t port_no;
  uint32_t pad;
  uint8_t hw_addr[6];
  uint8_t pad2;
  uint8_t pad3;
  uint8_t name[16]; (* OFP_MAX_PORT_NAME_LEN, Null-terminated *)
  uint32_t config; (* Bitmap of OFPPC_* flags. *)
  uint32_t state; (* Bitmap of OFPPS_* flags. *)
  (* Bitmaps of OFPPF_* that describe features. All bits zeroed if
   * unsupported or unavailable. *)
  uint32_t curr; (* Current features. *)
  uint32_t advertised; (* Features being advertised by the port. *)
  uint32_t supported; (* Features supported by the port. *)
  uint32_t peer; (* Features advertised by peer. *)
  uint32_t curr_speed; (* Current port bitrate in kbps. *)
  uint32_t max_speed (* Max port bitrate in kbps *)
} as big_endian

cenum ofp_port_reason {
  OFPPR_ADD;
  OFPPR_DELETE;
  OFPPR_MODIFY
} as uint8_t

cstruct ofp_port_status {
  uint8_t reason;               (* One of OFPPR_* *)
  uint8_t pad[7]
} as big_endian

cenum ofp_table_config {
  OFPTC_DEPRECATED_MASK = 0x00000003l (* currently deprecated *)
} as uint32_t

cenum ofp_table_feature_prop_type {
  OFPTFPT_INSTRUCTIONS       = 0;
  OFPTFPT_INSTRUCTIONS_MISS  = 1;
  OFPTFPT_NEXT_TABLES        = 2;
  OFPTFPT_NEXT_TABLES_MISS   = 3;
  OFPTFPT_WRITE_ACTIONS      = 4;
  OFPTFPT_WRITE_ACTIONS_MISS  = 5;
  OFPTFPT_APPLY_ACTIONS       = 6;
  OFPTFPT_APPLY_ACTIONS_MISS  = 7;
  OFPTFPT_MATCH               = 8;
  OFPTFPT_WILDCARDS           = 10;
  OFPTFPT_WRITE_SETFIELD      = 12;
  OFPTFPT_WRITE_SETFIELD_MISS = 13;
  OFPTFPT_APPLY_SETFIELD      = 14;
  OFPTFPT_APPLY_SETFIELD_MISS = 15;
  OFPTFPT_EXPERIMENTER        = 0xFFFE;
  OFPTFPT_EXPERIMENTER_MISS   = 0xFFFF
} as uint16_t

cstruct ofp_table_feature_prop_header {
  uint16_t typ;
  uint16_t length
} as big_endian

(* MISSING: ofp_ queues *)

cenum ofp_flow_mod_command {
  OFPFC_ADD            = 0; (* New flow. *)
  OFPFC_MODIFY         = 1; (* Modify all matching flows. *)
  OFPFC_MODIFY_STRICT  = 2; (* Modify entry strictly matching wildcards and
                              priority. *)
  OFPFC_DELETE         = 3; (* Delete all matching flows. *)
  OFPFC_DELETE_STRICT  = 4  (* Delete entry strictly matching wildcards and
                              priority. *)
} as uint8_t

cstruct ofp_flow_mod {
  uint64_t cookie;             (* Opaque controller-issued identifier. *)
  uint64_t cookie_mask;        (* Mask used to restrict the cookie bits
                                  that must match when the command is
                                  OFPFC_MODIFY* or OFPFC_DELETE*. A value
                                  of 0 indicates no restriction. *)

  (* Flow actions. *)
  uint8_t table_id;             (* ID of the table to put the flow in.
                                   For OFPFC_DELETE_* commands, OFPTT_ALL
                                   can also be used to delete matching
                                   flows from all tables. *)
  uint8_t command;              (* One of OFPFC_*. *)
  uint16_t idle_timeout;        (* Idle time before discarding (seconds). *)
  uint16_t hard_timeout;        (* Max time before discarding (seconds). *)
  uint16_t priority;            (* Priority level of flow entry. *)
  uint32_t buffer_id;           (* Buffered packet to apply to, or
                                   OFP_NO_BUFFER.
                                   Not meaningful for OFPFC_DELETE*. *)
  uint32_t out_port;            (* For OFPFC_DELETE* commands, require
                                   matching entries to include this as an
                                   output port.  A value of OFPP_ANY
                                   indicates no restriction. *)
  uint32_t out_group;           (* For OFPFC_DELETE* commands, require
                                   matching entries to include this as an
                                   output group.  A value of OFPG_ANY
                                   indicates no restriction. *)
  uint16_t flags;               (* One of OFPFF_*. *)
  uint8_t pad0;
  uint8_t pad1
} as big_endian

(* OKAY *)
cenum ofp_action_type {
  OFPAT_OUTPUT       = 0;  (* Output to switch port. *)
  OFPAT_COPY_TTL_OUT = 11; (* Copy TTL "outwards" -- from next-to-outermost
                              to outermost *)
  OFPAT_COPY_TTL_IN  = 12; (* Copy TTL "inwards" -- from outermost to
                             next-to-outermost *)
  OFPAT_SET_MPLS_TTL = 15; (* MPLS TTL *)
  OFPAT_DEC_MPLS_TTL = 16; (* Decrement MPLS TTL *)

  OFPAT_PUSH_VLAN    = 17; (* Push a new VLAN tag *)
  OFPAT_POP_VLAN     = 18; (* Pop the outer VLAN tag *)
  OFPAT_PUSH_MPLS    = 19; (* Push a new MPLS tag *)
  OFPAT_POP_MPLS     = 20; (* Pop the outer MPLS tag *)
  OFPAT_SET_QUEUE    = 21; (* Set queue id when outputting to a port *)
  OFPAT_GROUP        = 22; (* Apply group. *)
  OFPAT_SET_NW_TTL   = 23; (* IP TTL. *)
  OFPAT_DEC_NW_TTL   = 24; (* Decrement IP TTL. *)
  OFPAT_SET_FIELD    = 25; (* Set a header field using OXM TLV format. *)
  OFPAT_PUSH_PBB     = 26; (* Push a new PBB service tag (I-TAG) *)
  OFPAT_POP_PBB      = 27; (* Pop the outer PBB service tag (I-TAG) *)
  OFPAT_EXPERIMENTER = 0xffff
} as uint16_t

(* Action structure for OFPAT_OUTPUT, which sends packets out 'port'.
 * When the 'port' is the OFPP_CONTROLLER, 'max_len' indicates the max
 * number of bytes to send.  A 'max_len' of zero means no bytes of the
 * packet should be sent. A 'max_len' of OFPCML_NO_BUFFER means that
 * the packet is not buffered and the complete packet is to be sent to
 * the controller. *)
cstruct ofp_action_output {
    uint16_t typ;                   (* OFPAT_OUTPUT. *)
    uint16_t len;                   (* Length is 16. *)
    uint32_t port;                  (* Output port. *)
    uint16_t max_len;               (* Max length to send to controller. *)
    uint8_t pad0;                   (* Pad to 64 bits. *)
    uint8_t pad1;                   (* Pad to 64 bits. *)
    uint8_t pad2;                   (* Pad to 64 bits. *)
    uint8_t pad3;                   (* Pad to 64 bits. *)
    uint8_t pad4;                   (* Pad to 64 bits. *)
    uint8_t pad5                    (* Pad to 64 bits. *)
} as big_endian

(* Action structure for OFPAT_GROUP. *)
cstruct ofp_action_group {
  uint16_t typ;                   (* OFPAT_GROUP. *)
  uint16_t len;                   (* Length is 8. *)
  uint32_t group_id               (* Group identifier. *)
} as big_endian

(* Generic action header. Used for POP_VLAN *)
cstruct ofp_action_header {
  uint16_t typ;                   (* POP_VLAN. *)
  uint16_t len;                   (* Length is 8. *)
  uint8_t pad;
  uint8_t pad1;
  uint8_t pad2;
  uint8_t pad3
} as big_endian

(* Action structure for POP_MPLS *)
cstruct ofp_action_pop_mpls {
  uint16_t typ;                   (* POP_VLAN. *)
  uint16_t len;                   (* Length is 8. *)
  uint16_t ethertype;
  uint8_t pad0;                   (* Pad to 64 bits. *)
  uint8_t pad1                    (* Pad to 64 bits. *)
} as big_endian

(* Action structure for SET_NW_TTL *)
cstruct ofp_action_nw_ttl {
  uint16_t typ;                   (* SET_NW_TTL. *)
  uint16_t len;                   (* Length is 8. *)
  uint8_t nw_ttl;
  uint8_t pad;
  uint8_t pad1;
  uint8_t pad2
} as big_endian

(* Action structure for SET_MPLS_TTL *)
cstruct ofp_action_mpls_ttl {
  uint16_t typ;                   (* SET_MPLS_TTL. *)
  uint16_t len;                   (* Length is 8. *)
  uint8_t mpls_ttl;
  uint8_t pad[3];
} as big_endian

(* Action structure for *_PUSH *)
cstruct ofp_action_push {
  uint16_t typ;                   (* OFPAT_PUSH_VLAN/MPLS/PBB *)
  uint16_t len;                   (* Length is 8. *)
  uint16_t ethertype;             (* Pad to 64 bits. *)
  uint8_t pad0;                   (* Pad to 64 bits. *)
  uint8_t pad1                   (* Pad to 64 bits. *)
} as big_endian

(* Action structure for OFPAT_SET_FIELD. *)
cstruct ofp_action_set_field {
    uint16_t typ;                  (* OFPAT_SET_FIELD. *)
    uint16_t len                   (* Length is padded to 64 bits. *)
    (* Followed by:
     *   - Exactly oxm_len bytes containing a single OXM TLV, then
     *   - Exactly ((oxm_len + 4) + 7)/8*8 - (oxm_len + 4) (between 0 and 7)
     *     bytes of all-zero bytes
     *)
} as big_endian

(* Action structure for SET_QUEUE *)
cstruct ofp_action_set_queue {
   uint16_t typ;                   (* OFPAT_SET_QUEUE*)
   uint16_t len;                   (* Length is 8. *)
   uint32_t queue_id
} as big_endian

cstruct ofp_action_experimenter { 
   uint16_t typ;
   uint16_t len;
   uint32_t experimenter
} as big_endian

(* Instruction header that is common to all instructions.  The length includes
 * the header and any padding used to make the instruction 64-bit aligned.
 * NB: The length of an instruction *must* always be a multiple of eight. *)
cstruct ofp_instruction {
    uint16_t typ;                 (* Instruction type *)
    uint16_t len                  (* Length of this struct in bytes. *)
} as big_endian

cenum ofp_instruction_type {
    OFPIT_GOTO_TABLE        = 1;
    OFPIT_WRITE_METADATA    = 2;
    OFPIT_WRITE_ACTIONS     = 3;
    OFPIT_APPLY_ACTIONS     = 4;
    OFPIT_CLEAR_ACTIONS     = 5;
    OFPIT_METER             = 6;
    OFPIT_EXPERIMENTER      = 0xFFFF;
} as uint16_t

(* Instruction structure for OFPIT_GOTO_TABLE *)
cstruct ofp_instruction_goto_table {
    uint16_t typ;                 (* OFPIT_GOTO_TABLE *)
    uint16_t len;                 (* Length of this struct in bytes. *)
    uint8_t table_id;             (* Set next table in the lookup pipeline *)
    uint8_t pad0;                 (* Pad to 64 bits. *)
    uint8_t pad1;
    uint8_t pad2
} as big_endian

(* Instruction structure for OFPIT_WRITE_METADATA *)
cstruct ofp_instruction_write_metadata {
    uint16_t typ;                 (* OFPIT_WRITE_METADATA *)
    uint16_t len;                 (* Length of this struct in bytes. *)
    uint8_t pad0;                 (* Align to 64-bits *)
    uint8_t pad1;
    uint8_t pad2;
    uint8_t pad3;
    uint64_t metadata;            (* Metadata value to write *)
    uint64_t metadata_mask        (* Metadata write bitmask *)
} as big_endian

(* Instruction structure for OFPIT_WRITE/APPLY/CLEAR_ACTIONS *)
cstruct ofp_instruction_actions {
    uint16_t typ;               (* One of OFPIT_*_ACTIONS *)
    uint16_t len;               (* Length of this struct in bytes. *)
    uint8_t pad0;               (* Align to 64-bits *)
    uint8_t pad1;
    uint8_t pad2;
    uint8_t pad3
} as big_endian

(* Instruction structure for OFPIT_METER *)
cstruct ofp_instruction_meter {
    uint16_t typ;                 (* OFPIT_METER *)
    uint16_t len;                 (* Length is 8. *)
    uint32_t meter_id             (* Meter instance. *)
} as big_endian

(* Instruction structure for experimental instructions *)
cstruct ofp_instruction_experimenter {
    uint16_t typ;               (* OFPIT_EXPERIMENTER *)
    uint16_t len;               (* Length of this struct in bytes *)
    uint32_t experimenter       (* Experimenter ID which takes the same form
                                   as in struct ofp_experimenter_header. *)
    (* Experimenter-defined arbitrary additional data. *)
} as big_endian


cenum ofp_group_type {
  OFPGT_ALL = 0; (* All (multicast/broadcast) group. *)
  OFPGT_SELECT = 1; (* Select group. *)
  OFPGT_INDIRECT = 2; (* Indirect group. *)
  OFPGT_FF = 3 (* Fast failover group. *)
} as uint16_t

(* Group setup and teardown (controller -> datapath). *)
cstruct ofp_group_mod {
  uint16_t command;             (* One of OFPGC_*. *)
  uint8_t typ;                 (* One of OFPGT_*. *)
  uint8_t pad;                  (* Pad to 64 bits. *)
  uint32_t group_id            (* Group identifier. *)
} as big_endian

(* Bucket for use in groups. *)
cstruct ofp_bucket {
  uint16_t len;                   (* Length the bucket in bytes, including
                                     this header and any padding to make it
                                     64-bit aligned. *)
  uint16_t weight;                (* Relative weight of bucket.  Only
                                     defined for select groups. *)
  uint32_t watch_port;            (* Port whose state affects whether this
                                     bucket is live.  Only required for fast
                                     failover groups. *)
  uint32_t watch_group;           (* Group whose state affects whether this
                                     bucket is live.  Only required for fast
                                     failover groups. *)
  uint8_t pad0;
  uint8_t pad1;
  uint8_t pad2;
  uint8_t pad3
} as big_endian

cstruct ofp_oxm {
  uint16_t oxm_class;
  uint8_t oxm_field_and_hashmask;
  uint8_t oxm_length
} as big_endian


cstruct ofp_meter_band_header {
  uint16_t typ;
  uint16_t len;
  uint32_t rate;
  uint32_t burst_size
} as big_endian

cstruct ofp_meter_band_drop {
  uint16_t typ;
  uint16_t len;
  uint32_t rate;
  uint32_t burst_size;
  uint8_t pad[4]
} as big_endian

cstruct ofp_meter_band_dscp_remark {
  uint16_t typ;
  uint16_t len;
  uint32_t rate;
  uint32_t burst_size;
  uint8_t prec_level;
  uint8_t pad[3]
} as big_endian

cstruct ofp_meter_band_experimenter {
  uint16_t typ;
  uint16_t len;
  uint32_t rate;
  uint32_t burst_size;
  uint32_t experimenter
} as big_endian

cenum ofp_meter_flags {
  OFPMF_KBPS = 1;
  OFPMF_PKTPS = 2;
  OFPMF_BURST = 4;
  OFPMF_STATS = 8;
} as uint32_t

cstruct ofp_multipart_request {
	uint16_t typ;   (* One of the OFPMP_* constants. *)
	uint16_t flags;  (* OFPMP_REQ_* flags (none yet defined). *)
	uint8_t pad[4];
	uint8_t body[0] (* Body of the request. *)
} as big_endian

cenum ofp_multipart_request_flags {
    OFPMPF_REQ_MORE = 1 (* More requests to follow. *)
} as uint16_t

cenum ofp_multipart_reply_flags {
    OFPMPF_REPLY_MORE  = 1  (* More replies to follow. *)
} as uint16_t

cstruct ofp_multipart_reply {
	uint16_t typ;   (* One of the OFPMP_* constants. *)
	uint16_t flags;  (* OFPMP_REPLY_* flags. *)
	uint8_t pad[4];
	uint8_t body[0] (* Body of the reply. *)
} as big_endian

cenum ofp_multipart_types {
    (* Description of this OpenFlow switch.
    * The request body is empty.
    * The reply body is struct ofp_desc. *)
    OFPMP_DESC = 0;
    (* Individual flow statistics.
    * The request body is struct ofp_flow_multipart_request.
    * The reply body is an array of struct ofp_flow_stats. *)
    OFPMP_FLOW = 1;
    (* Aggregate flow statistics.
    * The request body is struct ofp_aggregate_stats_request.
    * The reply body is struct ofp_aggregate_stats_reply. *)
    OFPMP_AGGREGATE = 2;
    (* Flow table statistics.
    * The request body is empty.
    * The reply body is an array of struct ofp_table_stats. *)
    OFPMP_TABLE = 3;
    (* Port statistics.
    * The request body is struct ofp_port_stats_request.
    * The reply body is an array of struct ofp_port_stats. *)
    OFPMP_PORT_STATS = 4;
    (* Queue statistics for a port
    * The request body is struct ofp_queue_stats_request.
    * The reply body is an array of struct ofp_queue_stats *)
    OFPMP_QUEUE = 5;
    (* Group counter statistics.
    * The request body is struct ofp_group_stats_request.
    * The reply is an array of struct ofp_group_stats. *)
    OFPMP_GROUP = 6;
    (* Group description statistics.
    * The request body is empty.
    * The reply body is an array of struct ofp_group_desc_stats. *)
    OFPMP_GROUP_DESC = 7;
    (* Group features.
    * The request body is empty.
    * The reply body is struct ofp_group_features_stats. *)
    OFPMP_GROUP_FEATURES = 8;
    (* Meter statistics.
     * The request body is struct ofp_meter_multipart_requests.
     * The reply body is an array of struct ofp_meter_stats. *)
    OFPMP_METER = 9;
    (* Meter configuration.
    * The request body is struct ofp_meter_multipart_requests.
    * The reply body is an array of struct ofp_meter_config. *)
    OFPMP_METER_CONFIG = 10;
    (* Meter features.
    * The request body is empty.
    * The reply body is struct ofp_meter_features. *)
    OFPMP_METER_FEATURES = 11;
    (* Table features.
    * The request body is either empty or contains an array of
    * struct ofp_table_features containing the controller’s
    * desired view of the switch. If the switch is unable to
    * set the specified view an error is returned.
    * The reply body is an array of struct ofp_table_features. *)
    OFPMP_TABLE_FEATURES = 12;
    (* Port description.
    * The request body is empty.
    * The reply body is an array of struct ofp_port. *)
    OFPMP_PORT_DESC = 13;
    (* Experimenter extension.
    * The request and reply bodies begin with
    * struct ofp_experimenter_stats_header.
    * The request and reply bodies are otherwise experimenter-defined. *)
    OFPMP_EXPERIMENTER = 0xffff
} as uint16_t

cstruct ofp_desc {
    uint8_t mfr_desc[256];
    uint8_t hw_desc[256];
    uint8_t sw_desc[256];
    uint8_t serial_num[32];
  } as big_endian

cstruct ofp_uint8 {
  uint8_t value
} as big_endian

cstruct ofp_uint16 {
  uint16_t value
} as big_endian

cstruct ofp_uint24 {
  uint16_t high;
  uint8_t low
} as big_endian

cstruct ofp_uint32 {
  uint32_t value
} as big_endian

cstruct ofp_uint48 {
  uint32_t high;
  uint16_t low
} as big_endian

cstruct ofp_uint64 {
  uint64_t value
} as big_endian

cstruct ofp_uint128 {
  uint64_t high;
  uint64_t low
} as big_endian

let max_uint32 = 4294967296L (* = 2^32*)

let compare_uint32 a b =
(* val compare_uint32 : uint32 -> uint32 -> bool ; return a < b, for a, b uint32  *)
    let a' = if a < 0l then  
                Int64.sub max_uint32 (Int64.of_int32 (Int32.abs a))
             else Int64.of_int32 a in
    let b' = if b < 0l then
                Int64.sub max_uint32 (Int64.of_int32 (Int32.abs b))
             else Int64.of_int32 b in
    a' <= b'

let set_ofp_uint48_value (buf : Cstruct.t) (value : uint48) =
  let high = Int64.to_int32 (Int64.shift_right_logical  value 16) in
    let low = ((Int64.to_int value) land 0xffff) in
      set_ofp_uint48_high buf high;
      set_ofp_uint48_low buf low

let get_ofp_uint48_value (buf : Cstruct.t) : uint48 =
  let highBits = get_ofp_uint48_high buf in
  let high = Int64.shift_left (
    if highBits < 0l then
      Int64.sub max_uint32 (Int64.of_int32 (Int32.abs highBits))
    else
      Int64.of_int32 highBits) 16 in
  let low = Int64.of_int (get_ofp_uint48_low buf) in
  Int64.logor low high

let get_ofp_uint24_value (buf : Cstruct.t) : uint24 =
  let high = Int32.shift_left (Int32.of_int (get_ofp_uint24_high buf)) 8 in
  let low = Int32.of_int (get_ofp_uint24_low buf )in
  Int32.logor high low

let set_ofp_uint24_value (buf : Cstruct.t) (value : uint24) =
  let high = (Int32.to_int value) lsr 8 in
  let low = (Int32.to_int value) land 0xff in
    set_ofp_uint24_high buf high;
    set_ofp_uint24_low buf low

let set_ofp_uint128_value (buf : Cstruct.t) ((h,l) : uint128) =
  set_ofp_uint128_high buf h;
  set_ofp_uint128_low buf l

let get_ofp_uint128_value (buf : Cstruct.t) : uint128 =
  (get_ofp_uint128_high buf, get_ofp_uint128_low buf)

let rec marshal_fields (buf: Cstruct.t) (fields : 'a list) (marshal_func : Cstruct.t -> 'a -> int ): int =
  if (fields = []) then 0
  else let size = marshal_func buf (List.hd fields) in
    size + (marshal_fields (Cstruct.shift buf size) (List.tl fields) marshal_func)

let parse_fields (bits : Cstruct.t) (parse_func : Cstruct.t -> 'a) (length_func : Cstruct.t -> int option) :'a list =
  let iter =
    Cstruct.iter
        length_func
        parse_func
        bits in
    List.rev (Cstruct.fold (fun acc bits -> bits :: acc) iter [])

let pad_to_64bits (n : int) : int =
  if n land 0x7 <> 0 then
    n + (8 - (n land 0x7))
  else
    n

let rec pad_with_zeros (buf : Cstruct.t) (pad : int) : int =
  if pad = 0 then 0
  else begin set_ofp_uint8_value buf 0;
    1 + pad_with_zeros (Cstruct.shift buf 1) (pad - 1) end

let test_bit16 (n:int) (x:int) : bool =
  (x lsr n) land 1 = 1

module Oxm = struct

  type t = oxm

  let field_length (oxm : oxm) : int = match oxm with
    | OxmInPort _ -> 4
    | OxmInPhyPort _ -> 4
    | OxmEthType  _ -> 2
    | OxmEthDst ethaddr ->
      (match ethaddr.m_mask with
        | None -> 6
        | Some _ -> 12)
    | OxmEthSrc ethaddr ->
      (match ethaddr.m_mask with
        | None -> 6
        | Some _ -> 12)
    | OxmVlanVId vid ->
      (match vid.m_mask with
        | None -> 2
        | Some _ -> 4)
    | OxmVlanPcp _ -> 1
    | OxmIP4Src ipaddr -> 
      (match ipaddr.m_mask with
        | None -> 4
        | Some _ -> 8)
    | OxmIP4Dst ipaddr ->       
      (match ipaddr.m_mask with
        | None -> 4
        | Some _ -> 8)
    | OxmTCPSrc _ -> 2
    | OxmTCPDst _ -> 2
    | OxmARPOp _ -> 2
    | OxmARPSpa t->
      (match t.m_mask with
        | None -> 4
        | Some _ -> 8)
    | OxmARPTpa t->
      (match t.m_mask with
        | None -> 4
        | Some _ -> 8)
    | OxmARPSha t->
      (match t.m_mask with
        | None -> 6
        | Some _ -> 12)
    | OxmARPTha t->
      (match t.m_mask with
        | None -> 6
        | Some _ -> 12)
    | OxmMPLSLabel _ -> 4
    | OxmMPLSTc _ -> 1
    | OxmMetadata t -> 
      (match t.m_mask with
        | None -> 8
        | Some _ -> 16)
    | OxmIPProto _ -> 1
    | OxmIPDscp _ -> 1
    | OxmIPEcn _ -> 1
    | OxmICMPType _ -> 1
    | OxmICMPCode _ -> 1
    | OxmTunnelId t ->
      (match t.m_mask with
        | None -> 8
        | Some _ -> 16)
    | OxmUDPSrc _ -> 2
    | OxmUDPDst _ -> 2
    | OxmSCTPSrc _ -> 2
    | OxmSCTPDst _ -> 2
    | OxmIPv6Src t ->
      (match t.m_mask with
        | None -> 16
        | Some _ -> 32)
    | OxmIPv6Dst t ->
      (match t.m_mask with
        | None -> 16
        | Some _ -> 32)
    | OxmIPv6FLabel t ->
      (match t.m_mask with
        | None -> 4
        | Some _ -> 8)
    | OxmICMPv6Type _ -> 1
    | OxmICMPv6Code _ -> 1
    | OxmIPv6NDTarget t ->
      (match t.m_mask with
        | None -> 16
        | Some _ -> 32)
    | OxmIPv6NDSll _ -> 6
    | OxmIPv6NDTll _ -> 6
    | OxmMPLSBos _ -> 1
    | OxmPBBIsid t ->
      (match t.m_mask with
        | None -> 3
        | Some _ -> 6)
    | OxmIPv6ExtHdr t ->
      (match t.m_mask with
        | None -> 2
        | Some _ -> 4)

  let field_name (oxm : oxm) : string = match oxm with
    | OxmInPort _ -> "InPort"
    | OxmInPhyPort _ -> "InPhyPort"
    | OxmEthType  _ -> "EthType"
    | OxmEthDst ethaddr ->
      (match ethaddr.m_mask with
        | None -> "EthDst"
        | Some _ -> "EthDst/mask")
    | OxmEthSrc ethaddr ->
      (match ethaddr.m_mask with
        | None -> "EthSrc"
        | Some _ -> "EthSrc/mask")
    | OxmVlanVId vid ->
      (match vid.m_mask with
        | None -> "VlanVId"
        | Some _ -> "VlanVId/mask")
    | OxmVlanPcp _ -> "VlanPcp"
    | OxmIP4Src ipaddr -> 
      (match ipaddr.m_mask with
        | None -> "IPSrc"
        | Some _ -> "IPSrc/mask")
    | OxmIP4Dst ipaddr ->       
      (match ipaddr.m_mask with
        | None -> "IPDst"
        | Some _ -> "IPDst/mask")
    | OxmTCPSrc _ -> "TCPSrc"
    | OxmTCPDst _ -> "TCPDst"
    | OxmARPOp _ -> "ARPOp"
    | OxmARPSpa t->
      (match t.m_mask with
        | None -> "ARPSpa"
        | Some _ -> "ARPSpa/mask")
    | OxmARPTpa t->
      (match t.m_mask with
        | None -> "ARPTpa"
        | Some _ -> "ARPTpa/mask")
    | OxmARPSha t->
      (match t.m_mask with
        | None -> "ARPSha"
        | Some _ -> "ARPSha/mask")
    | OxmARPTha t->
      (match t.m_mask with
        | None -> "ARPTha"
        | Some _ -> "ARPTha/mask")
    | OxmMPLSLabel _ -> "MPLSLabel"
    | OxmMPLSTc _ -> "MplsTc"
    | OxmMetadata t -> 
      (match t.m_mask with
        | None -> "Metadata"
        | Some _ -> "Metadata/mask")
    | OxmIPProto _ -> "IPProto"
    | OxmIPDscp _ -> "IPDscp"
    | OxmIPEcn _ -> "IPEcn"
    | OxmICMPType _ -> "ICMP Type"
    | OxmICMPCode _ -> "ICMP Code"
    | OxmTunnelId t ->
      (match t.m_mask with
        | None -> "Tunnel ID"
        | Some _ -> "Tunnel ID/mask")
    | OxmUDPSrc _ -> "UDPSrc"
    | OxmUDPDst _ -> "UDPDst"
    | OxmSCTPSrc _ -> "SCTPSrc"
    | OxmSCTPDst _ -> "SCTPDst"
    | OxmIPv6Src t ->
      (match t.m_mask with
        | None -> "IPv6Src"
        | Some _ -> "IPv6Src/mask")
    | OxmIPv6Dst t ->
      (match t.m_mask with
        | None -> "IPv6Dst"
        | Some _ -> "IPv6Dst/mask")
    | OxmIPv6FLabel t ->
      (match t.m_mask with
        | None -> "IPv6FlowLabel"
        | Some _ -> "IPv6FlowLabel/mask")
    | OxmICMPv6Type _ -> "ICMPv6Type"
    | OxmICMPv6Code _ -> "IPCMPv6Code"
    | OxmIPv6NDTarget t ->
      (match t.m_mask with
        | None -> "IPv6NeighborDiscoveryTarget"
        | Some _ -> "IPv6NeighborDiscoveryTarget/mask")
    | OxmIPv6NDSll _ -> "IPv6NeighborDiscoverySourceLink"
    | OxmIPv6NDTll _ -> "IPv6NeighborDiscoveryTargetLink"
    | OxmMPLSBos _ -> "MPLSBoS"
    | OxmPBBIsid t ->
      (match t.m_mask with
        | None -> "PBBIsid"
        | Some _ -> "PBBIsid/mask")
    | OxmIPv6ExtHdr t ->
      (match t.m_mask with
        | None -> "IPv6ExtHdr"
        | Some _ -> "IPv6ExtHdr/mask")

  let sizeof (oxm : oxm) : int =
    sizeof_ofp_oxm + field_length oxm

  let sizeof_header (oxml : oxm list) : int =
    (List.length oxml) * 4

  let to_string oxm =
    match oxm with
    | OxmInPort p -> Format.sprintf "InPort = %lu " p
    | OxmInPhyPort p -> Format.sprintf "InPhyPort = %lu " p
    | OxmEthType  e -> Format.sprintf "EthType = %X " e
    | OxmEthDst ethaddr ->
      (match ethaddr.m_mask with
        | None -> Format.sprintf "EthDst = %s" (string_of_mac ethaddr.m_value)
        | Some m -> Format.sprintf "EthDst = %s/%s" (string_of_mac ethaddr.m_value) (string_of_mac m))
    | OxmEthSrc ethaddr ->
      (match ethaddr.m_mask with
        | None -> Format.sprintf "EthSrc = %s" (string_of_mac ethaddr.m_value)
        | Some m -> Format.sprintf "EthSrc = %s/%s" (string_of_mac ethaddr.m_value) (string_of_mac m))
    | OxmVlanVId vid ->
      (match vid.m_mask with
        | None -> Format.sprintf "VlanVId = %u" vid.m_value
        | Some m -> Format.sprintf "VlanVId = %u/%u" vid.m_value m)
    | OxmVlanPcp vid -> Format.sprintf "VlanPcp = %u" vid
    | OxmIP4Src ipaddr ->
      (match ipaddr.m_mask with
        | None -> Format.sprintf "IPSrc = %s" (string_of_ip ipaddr.m_value)
        | Some m -> Format.sprintf "IPSrc = %s/%s" (string_of_ip ipaddr.m_value) (string_of_ip m))
    | OxmIP4Dst ipaddr -> 
      (match ipaddr.m_mask with
        | None -> Format.sprintf "IPDst = %s" (string_of_ip ipaddr.m_value)
        | Some m -> Format.sprintf "IPDst = %s/%s" (string_of_ip ipaddr.m_value) (string_of_ip m))
    | OxmTCPSrc v -> Format.sprintf "TCPSrc = %u" v
    | OxmTCPDst v -> Format.sprintf "TCPDst = %u" v
    | OxmMPLSLabel v -> Format.sprintf "MPLSLabel = %lu" v
    | OxmMPLSTc v -> Format.sprintf "MplsTc = %u" v 
    | OxmMetadata v ->
      (match v.m_mask with
        | None -> Format.sprintf "Metadata = %Lu" v.m_value
        | Some m -> Format.sprintf "Metadata = %Lu/%Lu" v.m_value m)
    | OxmIPProto v -> Format.sprintf "IPProto = %u" v
    | OxmIPDscp v -> Format.sprintf "IPDscp = %u" v
    | OxmIPEcn v -> Format.sprintf "IPEcn = %u" v
    | OxmARPOp v -> Format.sprintf "ARPOp = %u" v
    | OxmARPSpa v ->
      (match v.m_mask with
        | None -> Format.sprintf "ARPSpa = %lu" v.m_value
        | Some m -> Format.sprintf "ARPSpa = %lu/%lu" v.m_value m)
    | OxmARPTpa v ->
      (match v.m_mask with
        | None -> Format.sprintf "ARPTpa = %lu" v.m_value
        | Some m -> Format.sprintf "ARPTpa = %lu/%lu" v.m_value m)
    | OxmARPSha v ->
      (match v.m_mask with
        | None -> Format.sprintf "ARPSha = %Lu" v.m_value
        | Some m -> Format.sprintf "ARPSha = %Lu/%Lu" v.m_value m)
    | OxmARPTha v ->
      (match v.m_mask with
        | None -> Format.sprintf "ARPTha = %Lu" v.m_value
        | Some m -> Format.sprintf "ARPTha = %Lu/%Lu" v.m_value m)
    | OxmICMPType v -> Format.sprintf "ICMPType = %u" v
    | OxmICMPCode v -> Format.sprintf "ICMPCode = %u" v
    | OxmTunnelId v -> 
      (match v.m_mask with
        | None -> Format.sprintf "TunnelID = %Lu" v.m_value
        | Some m -> Format.sprintf "TunnelID = %Lu/%Lu" v.m_value m)
    | OxmUDPSrc v -> Format.sprintf "UDPSrc = %u" v
    | OxmUDPDst v -> Format.sprintf "UDPDst = %u" v
    | OxmSCTPSrc v -> Format.sprintf "SCTPSrc = %u" v
    | OxmSCTPDst v -> Format.sprintf "SCTPDst = %u" v
    | OxmIPv6Src t ->
      (match t.m_mask with
        | None -> Format.sprintf "IPv6Src = %s" (string_of_ipv6 t.m_value)
        | Some m -> Format.sprintf "IPv6Src = %s/%s" (string_of_ipv6 t.m_value) (string_of_ipv6 m))
    | OxmIPv6Dst t ->
      (match t.m_mask with
        | None -> Format.sprintf "IPv6Dst = %s" (string_of_ipv6 t.m_value)
        | Some m -> Format.sprintf "IPv6Dst = %s/%s" (string_of_ipv6 t.m_value) (string_of_ipv6 m))
    | OxmIPv6FLabel t ->
      (match t.m_mask with
        | None -> Format.sprintf "IPv6FlowLabel = %lu" t.m_value
        | Some m -> Format.sprintf "IPv6FlowLabel = %lu/%lu" t.m_value m)
    | OxmICMPv6Type v -> Format.sprintf "ICMPv6Type = %u" v
    | OxmICMPv6Code v -> Format.sprintf "IPCMPv6Code = %u" v
    | OxmIPv6NDTarget t ->
      (match t.m_mask with
        | None -> Format.sprintf "IPv6NeighborDiscoveryTarget = %s" (string_of_ipv6 t.m_value)
        | Some m -> Format.sprintf "IPv6NeighborDiscoveryTarget = %s/%s" (string_of_ipv6 t.m_value) (string_of_ipv6 m))
    | OxmIPv6NDSll v -> Format.sprintf "IPv6NeighborDiscoverySourceLink = %Lu" v
    | OxmIPv6NDTll v -> Format.sprintf "IPv6NeighborDiscoveryTargetLink = %Lu" v
    | OxmMPLSBos v -> Format.sprintf "MPLSBoS = %u" v
    | OxmPBBIsid t ->
      (match t.m_mask with
        | None -> Format.sprintf "PBBIsid = %lu" t.m_value
        | Some m -> Format.sprintf "PBBIsid = %lu/%lu" t.m_value m)
    | OxmIPv6ExtHdr t ->
      (match t.m_mask with
        | None -> Format.sprintf "IPv6ExtHdr = %u" t.m_value
        | Some m -> Format.sprintf "IPv6ExtHdr = %u/%u" t.m_value m)

  let set_ofp_oxm (buf : Cstruct.t) (c : ofp_oxm_class) (f : oxm_ofb_match_fields) (hm : int) (l : int) = 
    let value = (0x7f land (oxm_ofb_match_fields_to_int f)) lsl 1 in
      let value = value lor (0x1 land hm) in
        set_ofp_oxm_oxm_class buf (ofp_oxm_class_to_int c);
        set_ofp_oxm_oxm_field_and_hashmask buf value;
        set_ofp_oxm_oxm_length buf l


  let marshal (buf : Cstruct.t) (oxm : oxm) : int = 
    let l = field_length oxm in
      let ofc = OFPXMC_OPENFLOW_BASIC in
        let buf2 = Cstruct.shift buf sizeof_ofp_oxm in
          match oxm with
            | OxmInPort pid ->
              set_ofp_oxm buf ofc OFPXMT_OFB_IN_PORT 0 l;
              set_ofp_uint32_value buf2 pid;
              sizeof_ofp_oxm + l
            | OxmInPhyPort pid ->
              set_ofp_oxm buf ofc OFPXMT_OFB_IN_PHY_PORT 0 l;
              set_ofp_uint32_value buf2 pid;
              sizeof_ofp_oxm + l
            | OxmEthType ethtype ->
              set_ofp_oxm buf ofc OFPXMT_OFB_ETH_TYPE 0 l;
              set_ofp_uint16_value buf2 ethtype;
              sizeof_ofp_oxm + l
            | OxmEthDst ethaddr ->
              set_ofp_oxm buf ofc OFPXMT_OFB_ETH_DST (match ethaddr.m_mask with None -> 0 | _ -> 1) l;
              set_ofp_uint48_value buf2 ethaddr.m_value;
              begin match ethaddr.m_mask with
                | None ->
                  sizeof_ofp_oxm + l
                | Some mask ->
                  let buf3 = Cstruct.shift buf2 (l/2) in
                    set_ofp_uint48_value buf3 mask;
                    sizeof_ofp_oxm + l
              end
            | OxmEthSrc ethaddr ->
              set_ofp_oxm buf ofc OFPXMT_OFB_ETH_SRC (match ethaddr.m_mask with None -> 0 | _ -> 1) l;
              set_ofp_uint48_value buf2 ethaddr.m_value;
              begin match ethaddr.m_mask with
                | None ->
                  sizeof_ofp_oxm + l
                | Some mask ->
                  let buf3 = Cstruct.shift buf2 (l/2) in
                    set_ofp_uint48_value buf3 mask;
                    sizeof_ofp_oxm + l
              end
            | OxmIP4Src ipaddr ->
              set_ofp_oxm buf ofc OFPXMT_OFB_IPV4_SRC (match ipaddr.m_mask with None -> 0 | _ -> 1) l;
              set_ofp_uint32_value buf2 ipaddr.m_value;
              begin match ipaddr.m_mask with
                | None ->
                  sizeof_ofp_oxm + l
                | Some mask ->
                  let buf3 = Cstruct.shift buf2 (l/2) in
                    set_ofp_uint32_value buf3 mask;
                    sizeof_ofp_oxm + l
              end
            | OxmIP4Dst ipaddr ->
              set_ofp_oxm buf ofc OFPXMT_OFB_IPV4_DST (match ipaddr.m_mask with None -> 0 | _ -> 1) l;
              set_ofp_uint32_value buf2 ipaddr.m_value;
              begin match ipaddr.m_mask with
                | None ->
                  sizeof_ofp_oxm + l
                | Some mask ->
                  let buf3 = Cstruct.shift buf2 (l/2) in
                    set_ofp_uint32_value buf3 mask;
                    sizeof_ofp_oxm + l
              end
            | OxmVlanVId vid ->
              set_ofp_oxm buf ofc OFPXMT_OFB_VLAN_VID (match vid.m_mask with None -> 0 | _ -> 1) l;
              set_ofp_uint16_value buf2 vid.m_value;
              begin match vid.m_mask with
                | None ->
                  sizeof_ofp_oxm + l
                | Some mask ->
                  let buf3 = Cstruct.shift buf2 (l/2) in
                    set_ofp_uint16_value buf3 mask;
                    sizeof_ofp_oxm + l
              end
            | OxmVlanPcp vid ->
              set_ofp_oxm buf ofc OFPXMT_OFB_VLAN_PCP 0 l;
              set_ofp_uint8_value buf2 vid;
              sizeof_ofp_oxm + l
            | OxmMPLSLabel vid ->
              set_ofp_oxm buf ofc OFPXMT_OFB_MPLS_LABEL 0 l;
              set_ofp_uint32_value buf2 vid;
              sizeof_ofp_oxm + l
            | OxmMPLSTc vid ->
              set_ofp_oxm buf ofc OFPXMT_OFB_MPLS_TC 0 l;
              set_ofp_uint8_value buf2 vid;
              sizeof_ofp_oxm + l
            | OxmMetadata meta ->
              set_ofp_oxm buf ofc OFPXMT_OFB_METADATA  (match meta.m_mask with None -> 0 | _ -> 1)  l;
              set_ofp_uint64_value buf2 meta.m_value;
              begin match meta.m_mask with
                | None ->
                  sizeof_ofp_oxm + l
                | Some mask ->
                  let buf3 = Cstruct.shift buf2 (l/2) in
                    set_ofp_uint64_value buf3 mask;
                    sizeof_ofp_oxm + l
              end
            | OxmIPProto ipproto ->
              set_ofp_oxm buf ofc OFPXMT_OFB_IP_PROTO 0 l;
              set_ofp_uint8_value buf2 ipproto;
              sizeof_ofp_oxm + l
            | OxmIPDscp ipdscp ->
              set_ofp_oxm buf ofc OFPXMT_OFB_IP_DSCP 0 l;
              set_ofp_uint8_value buf2 ipdscp;
              sizeof_ofp_oxm + l
            | OxmIPEcn ipecn ->
              set_ofp_oxm buf ofc OFPXMT_OFB_IP_ECN 0 l;
              set_ofp_uint8_value buf2 ipecn;
              sizeof_ofp_oxm + l
            | OxmTCPSrc port ->
              set_ofp_oxm buf ofc OFPXMT_OFB_TCP_SRC 0 l;
              set_ofp_uint16_value buf2 port;
              sizeof_ofp_oxm + l
            | OxmTCPDst port ->
              set_ofp_oxm buf ofc OFPXMT_OFB_TCP_DST 0 l;
              set_ofp_uint16_value buf2 port;
              sizeof_ofp_oxm + l
            | OxmARPOp arp ->
              set_ofp_oxm buf ofc OFPXMT_OFB_ARP_OP 0 l;
              set_ofp_uint16_value buf2 arp;
              sizeof_ofp_oxm + l
            | OxmARPSpa arp ->
              set_ofp_oxm buf ofc OFPXMT_OFB_ARP_SPA  (match arp.m_mask with None -> 0 | _ -> 1)  l;
              set_ofp_uint32_value buf2 arp.m_value;
              begin match arp.m_mask with
                | None ->
                  sizeof_ofp_oxm + l
                | Some mask ->
                  let buf3 = Cstruct.shift buf2 (l/2) in
                    set_ofp_uint32_value buf3 mask;
                    sizeof_ofp_oxm + l
              end
            | OxmARPTpa arp ->
              set_ofp_oxm buf ofc OFPXMT_OFB_ARP_TPA  (match arp.m_mask with None -> 0 | _ -> 1)  l;
              set_ofp_uint32_value buf2 arp.m_value;
              begin match arp.m_mask with
                | None ->
                  sizeof_ofp_oxm + l
                | Some mask ->
                  let buf3 = Cstruct.shift buf2 (l/2) in
                    set_ofp_uint32_value buf3 mask;
                    sizeof_ofp_oxm + l
              end
            | OxmARPSha arp ->
              set_ofp_oxm buf ofc OFPXMT_OFB_ARP_SHA  (match arp.m_mask with None -> 0 | _ -> 1)  l;
              set_ofp_uint48_value buf2 arp.m_value;
              begin match arp.m_mask with
                | None ->
                  sizeof_ofp_oxm + l
                | Some mask ->
                  let buf3 = Cstruct.shift buf2 (l/2) in
                    set_ofp_uint48_value buf3 mask;
                    sizeof_ofp_oxm + l
              end
            | OxmARPTha arp ->
              set_ofp_oxm buf ofc OFPXMT_OFB_ARP_THA  (match arp.m_mask with None -> 0 | _ -> 1)  l;
              set_ofp_uint48_value buf2 arp.m_value;
              begin match arp.m_mask with
                | None ->
                  sizeof_ofp_oxm + l
                | Some mask ->
                  let buf3 = Cstruct.shift buf2 (l/2) in
                    set_ofp_uint48_value buf3 mask;
                    sizeof_ofp_oxm + l
              end
            | OxmICMPType t ->
              set_ofp_oxm buf ofc OFPXMT_OFB_ICMPV4_TYPE 0 l;
              set_ofp_uint8_value buf2 t;
              sizeof_ofp_oxm + l
            | OxmICMPCode c->
              set_ofp_oxm buf ofc OFPXMT_OFB_ICMPV4_CODE 0 l;
              set_ofp_uint8_value buf2 c;
              sizeof_ofp_oxm + l
            | OxmTunnelId tun ->
              set_ofp_oxm buf ofc OFPXMT_OFB_TUNNEL_ID  (match tun.m_mask with None -> 0 | _ -> 1)  l;
              set_ofp_uint64_value buf2 tun.m_value;
              begin match tun.m_mask with
                | None ->
                  sizeof_ofp_oxm + l
                | Some mask ->
                  let buf3 = Cstruct.shift buf2 (l/2) in
                    set_ofp_uint64_value buf3 mask;
                    sizeof_ofp_oxm + l
              end
            | OxmUDPSrc port ->
              set_ofp_oxm buf ofc OFPXMT_OFB_UDP_SRC 0 l;
              set_ofp_uint16_value buf2 port;
              sizeof_ofp_oxm + l
            | OxmUDPDst port ->
              set_ofp_oxm buf ofc OFPXMT_OFB_UDP_DST 0 l;
              set_ofp_uint16_value buf2 port;
              sizeof_ofp_oxm + l
            | OxmSCTPSrc port ->
              set_ofp_oxm buf ofc OFPXMT_OFB_SCTP_SRC 0 l;
              set_ofp_uint16_value buf2 port;
              sizeof_ofp_oxm + l
            | OxmSCTPDst port ->
              set_ofp_oxm buf ofc OFPXMT_OFB_SCTP_DST 0 l;
              set_ofp_uint16_value buf2 port;
              sizeof_ofp_oxm + l
            | OxmIPv6Src addr ->
              set_ofp_oxm buf ofc OFPXMT_OFB_IPV6_SRC (match addr.m_mask with None -> 0 | _ -> 1)  l;
              set_ofp_uint128_value buf2 addr.m_value;
              begin match addr.m_mask with
                | None ->
                  sizeof_ofp_oxm + l
                | Some mask ->
                  let buf3 = Cstruct.shift buf2 (l/2) in
                    set_ofp_uint128_value buf3 mask;
                    sizeof_ofp_oxm + l
              end
            | OxmIPv6Dst addr ->
              set_ofp_oxm buf ofc OFPXMT_OFB_IPV6_DST (match addr.m_mask with None -> 0 | _ -> 1)  l;
              set_ofp_uint128_value buf2 addr.m_value;
              begin match addr.m_mask with
                | None ->
                  sizeof_ofp_oxm + l
                | Some mask ->
                  let buf3 = Cstruct.shift buf2 (l/2) in
                    set_ofp_uint128_value buf3 mask;
                    sizeof_ofp_oxm + l
              end
            | OxmIPv6FLabel label ->
              set_ofp_oxm buf ofc OFPXMT_OFB_IPV6_FLABEL (match label.m_mask with None -> 0 | _ -> 1)  l;
              set_ofp_uint32_value buf2 label.m_value;
              begin match label.m_mask with
                | None ->
                  sizeof_ofp_oxm + l
                | Some mask ->
                  let buf3 = Cstruct.shift buf2 (l/2) in
                    set_ofp_uint32_value buf3 mask;
                    sizeof_ofp_oxm + l
              end
            | OxmICMPv6Type typ ->
              set_ofp_oxm buf ofc OFPXMT_OFB_ICMPV6_TYPE 0 l;
              set_ofp_uint8_value buf2 typ;
              sizeof_ofp_oxm + l
            | OxmICMPv6Code cod ->
              set_ofp_oxm buf ofc OFPXMT_OFB_ICMPV6_CODE 0 l;
              set_ofp_uint8_value buf2 cod;
              sizeof_ofp_oxm + l
            | OxmIPv6NDTarget addr ->
              set_ofp_oxm buf ofc OFPXMT_OFB_IPV6_ND_TARGET (match addr.m_mask with None -> 0 | _ -> 1)  l;
              set_ofp_uint128_value buf2 addr.m_value;
              begin match addr.m_mask with
                | None ->
                  sizeof_ofp_oxm + l
                | Some mask ->
                  let buf3 = Cstruct.shift buf2 (l/2) in
                    set_ofp_uint128_value buf3 mask;
                    sizeof_ofp_oxm + l
              end
            | OxmIPv6NDSll sll ->
              set_ofp_oxm buf ofc OFPXMT_OFB_IPV6_ND_SLL 0 l;
              set_ofp_uint48_value buf2 sll;
              sizeof_ofp_oxm + l
            | OxmIPv6NDTll tll ->
              set_ofp_oxm buf ofc OFPXMT_OFB_IPV6_ND_TLL 0 l;
              set_ofp_uint48_value buf2 tll;
              sizeof_ofp_oxm + l
            | OxmMPLSBos boS ->
              set_ofp_oxm buf ofc OFPXMT_OFP_MPLS_BOS 0 l;
              set_ofp_uint8_value buf2 boS;
              sizeof_ofp_oxm + l
            | OxmPBBIsid sid ->
              set_ofp_oxm buf ofc OFPXMT_OFB_PBB_ISID (match sid.m_mask with None -> 0 | _ -> 1)  l;
              set_ofp_uint24_value buf2 sid.m_value;
              begin match sid.m_mask with
                | None ->
                  sizeof_ofp_oxm + l
                | Some mask ->
                  let buf3 = Cstruct.shift buf2 (l/2) in
                    set_ofp_uint24_value buf3 mask;
                    sizeof_ofp_oxm + l
              end
            | OxmIPv6ExtHdr hdr ->
              set_ofp_oxm buf ofc OFPXMT_OFB_IPV6_EXTHDR (match hdr.m_mask with None -> 0 | _ -> 1)  l;
              set_ofp_uint16_value buf2 hdr.m_value;
              begin match hdr.m_mask with
                | None ->
                  sizeof_ofp_oxm + l
                | Some mask ->
                  let buf3 = Cstruct.shift buf2 (l/2) in
                    set_ofp_uint16_value buf3 mask;
                    sizeof_ofp_oxm + l
              end

  let marshal_header (buf : Cstruct.t) (oxm : oxm) : int = 
  (* Same as marshal, but without the payload *)
    let l = field_length oxm in
      let ofc = OFPXMC_OPENFLOW_BASIC in
        match oxm with
          | OxmInPort _ ->
            set_ofp_oxm buf ofc OFPXMT_OFB_IN_PORT 0 l;
            sizeof_ofp_oxm
          | OxmInPhyPort _ ->
            set_ofp_oxm buf ofc OFPXMT_OFB_IN_PHY_PORT 0 l;
            sizeof_ofp_oxm
          | OxmEthType _ ->
            set_ofp_oxm buf ofc OFPXMT_OFB_ETH_TYPE 0 l;
            sizeof_ofp_oxm
          | OxmEthDst ethaddr ->
            set_ofp_oxm buf ofc OFPXMT_OFB_ETH_DST (match ethaddr.m_mask with None -> 0 | _ -> 1) l;
            sizeof_ofp_oxm
          | OxmEthSrc ethaddr ->
            set_ofp_oxm buf ofc OFPXMT_OFB_ETH_SRC (match ethaddr.m_mask with None -> 0 | _ -> 1) l;
            sizeof_ofp_oxm
          | OxmIP4Src ipaddr ->
            set_ofp_oxm buf ofc OFPXMT_OFB_IPV4_SRC (match ipaddr.m_mask with None -> 0 | _ -> 1) l;
            sizeof_ofp_oxm
          | OxmIP4Dst ipaddr ->
            set_ofp_oxm buf ofc OFPXMT_OFB_IPV4_DST (match ipaddr.m_mask with None -> 0 | _ -> 1) l;
            sizeof_ofp_oxm
          | OxmVlanVId vid ->
            set_ofp_oxm buf ofc OFPXMT_OFB_VLAN_VID (match vid.m_mask with None -> 0 | _ -> 1) l;
            sizeof_ofp_oxm
          | OxmVlanPcp vid ->
            set_ofp_oxm buf ofc OFPXMT_OFB_VLAN_PCP 0 l;
            sizeof_ofp_oxm
          | OxmMPLSLabel vid ->
            set_ofp_oxm buf ofc OFPXMT_OFB_MPLS_LABEL 0 l;
            sizeof_ofp_oxm
          | OxmMPLSTc vid ->
            set_ofp_oxm buf ofc OFPXMT_OFB_MPLS_TC 0 l;
            sizeof_ofp_oxm
          | OxmMetadata meta ->
            set_ofp_oxm buf ofc OFPXMT_OFB_METADATA  (match meta.m_mask with None -> 0 | _ -> 1)  l;
            sizeof_ofp_oxm
          | OxmIPProto ipproto ->
            set_ofp_oxm buf ofc OFPXMT_OFB_IP_PROTO 0 l;
            sizeof_ofp_oxm
          | OxmIPDscp ipdscp ->
            set_ofp_oxm buf ofc OFPXMT_OFB_IP_DSCP 0 l;
            sizeof_ofp_oxm
          | OxmIPEcn ipecn ->
            set_ofp_oxm buf ofc OFPXMT_OFB_IP_ECN 0 l;
            sizeof_ofp_oxm
          | OxmTCPSrc port ->
            set_ofp_oxm buf ofc OFPXMT_OFB_TCP_SRC 0 l;
            sizeof_ofp_oxm
          | OxmTCPDst port ->
            set_ofp_oxm buf ofc OFPXMT_OFB_TCP_DST 0 l;
            sizeof_ofp_oxm
          | OxmARPOp arp ->
            set_ofp_oxm buf ofc OFPXMT_OFB_ARP_OP 0 l;
            sizeof_ofp_oxm
          | OxmARPSpa arp ->
            set_ofp_oxm buf ofc OFPXMT_OFB_ARP_SPA  (match arp.m_mask with None -> 0 | _ -> 1)  l;
            sizeof_ofp_oxm
          | OxmARPTpa arp ->
            set_ofp_oxm buf ofc OFPXMT_OFB_ARP_TPA  (match arp.m_mask with None -> 0 | _ -> 1)  l;
            sizeof_ofp_oxm
          | OxmARPSha arp ->
            set_ofp_oxm buf ofc OFPXMT_OFB_ARP_SHA  (match arp.m_mask with None -> 0 | _ -> 1)  l;
            sizeof_ofp_oxm
          | OxmARPTha arp ->
            set_ofp_oxm buf ofc OFPXMT_OFB_ARP_THA  (match arp.m_mask with None -> 0 | _ -> 1)  l;
            sizeof_ofp_oxm
          | OxmICMPType t ->
            set_ofp_oxm buf ofc OFPXMT_OFB_ICMPV4_TYPE 0 l;
            sizeof_ofp_oxm
          | OxmICMPCode c->
            set_ofp_oxm buf ofc OFPXMT_OFB_ICMPV4_CODE 0 l;
            sizeof_ofp_oxm
          | OxmTunnelId tun ->
            set_ofp_oxm buf ofc OFPXMT_OFB_TUNNEL_ID  (match tun.m_mask with None -> 0 | _ -> 1)  l;
            sizeof_ofp_oxm
          | OxmUDPSrc port ->
            set_ofp_oxm buf ofc OFPXMT_OFB_UDP_SRC 0 l;
            sizeof_ofp_oxm
          | OxmUDPDst port ->
            set_ofp_oxm buf ofc OFPXMT_OFB_UDP_DST 0 l;
            sizeof_ofp_oxm
          | OxmSCTPSrc port ->
            set_ofp_oxm buf ofc OFPXMT_OFB_SCTP_SRC 0 l;
            sizeof_ofp_oxm
          | OxmSCTPDst port ->
            set_ofp_oxm buf ofc OFPXMT_OFB_SCTP_DST 0 l;
            sizeof_ofp_oxm
          | OxmIPv6Src addr ->
            set_ofp_oxm buf ofc OFPXMT_OFB_IPV6_SRC (match addr.m_mask with None -> 0 | _ -> 1)  l;
            sizeof_ofp_oxm
          | OxmIPv6Dst addr ->
            set_ofp_oxm buf ofc OFPXMT_OFB_IPV6_DST (match addr.m_mask with None -> 0 | _ -> 1)  l;
            sizeof_ofp_oxm
          | OxmIPv6FLabel label ->
            set_ofp_oxm buf ofc OFPXMT_OFB_IPV6_FLABEL (match label.m_mask with None -> 0 | _ -> 1)  l;
            sizeof_ofp_oxm
          | OxmICMPv6Type typ ->
            set_ofp_oxm buf ofc OFPXMT_OFB_ICMPV6_TYPE 0 l;
            sizeof_ofp_oxm
          | OxmICMPv6Code cod ->
            set_ofp_oxm buf ofc OFPXMT_OFB_ICMPV6_CODE 0 l;
            sizeof_ofp_oxm
          | OxmIPv6NDTarget addr ->
            set_ofp_oxm buf ofc OFPXMT_OFB_IPV6_ND_TARGET (match addr.m_mask with None -> 0 | _ -> 1)  l;
            sizeof_ofp_oxm
          | OxmIPv6NDSll sll ->
            set_ofp_oxm buf ofc OFPXMT_OFB_IPV6_ND_SLL 0 l;
            sizeof_ofp_oxm
          | OxmIPv6NDTll tll ->
            set_ofp_oxm buf ofc OFPXMT_OFB_IPV6_ND_TLL 0 l;
            sizeof_ofp_oxm
          | OxmMPLSBos boS ->
            set_ofp_oxm buf ofc OFPXMT_OFP_MPLS_BOS 0 l;
            sizeof_ofp_oxm
          | OxmPBBIsid sid ->
            set_ofp_oxm buf ofc OFPXMT_OFB_PBB_ISID (match sid.m_mask with None -> 0 | _ -> 1)  l;
            sizeof_ofp_oxm
          | OxmIPv6ExtHdr hdr ->
            set_ofp_oxm buf ofc OFPXMT_OFB_IPV6_EXTHDR (match hdr.m_mask with None -> 0 | _ -> 1)  l;
            sizeof_ofp_oxm



  let parse (bits : Cstruct.t) : oxm * Cstruct.t =
    (* printf "class= %d\n" (get_ofp_oxm_oxm_class bits); *)
    (* let c = match int_to_ofp_oxm_class (get_ofp_oxm_oxm_class bits) with *)
    (*   | Some n -> n *)
    (*   | None ->  *)
    (*     raise (Unparsable (sprintf "malformed class in oxm")) in *)
    (* TODO: assert c is OFPXMC_OPENFLOW_BASIC *)
    let value = get_ofp_oxm_oxm_field_and_hashmask bits in
    let f = match int_to_oxm_ofb_match_fields (value lsr 1) with
      | Some n -> n
      | None -> 
        raise (Unparsable (sprintf "malformed field in oxm %d" (value lsr 1))) in
    let hm = value land 0x1 in
    let oxm_length = get_ofp_oxm_oxm_length bits in
    let bits = Cstruct.shift bits sizeof_ofp_oxm in
    let bits2 = Cstruct.shift bits oxm_length in
    match f with
      | OFPXMT_OFB_IN_PORT ->
        let pid = get_ofp_uint32_value bits in
        (OxmInPort pid, bits2)
      | OFPXMT_OFB_IN_PHY_PORT ->
        let pid = get_ofp_uint32_value bits in
        (OxmInPhyPort pid, bits2)
      | OFPXMT_OFB_METADATA ->
        let value = get_ofp_uint64_value bits in
        if hm = 1 then
          let bits = Cstruct.shift bits 8 in
          let mask = get_ofp_uint64_value bits in
          (OxmMetadata {m_value = value; m_mask = (Some mask)}, bits2)
        else
          (OxmMetadata {m_value = value; m_mask = None}, bits2)
      | OFPXMT_OFB_TUNNEL_ID ->
        let value = get_ofp_uint64_value bits in
        if hm = 1 then
          let bits = Cstruct.shift bits 8 in
          let mask = get_ofp_uint64_value bits in
          (OxmTunnelId {m_value = value; m_mask = (Some mask)}, bits2)
        else
          (OxmTunnelId {m_value = value; m_mask = None}, bits2)
      (* Ethernet destination address. *)
      | OFPXMT_OFB_ETH_DST ->
	let value = get_ofp_uint48_value bits in
	if hm = 1 then
	  let bits = Cstruct.shift bits 6 in
	  let mask = get_ofp_uint48_value bits in
	  (OxmEthDst {m_value = value; m_mask = (Some mask)}, bits2)
	else
	  (OxmEthDst {m_value = value; m_mask = None}, bits2)
      (* Ethernet source address. *)
      | OFPXMT_OFB_ETH_SRC ->
	let value = get_ofp_uint48_value bits in
	if hm = 1 then
	  let bits = Cstruct.shift bits 6 in
	  let mask = get_ofp_uint48_value bits in
	  (OxmEthSrc {m_value = value; m_mask = (Some mask)}, bits2)
	else
	  (OxmEthSrc {m_value = value; m_mask = None}, bits2)
      (* Ethernet frame type. *)
      | OFPXMT_OFB_ETH_TYPE ->
	let value = get_ofp_uint16_value bits in
	  (OxmEthType value, bits2)
      (* IP protocol. *)
      | OFPXMT_OFB_IP_PROTO ->
	let value = get_ofp_uint8_value bits in
	  (OxmIPProto value, bits2)
      (* IP DSCP (6 bits in ToS field). *)
      | OFPXMT_OFB_IP_DSCP ->
	let value = get_ofp_uint8_value bits in
	  (OxmIPDscp (value land 63), bits2)
      (* IP ECN (2 bits in ToS field). *)
      |  OFPXMT_OFB_IP_ECN ->
	let value = get_ofp_uint8_value bits in
	  (OxmIPEcn (value land 3), bits2)
      (* IPv4 source address. *)
      | OFPXMT_OFB_IPV4_SRC ->
	let value = get_ofp_uint32_value bits in
	if hm = 1 then
	  let bits = Cstruct.shift bits 4 in
	  let mask = get_ofp_uint32_value bits in
	  (OxmIP4Src {m_value = value; m_mask = (Some mask)}, bits2)
	else
	  (OxmIP4Src {m_value = value; m_mask = None}, bits2)
      (* IPv4 destination address. *)
      | OFPXMT_OFB_IPV4_DST ->
	let value = get_ofp_uint32_value bits in
	if hm = 1 then
	  let bits = Cstruct.shift bits 4 in
	  let mask = get_ofp_uint32_value bits in
	  (OxmIP4Dst {m_value = value; m_mask = (Some mask)}, bits2)
	else
	  (OxmIP4Dst {m_value = value; m_mask = None}, bits2)
      (* ARP opcode. *)
      | OFPXMT_OFB_ARP_OP ->
	let value = get_ofp_uint16_value bits in
	  (OxmARPOp value, bits2)
      (* ARP source IPv4 address. *)
      | OFPXMT_OFB_ARP_SPA ->
	let value = get_ofp_uint32_value bits in
	if hm = 1 then
	  let bits = Cstruct.shift bits 4 in
	  let mask = get_ofp_uint32_value bits in
	  (OxmARPSpa {m_value = value; m_mask = (Some mask)}, bits2)
	else
	  (OxmARPSpa {m_value = value; m_mask = None}, bits2)
      (* ARP target IPv4 address. *)
      | OFPXMT_OFB_ARP_TPA ->
	let value = get_ofp_uint32_value bits in
	if hm = 1 then
	  let bits = Cstruct.shift bits 4 in
	  let mask = get_ofp_uint32_value bits in
	  (OxmARPTpa {m_value = value; m_mask = (Some mask)}, bits2)
	else
	  (OxmARPTpa {m_value = value; m_mask = None}, bits2)
      (* ARP source hardware address. *)
      | OFPXMT_OFB_ARP_SHA ->
	let value = get_ofp_uint48_value bits in
	if hm = 1 then
	  let bits = Cstruct.shift bits 6 in
	  let mask = get_ofp_uint48_value bits in
	  (OxmARPSha {m_value = value; m_mask = (Some mask)}, bits2)
	else
	  (OxmARPSha {m_value = value; m_mask = None}, bits2)
      (* ARP target hardware address. *)
      | OFPXMT_OFB_ARP_THA ->
	let value = get_ofp_uint48_value bits in
	if hm = 1 then
	  let bits = Cstruct.shift bits 6 in
	  let mask = get_ofp_uint48_value bits in
	  (OxmARPTha {m_value = value; m_mask = (Some mask)}, bits2)
	else
	  (OxmARPTha {m_value = value; m_mask = None}, bits2)
      (* ICMP Type *)
      | OFPXMT_OFB_ICMPV4_TYPE ->
	let value = get_ofp_uint8_value bits in
	  (OxmICMPType value, bits2)
      (* ICMP code. *)
      |   OFPXMT_OFB_ICMPV4_CODE ->
	let value = get_ofp_uint8_value bits in
	  (OxmICMPCode value, bits2)
      | OFPXMT_OFB_TCP_DST ->
    let value = get_ofp_uint16_value bits in
	  (OxmTCPDst value, bits2)
      | OFPXMT_OFB_TCP_SRC ->
    let value = get_ofp_uint16_value bits in
	  (OxmTCPSrc value, bits2)
      | OFPXMT_OFB_MPLS_LABEL ->
    let value = get_ofp_uint32_value bits in
	  (OxmMPLSLabel value, bits2)
      | OFPXMT_OFB_VLAN_PCP ->
    let value = get_ofp_uint8_value bits in
	  (OxmVlanPcp value, bits2)
      | OFPXMT_OFB_VLAN_VID ->
    let value = get_ofp_uint16_value bits in
	if hm = 1 then
	  let bits = Cstruct.shift bits 2 in
	  let mask = get_ofp_uint16_value bits in
	  (OxmVlanVId {m_value = value; m_mask = (Some mask)}, bits2)
	else
	  (OxmVlanVId {m_value = value; m_mask = None}, bits2)
      | OFPXMT_OFB_MPLS_TC ->
    let value = get_ofp_uint8_value bits in
	  (OxmMPLSTc value, bits2)
      | OFPXMT_OFB_UDP_SRC ->
    let value = get_ofp_uint16_value bits in
      (OxmUDPSrc value, bits2)
      | OFPXMT_OFB_UDP_DST ->
    let value = get_ofp_uint16_value bits in
      (OxmUDPDst value, bits2)
      | OFPXMT_OFB_SCTP_SRC ->
    let value = get_ofp_uint16_value bits in
      (OxmSCTPSrc value, bits2)
      | OFPXMT_OFB_SCTP_DST ->
    let value = get_ofp_uint16_value bits in
      (OxmSCTPDst value, bits2)
      | OFPXMT_OFB_IPV6_SRC ->
    let value = get_ofp_uint128_value bits in
    if hm = 1 then
      let bits = Cstruct.shift bits 16 in
      let mask = get_ofp_uint128_value bits in
      (OxmIPv6Src {m_value = value; m_mask = (Some mask)}, bits2)
    else
      (OxmIPv6Src {m_value = value; m_mask = None}, bits2)
      | OFPXMT_OFB_IPV6_DST ->
    let value = get_ofp_uint128_value bits in
    if hm = 1 then
      let bits = Cstruct.shift bits 16 in
      let mask = get_ofp_uint128_value bits in
      (OxmIPv6Dst {m_value = value; m_mask = (Some mask)}, bits2)
    else
      (OxmIPv6Dst {m_value = value; m_mask = None}, bits2)
      | OFPXMT_OFB_IPV6_FLABEL ->
    let value = get_ofp_uint32_value bits in
    if hm = 1 then
      let bits = Cstruct.shift bits 4 in
      let mask = get_ofp_uint32_value bits in
      (OxmIPv6FLabel {m_value = value; m_mask = (Some mask)}, bits2)
    else
      (OxmIPv6FLabel {m_value = value; m_mask = None}, bits2)
      | OFPXMT_OFB_ICMPV6_TYPE ->
    let value = get_ofp_uint8_value bits in
      (OxmICMPv6Type value, bits2)
      | OFPXMT_OFB_ICMPV6_CODE ->
    let value = get_ofp_uint8_value bits in
      (OxmICMPv6Code value, bits2)
      | OFPXMT_OFB_IPV6_ND_TARGET ->
    let value = get_ofp_uint128_value bits in
    if hm = 1 then
      let bits = Cstruct.shift bits 16 in
      let mask = get_ofp_uint128_value bits in
      (OxmIPv6NDTarget {m_value = value; m_mask = (Some mask)}, bits2)
    else
      (OxmIPv6NDTarget {m_value = value; m_mask = None}, bits2)
      | OFPXMT_OFB_IPV6_ND_SLL ->
    let value = get_ofp_uint48_value bits in
      (OxmIPv6NDSll value, bits2)
      | OFPXMT_OFB_IPV6_ND_TLL ->
    let value = get_ofp_uint48_value bits in
      (OxmIPv6NDTll value, bits2)
      | OFPXMT_OFP_MPLS_BOS ->
    let value = get_ofp_uint8_value bits in
      (OxmMPLSBos (value land 1), bits2)
      | OFPXMT_OFB_PBB_ISID ->
    let value = get_ofp_uint24_value bits in
    if hm = 1 then
      let bits = Cstruct.shift bits 3 in
      let mask = get_ofp_uint24_value bits in
      (OxmPBBIsid {m_value = value; m_mask = (Some mask)}, bits2)
    else
      (OxmPBBIsid {m_value = value; m_mask = None}, bits2)
      | OFPXMT_OFB_IPV6_EXTHDR ->
    let value = get_ofp_uint16_value bits in
    if hm = 1 then
      let bits = Cstruct.shift bits 2 in
      let mask = get_ofp_uint16_value bits in
      (OxmIPv6ExtHdr {m_value = value; m_mask = (Some mask)}, bits2)
    else
      (OxmIPv6ExtHdr {m_value = value; m_mask = None}, bits2)

    let parse_header (bits : Cstruct.t) : oxm * Cstruct.t =
    (* parse Oxm header function for TableFeatureProp. Similar to parse, but without
       parsing the payload *)
      let value = get_ofp_oxm_oxm_field_and_hashmask bits in
      let f = match int_to_oxm_ofb_match_fields (value lsr 1) with
        | Some n -> n
        | None -> raise (Unparsable (sprintf "malformed field in oxm %d" (value lsr 1))) in
      let hm = value land 0x1 in
      let bits2 = Cstruct.shift bits sizeof_ofp_oxm in
      match f with
        | OFPXMT_OFB_IN_PORT ->
          (OxmInPort 0l, bits2)
        | OFPXMT_OFB_IN_PHY_PORT ->
          (OxmInPhyPort 0l, bits2)
        | OFPXMT_OFB_METADATA ->
          if hm = 1 then
            (OxmMetadata {m_value = 0L; m_mask = (Some 0L)}, bits2)
          else
            (OxmMetadata {m_value = 0L; m_mask = None}, bits2)
        | OFPXMT_OFB_TUNNEL_ID ->
          if hm = 1 then
            (OxmTunnelId {m_value = 0L; m_mask = (Some 0L)}, bits2)
          else
            (OxmTunnelId {m_value = 0L; m_mask = None}, bits2)
        (* Ethernet destination address. *)
        | OFPXMT_OFB_ETH_DST ->
          if hm = 1 then
            (OxmEthDst {m_value = 0L; m_mask = (Some 0L)}, bits2)
          else
            (OxmEthDst {m_value = 0L; m_mask = None}, bits2)
        (* Ethernet source address. *)
        | OFPXMT_OFB_ETH_SRC ->
          if hm = 1 then
            (OxmEthSrc {m_value = 0L; m_mask = (Some 0L)}, bits2)
          else
            (OxmEthSrc {m_value = 0L; m_mask = None}, bits2)
         (* Ethernet frame type. *)
        | OFPXMT_OFB_ETH_TYPE ->
            (OxmEthType 0, bits2)
         (* IP protocol. *)
        | OFPXMT_OFB_IP_PROTO ->
            (OxmIPProto 0, bits2)
        (* IP DSCP (6 bits in ToS field). *)
        | OFPXMT_OFB_IP_DSCP ->
            (OxmIPDscp (0 land 63), bits2)
        (* IP ECN (2 bits in ToS field). *)
        |  OFPXMT_OFB_IP_ECN ->
            (OxmIPEcn (0 land 3), bits2)
        (* IPv4 source address. *)
        | OFPXMT_OFB_IPV4_SRC ->
          if hm = 1 then
            (OxmIP4Src {m_value = 0l; m_mask = (Some 0l)}, bits2)
          else
            (OxmIP4Src {m_value = 0l; m_mask = None}, bits2)
        (* IPv4 destination address. *)
        | OFPXMT_OFB_IPV4_DST ->
          if hm = 1 then
            (OxmIP4Dst {m_value = 0l; m_mask = (Some 0l)}, bits2)
          else
            (OxmIP4Dst {m_value = 0l; m_mask = None}, bits2)
        (* ARP opcode. *)
        | OFPXMT_OFB_ARP_OP ->
          (OxmARPOp 0, bits2)
        (* ARP source IPv4 address. *)
        | OFPXMT_OFB_ARP_SPA ->
          if hm = 1 then
            (OxmARPSpa {m_value = 0l; m_mask = (Some 0l)}, bits2)
          else
            (OxmARPSpa {m_value = 0l; m_mask = None}, bits2)
        (* ARP target IPv4 address. *)
        | OFPXMT_OFB_ARP_TPA ->
          if hm = 1 then
            (OxmARPTpa {m_value = 0l; m_mask = (Some 0l)}, bits2)
          else
            (OxmARPTpa {m_value = 0l; m_mask = None}, bits2)
        (* ARP source hardware address. *)
        | OFPXMT_OFB_ARP_SHA ->
          if hm = 1 then
            (OxmARPSha {m_value = 0L; m_mask = (Some 0L)}, bits2)
          else
            (OxmARPSha {m_value = 0L; m_mask = None}, bits2)
      (* ARP target hardware address. *)
        | OFPXMT_OFB_ARP_THA ->
          if hm = 1 then
            (OxmARPTha {m_value = 0L; m_mask = (Some 0L)}, bits2)
          else
            (OxmARPTha {m_value = 0L; m_mask = None}, bits2)
        (* ICMP Type *)
        | OFPXMT_OFB_ICMPV4_TYPE ->
            (OxmICMPType 0, bits2)
        (* ICMP code. *)
        |   OFPXMT_OFB_ICMPV4_CODE ->
            (OxmICMPCode 0, bits2)
        | OFPXMT_OFB_TCP_DST ->
            (OxmTCPDst 0, bits2)
        | OFPXMT_OFB_TCP_SRC ->
            (OxmTCPSrc 0, bits2)
        | OFPXMT_OFB_MPLS_LABEL ->
            (OxmMPLSLabel 0l, bits2)
        | OFPXMT_OFB_VLAN_PCP ->
            (OxmVlanPcp 0, bits2)
        | OFPXMT_OFB_VLAN_VID ->
          if hm = 1 then
            (OxmVlanVId {m_value = 0; m_mask = (Some 0)}, bits2)
          else
            (OxmVlanVId {m_value = 0; m_mask = None}, bits2)
        | OFPXMT_OFB_MPLS_TC ->
            (OxmMPLSTc 0, bits2)
        | OFPXMT_OFB_UDP_SRC ->
      (OxmUDPSrc 0, bits2)
      | OFPXMT_OFB_UDP_DST ->
      (OxmUDPDst 0, bits2)
      | OFPXMT_OFB_SCTP_SRC ->
      (OxmSCTPSrc 0, bits2)
      | OFPXMT_OFB_SCTP_DST ->
      (OxmSCTPDst 0, bits2)
      | OFPXMT_OFB_IPV6_SRC ->
        if hm = 1 then
      (OxmIPv6Src {m_value = (0L,0L); m_mask = (Some (0L,0L))}, bits2)
        else
      (OxmIPv6Src {m_value = (0L,0L); m_mask = None}, bits2)
      | OFPXMT_OFB_IPV6_DST ->
        if hm = 1 then
      (OxmIPv6Dst {m_value = (0L,0L); m_mask = (Some (0L,0L))}, bits2)
        else
      (OxmIPv6Dst {m_value = (0L,0L); m_mask = None}, bits2)
      | OFPXMT_OFB_IPV6_FLABEL ->
        if hm = 1 then
      (OxmIPv6FLabel {m_value = 0l; m_mask = (Some 0l)}, bits2)
        else
      (OxmIPv6FLabel {m_value = 0l; m_mask = None}, bits2)
      | OFPXMT_OFB_ICMPV6_TYPE ->
      (OxmICMPv6Type 0, bits2)
      | OFPXMT_OFB_ICMPV6_CODE ->
      (OxmICMPv6Code 0, bits2)
      | OFPXMT_OFB_IPV6_ND_TARGET ->
        if hm = 1 then
      (OxmIPv6NDTarget {m_value = (0L,0L); m_mask = (Some (0L,0L))}, bits2)
        else
      (OxmIPv6NDTarget {m_value = (0L,0L); m_mask = None}, bits2)
      | OFPXMT_OFB_IPV6_ND_SLL ->
      (OxmIPv6NDSll 0L, bits2)
      | OFPXMT_OFB_IPV6_ND_TLL ->
      (OxmIPv6NDTll 0L, bits2)
      | OFPXMT_OFP_MPLS_BOS ->
      (OxmMPLSBos 0, bits2)
      | OFPXMT_OFB_PBB_ISID ->
        if hm = 1 then
      (OxmPBBIsid {m_value = 0l; m_mask = (Some 0l)}, bits2)
        else
      (OxmPBBIsid {m_value = 0l; m_mask = None}, bits2)
      | OFPXMT_OFB_IPV6_EXTHDR ->
        if hm = 1 then
      (OxmIPv6ExtHdr {m_value = 0; m_mask = (Some 0)}, bits2)
        else
      (OxmIPv6ExtHdr {m_value = 0; m_mask = None}, bits2)

    let rec parse_headers (bits : Cstruct.t) : oxmMatch*Cstruct.t = 
      if Cstruct.len bits < sizeof_ofp_oxm then ([], bits)
      else let field, bits2 = parse_header bits in
      let fields, bits3 = parse_headers bits2 in    
      (List.append [field] fields, bits3)

end

module PseudoPort = struct
  type t = pseudoPort

  cenum ofp_port_no {
    (* Maximum number of physical and logical switch ports. *)
    OFPP_MAX        = 0xffffff00l;

    (* Reserved OpenFlow Port (fake output "ports"). *)
    OFPP_IN_PORT    = 0xfffffff8l; (* Send the packet out the input port. This
                                      reserved port must be explicitly used
                                      in order to send back out of the input
                                      port.*)
    OFPP_TABLE      = 0xfffffff9l; (* Submit the packet to the first flow table
                                      NB: This destination port can only be
                                      used in packet-out messages. *)
    OFPP_NORMAL     = 0xfffffffal; (* Process with normal L2/L3 switching. *)
    OFPP_FLOOD      = 0xfffffffbl; (* All physical ports in VLAN, except input
                                      port and those blocked or link down. *)
    OFPP_ALL        = 0xfffffffcl; (* All physical ports except input port. *)
    OFPP_CONTROLLER = 0xfffffffdl; (* Send to controller. *)
    OFPP_LOCAL      = 0xfffffffel; (* Local openflow "port". *)
    OFPP_ANY        = 0xffffffffl  (* Wildcard port used only for flow mod
                                     (delete) and flow stats requests. Selects
                                     all flows regardless of output port
                                     (including flows with no output port). *)
  } as uint32_t

  let size_of _ = 4

  let to_string (t : t) = 
   match t with
    | PhysicalPort p -> sprintf "PhysicalPort = %lu" p
    | InPort -> "InPort"
    | Table -> "Table"
    | Normal -> "Normal"
    | Flood -> "Flood"
    | AllPorts -> "AllPorts"
    | Controller n -> sprintf "Controller<%d bytes>" n
    | Local -> "Local"
    | Any -> "Any"

  let marshal (t : t) : int32 = match t with
    | PhysicalPort(p) -> p
    | InPort -> ofp_port_no_to_int OFPP_IN_PORT
    | Table -> ofp_port_no_to_int OFPP_TABLE
    | Normal -> ofp_port_no_to_int OFPP_NORMAL
    | Flood -> ofp_port_no_to_int  OFPP_FLOOD
    | AllPorts -> ofp_port_no_to_int OFPP_ALL
    | Controller(_) -> ofp_port_no_to_int  OFPP_CONTROLLER
    | Local -> ofp_port_no_to_int  OFPP_LOCAL
    | Any -> ofp_port_no_to_int  OFPP_ANY

  let make ofp_port_no_code len =
    match int_to_ofp_port_no ofp_port_no_code with
      | Some OFPP_IN_PORT -> InPort
      | Some OFPP_TABLE -> Table
      | Some OFPP_NORMAL -> Normal
      | Some OFPP_FLOOD -> Flood
      | Some OFPP_ALL -> AllPorts
      | Some OFPP_CONTROLLER -> Controller len
      | Some OFPP_LOCAL -> Local
      | Some OFPP_ANY -> Any
      | _ ->
        if compare_uint32 ofp_port_no_code (ofp_port_no_to_int OFPP_MAX) then
          PhysicalPort ofp_port_no_code
        else
          raise
            (Unparsable (sprintf "unsupported port number (%lu)" ofp_port_no_code))

end

module SwitchConfig = struct

  cstruct ofp_switch_config {
    uint16_t flags;
    uint16_t miss_send_len
  } as big_endian

  module Flags = struct

    cenum ofp_config_flags {
      OFPC_FRAG_NORMAL = 0;
      OFPC_FRAG_DROP = 1;
      OFPC_FRAG_REASM = 2;
      OFPC_FRAG_MASK = 3
    } as uint16_t

    let to_string (flags : switchFlags) : string = 
      match flags with
        | NormalFrag -> "Normal handling"
        | DropFrag -> "Drop fragments"
        | ReasmFrag -> "Reasemble"
        | MaskFrag -> ""

    let marshal (flags : switchFlags) : int = 
      match flags with
        | NormalFrag -> ofp_config_flags_to_int OFPC_FRAG_NORMAL
        | DropFrag -> ofp_config_flags_to_int OFPC_FRAG_DROP
        | ReasmFrag -> ofp_config_flags_to_int OFPC_FRAG_REASM
        | MaskFrag -> ofp_config_flags_to_int OFPC_FRAG_MASK

    let parse t : switchFlags = 
      match int_to_ofp_config_flags t with
        | Some OFPC_FRAG_NORMAL -> NormalFrag
        | Some OFPC_FRAG_DROP -> DropFrag
        | Some OFPC_FRAG_REASM -> ReasmFrag
        | Some OFPC_FRAG_MASK -> MaskFrag
        | None -> raise (Unparsable (sprintf "Malformed flags"))
  end

  type t = switchConfig

  let sizeof (sc : switchConfig) : int =
    sizeof_ofp_switch_config

  let to_string (sc : switchConfig) : string = 
    Format.sprintf "Fragment handling: %s; length to send to ctrl: %u"
    (Flags.to_string sc.flags)
    sc.miss_send_len

  let marshal (buf : Cstruct.t) (sc : switchConfig) : int =
    set_ofp_switch_config_flags buf (Flags.marshal sc.flags);
    set_ofp_switch_config_miss_send_len buf sc.miss_send_len;
    sizeof_ofp_switch_config

  let parse (bits : Cstruct.t) : switchConfig = 
    let flags = Flags.parse (get_ofp_switch_config_flags bits) in
    let miss_send_len = get_ofp_switch_config_miss_send_len bits in 
    { flags; miss_send_len }
    
end

module OfpMatch = struct

  let sizeof (om : oxmMatch) : int =
    let n = sizeof_ofp_match + sum (map Oxm.sizeof om) in
    pad_to_64bits n

  let to_string om = 
    "[ " ^ (String.concat "; " (map Oxm.to_string om)) ^ " ]"

  let marshal (buf : Cstruct.t) (om : oxmMatch) : int =
    let size = sizeof om in
    set_ofp_match_typ buf 1; (* OXPMT_OXM *)
    set_ofp_match_length buf (sizeof_ofp_match + sum (map Oxm.sizeof om)); (* Length of ofp_match (excluding padding) *)
    let buf = Cstruct.shift buf sizeof_ofp_match in
    let oxm_size = marshal_fields buf om Oxm.marshal in
    let pad = size - (sizeof_ofp_match + oxm_size) in
    if pad > 0 then
      let buf = Cstruct.shift buf oxm_size in
      let _ = pad_with_zeros buf pad in
      size
    else size

  let rec parse_fields (bits : Cstruct.t) : oxmMatch * Cstruct.t =
    if Cstruct.len bits <= sizeof_ofp_oxm then ([], bits)
    else let field, bits2 = Oxm.parse bits in
    let fields, bits3 = parse_fields bits2 in
    (List.append [field] fields, bits3)

  let parse (bits : Cstruct.t) : oxmMatch * Cstruct.t =
    let length = get_ofp_match_length bits in
    let oxm_bits = Cstruct.sub bits sizeof_ofp_match (length - sizeof_ofp_match) in
    let fields, _ = parse_fields oxm_bits in
    let bits = Cstruct.shift bits (pad_to_64bits length) in
    (fields, bits)

end

module Action = struct

  type sequence = OpenFlow0x04_Core.actionSequence
    
  let sizeof (act : action) : int = match act with
    | Output _ -> sizeof_ofp_action_output
    | Group _ -> sizeof_ofp_action_group
    | PopVlan -> sizeof_ofp_action_header
    | PushVlan -> sizeof_ofp_action_push
    | PopMpls -> sizeof_ofp_action_pop_mpls
    | PushMpls -> sizeof_ofp_action_push
    | SetField oxm -> pad_to_64bits (sizeof_ofp_action_set_field + Oxm.sizeof oxm)
    | CopyTtlOut -> sizeof_ofp_action_header
    | CopyTtlIn -> sizeof_ofp_action_header
    | SetNwTtl _ -> sizeof_ofp_action_nw_ttl
    | DecNwTtl -> sizeof_ofp_action_header
    | PushPbb -> sizeof_ofp_action_push
    | PopPbb -> sizeof_ofp_action_header
    | SetMplsTtl _ -> sizeof_ofp_action_push
    | DecMplsTtl -> sizeof_ofp_action_header
    | SetQueue _ -> sizeof_ofp_action_set_queue
    | Experimenter _ -> sizeof_ofp_action_experimenter

  let to_type t : actionTyp = 
    match (int_to_ofp_action_type t) with
      | Some OFPAT_OUTPUT -> Output
      | Some OFPAT_COPY_TTL_OUT -> CopyTTLOut
      | Some OFPAT_COPY_TTL_IN -> CopyTTLIn
      | Some OFPAT_SET_MPLS_TTL -> SetMPLSTTL
      | Some OFPAT_DEC_MPLS_TTL -> DecMPLSTTL
      | Some OFPAT_PUSH_VLAN -> PushVLAN
      | Some OFPAT_POP_VLAN -> PopVLAN
      | Some OFPAT_PUSH_MPLS -> PushMPLS
      | Some OFPAT_POP_MPLS -> PopMPLS
      | Some OFPAT_SET_QUEUE -> SetQueue
      | Some OFPAT_GROUP -> Group
      | Some OFPAT_SET_NW_TTL -> SetNWTTL
      | Some OFPAT_DEC_NW_TTL -> DecNWTTL
      | Some OFPAT_SET_FIELD -> SetField
      | Some OFPAT_PUSH_PBB -> PushPBB
      | Some OFPAT_POP_PBB -> PopPBB
      | Some OFPAT_EXPERIMENTER -> Experimenter
      | None -> failwith "None type"

  let marshal (buf : Cstruct.t) (act : action) : int =
    let size = sizeof act in
    match act with
      | Output port ->
        set_ofp_action_output_typ buf 0; (* OFPAT_OUTPUT *)
        set_ofp_action_output_len buf size;
        set_ofp_action_output_port buf (PseudoPort.marshal port);
        set_ofp_action_output_max_len buf
          (match port with
            | Controller max_len -> max_len
            | _ -> 0);
        set_ofp_action_output_pad0 buf 0;
        set_ofp_action_output_pad1 buf 0;
        set_ofp_action_output_pad2 buf 0;
        set_ofp_action_output_pad3 buf 0;
        set_ofp_action_output_pad4 buf 0;
        set_ofp_action_output_pad5 buf 0;
        size
      | PushVlan ->
	set_ofp_action_push_typ buf 17; (* PUSH_VLAN *)
	set_ofp_action_push_len buf size;
	set_ofp_action_push_ethertype buf 0x8100;
	size
      | PopVlan ->
	set_ofp_action_header_typ buf 18; (* POP_VLAN *)
	set_ofp_action_header_len buf size;
        set_ofp_action_header_pad buf 0;
        set_ofp_action_header_pad1 buf 0;
        set_ofp_action_header_pad2 buf 0;
        set_ofp_action_header_pad3 buf 0;
	size
      | PushMpls ->
	set_ofp_action_push_typ buf 19; (* PUSH_MPLS *)
	set_ofp_action_push_len buf size;
	set_ofp_action_push_ethertype buf 0x8847;
	size
      | PopMpls ->
	set_ofp_action_pop_mpls_typ buf 20; (* POP_MPLS *)
	set_ofp_action_pop_mpls_len buf size;
	set_ofp_action_pop_mpls_ethertype buf 0x800;
	size
      | Group gid ->
        set_ofp_action_group_typ buf 22; (* OFPAT_GROUP *)
        set_ofp_action_group_len buf size;
        set_ofp_action_group_group_id buf gid;
        size
      | SetField oxm ->
        set_ofp_action_set_field_typ buf 25; (* OFPAT_SET_FIELD *)
        set_ofp_action_set_field_len buf size;
        let buf = Cstruct.shift buf sizeof_ofp_action_set_field in
        let oxm_size = Oxm.marshal buf oxm in
        let pad = size - (sizeof_ofp_action_set_field + oxm_size) in
        (* printf "pad = %d\n" pad; *)
        if pad > 0 then
          let buf = Cstruct.shift buf oxm_size in
          let _ = pad_with_zeros buf pad in
          size
        else size
      | CopyTtlOut ->
        set_ofp_action_header_typ buf 11; (* OFPAT_COPY_TTL_OUT *)
        set_ofp_action_header_len buf size;
        set_ofp_action_header_pad buf 0;
        set_ofp_action_header_pad1 buf 0;
        set_ofp_action_header_pad2 buf 0;
        set_ofp_action_header_pad3 buf 0;
        size
      | CopyTtlIn ->
        set_ofp_action_header_typ buf 12; (* OFPAT_COPY_TTL_IN *)
        set_ofp_action_header_len buf size;
        set_ofp_action_header_pad buf 0;
        set_ofp_action_header_pad1 buf 0;
        set_ofp_action_header_pad2 buf 0;
        set_ofp_action_header_pad3 buf 0;
        size
      | SetNwTtl newTtl ->
        set_ofp_action_nw_ttl_typ buf 23; (* OFPAT_SET_NW_TTL *)
        set_ofp_action_nw_ttl_len buf size;
        set_ofp_action_nw_ttl_nw_ttl buf newTtl;
        set_ofp_action_nw_ttl_pad buf 0;
        set_ofp_action_nw_ttl_pad1 buf 0;
        set_ofp_action_nw_ttl_pad2 buf 0;
        size
      | DecNwTtl ->
        set_ofp_action_header_typ buf 24; (* OFPAT_DEC_NW_TTL *)
        set_ofp_action_header_len buf size;
        set_ofp_action_header_pad buf 0;
        set_ofp_action_header_pad1 buf 0;
        set_ofp_action_header_pad2 buf 0;
        set_ofp_action_header_pad3 buf 0;
        size
      | PushPbb ->
        set_ofp_action_push_typ buf 26; (* OFPAT_PUSH_PBB *)
        set_ofp_action_push_len buf size;
        set_ofp_action_push_ethertype buf 0x88a8; (* Not sure, maybe need to redefine*)
        size
      | PopPbb ->
        set_ofp_action_header_typ buf 27; (* OFPAT_POP_PBB *)
        set_ofp_action_header_len buf size;
        set_ofp_action_header_pad buf 0;
        set_ofp_action_header_pad1 buf 0;
        set_ofp_action_header_pad2 buf 0;
        set_ofp_action_header_pad3 buf 0;
        size
      | SetMplsTtl newTtl ->
        set_ofp_action_mpls_ttl_typ buf 15; (* OFPAT_SET_MPLS_TTL *)
        set_ofp_action_mpls_ttl_len buf size;
        set_ofp_action_mpls_ttl_mpls_ttl buf newTtl;
        size
      | DecMplsTtl ->
        set_ofp_action_header_typ buf 16; (* OFPAT_DEC_MPLS_TTL *)
        set_ofp_action_header_len buf size;
        set_ofp_action_header_pad buf 0;
        set_ofp_action_header_pad1 buf 0;
        set_ofp_action_header_pad2 buf 0;
        set_ofp_action_header_pad3 buf 0;
        size
      | SetQueue queueId ->
        set_ofp_action_set_queue_typ buf 21; (* OFPAT_SET_QUEUE *)
        set_ofp_action_set_queue_len buf size;
        set_ofp_action_set_queue_queue_id buf queueId;
        size
      | Experimenter exp ->
        set_ofp_action_experimenter_typ buf 0xffff; (* OFPAT_EXPERIMENTER *)
        set_ofp_action_experimenter_len buf size;
        set_ofp_action_experimenter_experimenter buf exp;
        size

  let parse (bits : Cstruct.t) : action =
    match to_type (get_ofp_action_header_typ bits) with
     | Output -> Output (PseudoPort.make (get_ofp_action_output_port bits) 
     (get_ofp_action_output_max_len bits))
     | Group -> Group (get_ofp_action_group_group_id bits)
     | PushVLAN -> PushVlan
     | PopVLAN -> PopVlan
     | PushMPLS -> PushMpls
     | PopMPLS -> PopMpls
     | SetField -> let field,_ = Oxm.parse (
     Cstruct.shift bits 4) in (*TEST BECAUSE OF WRONG OFFSET??*)
     SetField (field)
     | CopyTTLOut -> CopyTtlOut
     | CopyTTLIn -> CopyTtlIn
     | SetMPLSTTL -> SetMplsTtl (get_ofp_action_mpls_ttl_mpls_ttl bits)
     | DecMPLSTTL -> DecMplsTtl
     | SetQueue -> SetQueue (get_ofp_action_set_queue_queue_id bits)
     | SetNWTTL -> SetNwTtl (get_ofp_action_nw_ttl_nw_ttl bits)
     | DecNWTTL -> DecNwTtl
     | PushPBB -> PushPbb
     | PopPBB  -> PopPbb
     | Experimenter -> Experimenter (get_ofp_action_experimenter_experimenter bits)

  let rec parse_fields (bits : Cstruct.t) : sequence * Cstruct.t =
    if Cstruct.len bits < sizeof_ofp_action_header then ([], bits)
    else let field = parse bits in
    let bits2 = Cstruct.shift bits (sizeof field) in
    let fields, bits3 = parse_fields bits2 in
    (List.append [field] fields, bits3)

  let parse_sequence (bits : Cstruct.t) : sequence =
    let fields, _ = parse_fields bits in
    fields

  let to_string seq =
      match seq with
        | Output o -> Format.sprintf "PseudoPort: %s" (PseudoPort.to_string o)
        | Group g -> Format.sprintf "Group ID: %lu" g
        | PopVlan -> "Pop Vlan"
        | PushVlan -> "Push Vlan"
        | PopMpls -> "Pop Mpls"
        | PushMpls -> "Push Mpls"
        | SetField oxm -> Format.sprintf "oxm: %s" (Oxm.to_string oxm)
        | CopyTtlOut -> "Copy TTL out"
        | CopyTtlIn -> "Copy TTL In"
        | SetNwTtl t -> Format.sprintf "Set NW TTL %u" t
        | DecNwTtl -> "Dec NW TTL"
        | PushPbb -> "Push PBB"
        | PopPbb -> "POP PBB"
        | SetMplsTtl t -> Format.sprintf "Set MPLS TTL: %u" t
        | DecMplsTtl -> "Dec MPLS TTL"
        | SetQueue q -> Format.sprintf "Set Queue: %lu" q
        | Experimenter e -> Format.sprintf "Experimenter: %lu" e
end

module Bucket = struct

  let sizeof (bucket : bucket) : int =
    let n = sizeof_ofp_bucket + sum (map Action.sizeof bucket.bu_actions) in
    pad_to_64bits n

  let to_string (bucket : bucket) : string = 
    Format.sprintf "{ length = %u; weight = %u; watch_port = %s; watch_group = %s; actions = %s }"
    (sizeof bucket)
    bucket.bu_weight
    (match bucket.bu_watch_port with
      | Some n -> Int32.to_string n
      | None -> "None")
    (match bucket.bu_watch_group with
      | Some n -> Int32.to_string n
      | None -> "None")
    ("[ " ^ (String.concat "; " (map Action.to_string bucket.bu_actions)) ^ " ]")

  let length_func (buf : Cstruct.t) : int option =
    if Cstruct.len buf < sizeof_ofp_bucket then None
    else Some (pad_to_64bits (get_ofp_bucket_len buf))
 
  let marshal (buf : Cstruct.t) (bucket : bucket) : int =
    let size = sizeof bucket in
    set_ofp_bucket_len buf size;
    set_ofp_bucket_weight buf bucket.bu_weight;
    set_ofp_bucket_watch_port buf
      (match bucket.bu_watch_port with
        | None -> ofpg_any
        | Some port -> port);
    set_ofp_bucket_watch_group buf
      (match bucket.bu_watch_group with
        | None -> ofpg_any
        | Some group_id -> group_id);
    set_ofp_bucket_pad0 buf 0;
    set_ofp_bucket_pad1 buf 0;
    set_ofp_bucket_pad2 buf 0;
    set_ofp_bucket_pad3 buf 0;
    let action_marshal buf act =
      match act with
        | Output Table ->
          failwith "OFPP_TABLE not allowed in installed flow"
        | _ -> Action.marshal buf act in
    let buf = Cstruct.shift buf sizeof_ofp_bucket in
    (sizeof_ofp_bucket + (marshal_fields buf bucket.bu_actions action_marshal))

  let parse (bits : Cstruct.t) : bucket =
    let len = get_ofp_bucket_len bits in
    let bu_weight = get_ofp_bucket_weight bits in
    let bu_watch_port = match get_ofp_bucket_watch_port bits with
                          | 0xffffffffl -> None (* ofpp_any *)
                          | n -> Some n in
    let bu_watch_group = match get_ofp_bucket_watch_group bits with
                          | 0xffffffffl -> None (* ofpg_any *)
                          | n -> Some n in
    let bu_actions = Action.parse_sequence (Cstruct.sub bits sizeof_ofp_bucket (len - sizeof_ofp_bucket)) in
    {bu_weight; bu_watch_port; bu_watch_group; bu_actions}
end

module FlowModCommand = struct
    
  type t = flowModCommand

  let n = ref 0L
  
  let sizeof _ = 1

  let marshal (t : t) : int = match t with
    | AddFlow -> n := Int64.succ !n; ofp_flow_mod_command_to_int OFPFC_ADD
    | ModFlow -> ofp_flow_mod_command_to_int OFPFC_MODIFY
    | ModStrictFlow -> ofp_flow_mod_command_to_int OFPFC_MODIFY_STRICT
    | DeleteFlow -> ofp_flow_mod_command_to_int OFPFC_DELETE
    | DeleteStrictFlow -> ofp_flow_mod_command_to_int OFPFC_DELETE_STRICT

  let parse bits : flowModCommand = 
    match (int_to_ofp_flow_mod_command bits) with
      | Some OFPFC_ADD -> AddFlow
      | Some OFPFC_MODIFY -> ModFlow
      | Some OFPFC_MODIFY_STRICT -> ModStrictFlow
      | Some OFPFC_DELETE -> DeleteFlow
      | Some OFPFC_DELETE_STRICT -> DeleteStrictFlow
      | None -> raise (Unparsable (sprintf "malformed command"))

  let to_string t = 
   match t with
    | AddFlow -> "Add"
    | ModFlow -> "Modify"
    | ModStrictFlow -> "ModifyStrict"
    | DeleteFlow -> "Delete"
    | DeleteStrictFlow -> "DeleteStrict"
end

module GroupType = struct
    
  type t = groupType

  let n = ref 0L

  let to_string (t : t) : string = match t with
    | All -> "All"
    | Select -> "Select"
    | Indirect -> "Indirect"
    | FF -> "FF"

  let marshal (t : t) : int = match t with
    | All -> ofp_group_type_to_int OFPGT_ALL
    | Select -> ofp_group_type_to_int OFPGT_SELECT
    | Indirect -> ofp_group_type_to_int OFPGT_INDIRECT
    | FF -> ofp_group_type_to_int OFPGT_FF

  let parse (bits : int) : t =
    match int_to_ofp_group_type bits with
      | Some OFPGT_ALL -> All
      | Some OFPGT_SELECT  -> Select
      | Some OFPGT_INDIRECT -> Indirect
      | Some OFPGT_FF  -> FF
      | None -> raise (Unparsable (sprintf "malformed ofp_group_type"))

end

module GroupMod = struct

  cenum ofp_group_mod_command {
    OFPGC_ADD = 0;
    OFPGC_MODIFY = 1;
    OFPGC_DELETE = 2
  } as uint16_t

  type t = groupMod

  let sizeof (gm: groupMod) : int =
    match gm with
      | AddGroup (typ, gid, buckets) -> 
        sizeof_ofp_group_mod + sum (map Bucket.sizeof buckets)
      | DeleteGroup (typ, gid) -> 
        sizeof_ofp_group_mod
      | ModifyGroup (typ, _, buckets) -> 
        sizeof_ofp_group_mod + sum (map Bucket.sizeof buckets)

  let marshal (buf : Cstruct.t) (gm : groupMod) : int =
    match gm with
      | AddGroup (typ, gid, buckets) -> 
        set_ofp_group_mod_command buf 0; (* OFPGC_ADD *)
        set_ofp_group_mod_typ buf (GroupType.marshal typ);
        set_ofp_group_mod_pad buf 0;
        set_ofp_group_mod_group_id buf gid;
        sizeof_ofp_group_mod + (marshal_fields (Cstruct.shift buf sizeof_ofp_group_mod) buckets Bucket.marshal)
      | DeleteGroup (typ, gid) ->
        set_ofp_group_mod_command buf 2; (* OFPGC_DEL *)
        set_ofp_group_mod_typ buf (GroupType.marshal typ);
        set_ofp_group_mod_pad buf 0;
        set_ofp_group_mod_group_id buf gid;
        sizeof_ofp_group_mod
      | ModifyGroup (typ, gid, buckets) -> 
        set_ofp_group_mod_command buf 1; (* OFPGC_MODIFY *)
        set_ofp_group_mod_typ buf (GroupType.marshal typ);
        set_ofp_group_mod_pad buf 0;
        set_ofp_group_mod_group_id buf gid;
        sizeof_ofp_group_mod + (marshal_fields (Cstruct.shift buf sizeof_ofp_group_mod) buckets Bucket.marshal)

  let parse (bits : Cstruct.t) : groupMod =
    let typ = GroupType.parse (get_ofp_group_mod_typ bits) in
    let gid = get_ofp_group_mod_group_id bits in
    let command = get_ofp_group_mod_command bits in
    match int_to_ofp_group_mod_command command with
      | Some OFPGC_ADD -> 
        let bucket = parse_fields (Cstruct.shift bits sizeof_ofp_group_mod) Bucket.parse (Bucket.length_func) in
        AddGroup (typ,gid,bucket)
      | Some OFPGC_MODIFY -> DeleteGroup (typ,gid)
      | Some OFPGC_DELETE -> 
        let bucket = parse_fields (Cstruct.shift bits sizeof_ofp_group_mod) Bucket.parse (Bucket.length_func) in
        ModifyGroup (typ,gid,bucket)
      | None -> raise (Unparsable (sprintf "malformed group command"))
end

module Instruction = struct

  let to_string ins =
    match ins with
      | GotoTable t -> Format.sprintf "Go to Table = %u" t
      | ApplyActions actions -> Format.sprintf "Apply Actions = [ %s ]"
                                (String.concat "; " (map Action.to_string actions))
      | WriteActions actions -> Format.sprintf "Write Actions = [ %s ]" 
                                (String.concat "; " (map Action.to_string actions))
      | WriteMetadata meta -> 
        (match meta.m_mask with
          | None -> Format.sprintf "WriteMeta = %LX" meta.m_value
          | Some m -> Format.sprintf "WriteMeta = %LX/%LX" meta.m_value m)
      | Clear -> "Clear"
      | Meter m -> Format.sprintf "Meter = %lu" m
      | Experimenter e -> Format.sprintf "Experimenter = %lu" e

  let sizeof (ins : instruction) : int =
    match ins with
      | GotoTable _ ->
        sizeof_ofp_instruction_goto_table
      | ApplyActions actions ->
        sizeof_ofp_instruction_actions + sum (map Action.sizeof actions)
      | WriteActions actions ->
        sizeof_ofp_instruction_actions + sum (map Action.sizeof actions)
      | WriteMetadata _ -> sizeof_ofp_instruction_write_metadata
      | Clear -> sizeof_ofp_instruction_actions
      | Meter _ -> sizeof_ofp_instruction_meter
      | Experimenter _ -> sizeof_ofp_instruction_experimenter

  let marshal (buf : Cstruct.t) (ins : instruction) : int =
    let size = sizeof ins in
      match ins with
        | GotoTable table_id ->
          set_ofp_instruction_goto_table_typ buf 1; (* OFPIT_GOTO_TABLE *)
          set_ofp_instruction_goto_table_len buf size;
          set_ofp_instruction_goto_table_table_id buf table_id;
          set_ofp_instruction_goto_table_pad0 buf 0;
          set_ofp_instruction_goto_table_pad1 buf 0;
          set_ofp_instruction_goto_table_pad2 buf 0;
          size
        | WriteActions actions ->
          set_ofp_instruction_actions_typ buf 3; (* OFPIT_WRITE_ACTIONS *)
          set_ofp_instruction_actions_len buf size;
          set_ofp_instruction_actions_pad0 buf 0;
          set_ofp_instruction_actions_pad1 buf 0;
          set_ofp_instruction_actions_pad2 buf 0;
          set_ofp_instruction_actions_pad3 buf 0;
          sizeof_ofp_instruction_actions + (
          marshal_fields 
          (Cstruct.shift buf sizeof_ofp_instruction_actions)
          actions
          Action.marshal)
        | ApplyActions actions ->
          set_ofp_instruction_actions_typ buf 4; (* OFPIT_APPLY_ACTIONS *)
          set_ofp_instruction_actions_len buf size;
          set_ofp_instruction_actions_pad0 buf 0;
          set_ofp_instruction_actions_pad1 buf 0;
          set_ofp_instruction_actions_pad2 buf 0;
          set_ofp_instruction_actions_pad3 buf 0;
          sizeof_ofp_instruction_actions + (marshal_fields (Cstruct.shift buf sizeof_ofp_instruction_actions) actions Action.marshal)
        | WriteMetadata metadata ->
          set_ofp_instruction_write_metadata_typ buf 2; (* OFPIT_WRITE_METADATA *)
          set_ofp_instruction_write_metadata_len buf size;
          set_ofp_instruction_write_metadata_pad0 buf 0;
          set_ofp_instruction_write_metadata_pad1 buf 0;
          set_ofp_instruction_write_metadata_pad2 buf 0;
          set_ofp_instruction_write_metadata_pad3 buf 0;
          set_ofp_instruction_write_metadata_metadata buf metadata.m_value;
          set_ofp_instruction_write_metadata_metadata_mask buf (
            match metadata.m_mask with
              | None -> 0L
              | Some mask -> mask);
          size
        | Clear -> 
          set_ofp_instruction_actions_typ buf 5; (* OFPIT_CLEAR_ACTIONS *)
          set_ofp_instruction_actions_len buf size;
          set_ofp_instruction_actions_pad0 buf 0;
          set_ofp_instruction_actions_pad1 buf 0;
          set_ofp_instruction_actions_pad2 buf 0;
          set_ofp_instruction_actions_pad3 buf 0;
          size
        | Meter meterId->
          set_ofp_instruction_meter_typ buf 6; (* OFPIT_METER *)
          set_ofp_instruction_meter_len buf size;
          set_ofp_instruction_meter_meter_id buf meterId;
          size
        | Experimenter experimenterId->
          set_ofp_instruction_experimenter_typ buf 0xffff; (* OFPIT_EXPERIMENTER *)
          set_ofp_instruction_experimenter_len buf size;
          set_ofp_instruction_experimenter_experimenter buf experimenterId;
          size


  let parse (bits : Cstruct.t) : instruction =
    let typ = get_ofp_instruction_typ bits in
    let len = get_ofp_instruction_len bits in
      match (int_to_ofp_instruction_type typ) with
        | Some OFPIT_GOTO_TABLE -> GotoTable (
        get_ofp_instruction_goto_table_table_id bits)
        | Some OFPIT_WRITE_METADATA -> 
            let value = get_ofp_instruction_write_metadata_metadata bits in 
            let mask = get_ofp_instruction_write_metadata_metadata_mask bits in
            if mask <> 0L then
              WriteMetadata ({m_value = value; m_mask = Some mask})
            else
              WriteMetadata ({m_value = value; m_mask = None})
        | Some OFPIT_WRITE_ACTIONS -> WriteActions (
        Action.parse_sequence (Cstruct.sub bits sizeof_ofp_instruction_actions (len-sizeof_ofp_instruction_actions)))
        | Some OFPIT_APPLY_ACTIONS -> ApplyActions (
        Action.parse_sequence (Cstruct.sub bits sizeof_ofp_instruction_actions (len-sizeof_ofp_instruction_actions))) 
        | Some OFPIT_CLEAR_ACTIONS -> Clear
        | Some OFPIT_METER -> Meter (get_ofp_instruction_meter_meter_id bits)
        | Some OFPIT_EXPERIMENTER -> Experimenter (
        get_ofp_instruction_experimenter_experimenter bits)
        | _ -> raise (Unparsable (sprintf "Unkown instruction message"))
        
end

module Instructions = struct

  let sizeof (inss : instruction list) : int =
    sum (map Instruction.sizeof inss)

  let marshal (buf : Cstruct.t) (inss : instruction list) : int =
    if sizeof inss <> 0 then
      marshal_fields buf inss Instruction.marshal
    else 0

  let rec parse_field (bits : Cstruct.t) : instruction list*Cstruct.t =
    if Cstruct.len bits < sizeof_ofp_instruction then [],bits
    else let field = Instruction.parse bits in
    let bits2 = Cstruct.shift bits (Instruction.sizeof field) in
    let fields, bits3 = parse_field bits2 in
    (List.append [field] fields, bits3)

  let to_string ins =
    "[ " ^ (String.concat "; " (map Instruction.to_string ins)) ^ " ]"
    

  let parse (bits : Cstruct.t) : instruction list =
    let field,_ = parse_field bits in
    field

end

module FlowMod = struct

  let sizeof (fm : flowMod) =
    sizeof_ofp_flow_mod + (OfpMatch.sizeof fm.mfOfp_match) + (Instructions.sizeof fm.mfInstructions)

  module Flags = struct
    
    let marshal (f : flowModFlags) =
      (if f.fmf_send_flow_rem then 1 lsl 0 else 0) lor
        (if f.fmf_check_overlap then 1 lsl 1 else 0) lor
          (if f.fmf_reset_counts then 1 lsl 2 else 0) lor
            (if f.fmf_no_pkt_counts then 1 lsl 3 else 0) lor
              (if f.fmf_no_byt_counts then 1 lsl 4 else 0)

    let parse bits : flowModFlags =
      { fmf_send_flow_rem = test_bit16  0 bits
      ; fmf_check_overlap = test_bit16  1 bits
      ; fmf_reset_counts = test_bit16  2 bits
      ; fmf_no_pkt_counts = test_bit16  3 bits
      ; fmf_no_byt_counts = test_bit16  4 bits
      }

    let to_string f =
      Format.sprintf "{ send_flow_rem = %B; check_overlap = %B; reset_counts = %B; \
                     no_pkt_counts = %B; no_byt_counts = %B }"
                     f.fmf_send_flow_rem
                     f.fmf_check_overlap
                     f.fmf_reset_counts
                     f.fmf_no_pkt_counts
                     f.fmf_no_byt_counts

  end 

  let marshal (buf : Cstruct.t) (fm : flowMod) : int =
    set_ofp_flow_mod_cookie buf fm.mfCookie.m_value;
    set_ofp_flow_mod_cookie_mask buf (
      match fm.mfCookie.m_mask with
        | None -> 0L
        | Some mask -> mask);
    set_ofp_flow_mod_table_id buf fm.mfTable_id;
    set_ofp_flow_mod_command buf (FlowModCommand.marshal fm.mfCommand);
    set_ofp_flow_mod_idle_timeout buf
      (match fm.mfIdle_timeout with
        | Permanent -> 0
        | ExpiresAfter value -> value);
    set_ofp_flow_mod_hard_timeout buf
      (match fm.mfHard_timeout with
        | Permanent -> 0
        | ExpiresAfter value -> value);
    set_ofp_flow_mod_priority buf fm.mfPriority;
    set_ofp_flow_mod_buffer_id buf
      (match fm.mfBuffer_id with
        | None -> ofp_no_buffer
        | Some bid -> bid);
    set_ofp_flow_mod_out_port buf
      (match fm.mfOut_port with
        | None -> 0l
        | Some port -> PseudoPort.marshal port);
    set_ofp_flow_mod_out_group buf
      (match fm.mfOut_group with
        | None -> 0l
        | Some gid -> gid);
    set_ofp_flow_mod_flags buf (Flags.marshal fm.mfFlags);
    set_ofp_flow_mod_pad0 buf 0;
    set_ofp_flow_mod_pad1 buf 0;

    let size = sizeof_ofp_flow_mod +
        OfpMatch.marshal 
         (Cstruct.sub buf sizeof_ofp_flow_mod (OfpMatch.sizeof fm.mfOfp_match))
         fm.mfOfp_match in
      size + Instructions.marshal (Cstruct.shift buf size) fm.mfInstructions

  let parse (bits : Cstruct.t) : flowMod =
    let mfMask = get_ofp_flow_mod_cookie_mask bits in
    let mfCookie =
      if mfMask <> 0L then
        {m_value = get_ofp_flow_mod_cookie bits;
        m_mask = (Some (get_ofp_flow_mod_cookie_mask bits))}
    else {m_value = get_ofp_flow_mod_cookie bits;
        m_mask = None}
      in
    let mfTable_id = get_ofp_flow_mod_table_id bits in
    let mfCommand = FlowModCommand.parse (get_ofp_flow_mod_command bits) in
    let mfIdle_timeout = match (get_ofp_flow_mod_idle_timeout bits) with
                         | 0 -> Permanent 
                         | n -> ExpiresAfter n in
    let mfHard_timeout = match (get_ofp_flow_mod_hard_timeout bits) with
                         | 0 -> Permanent 
                         | n -> ExpiresAfter n in
    let mfPriority = get_ofp_flow_mod_priority bits in
    let mfBuffer_id = match (get_ofp_flow_mod_buffer_id bits) with
        | 0xffffffffl -> None
        | n -> Some n in
    let mfOut_port = match (get_ofp_flow_mod_out_port bits) with
        | 0l -> None
        | _ -> Some (PseudoPort.make (get_ofp_flow_mod_out_port bits) 0) in
    let mfOut_group = match (get_ofp_flow_mod_out_group bits) with
        | 0l -> None
        | n -> Some n in
    let mfFlags = Flags.parse (get_ofp_flow_mod_flags bits) in
    let mfOfp_match,instructionsBits = OfpMatch.parse (Cstruct.shift bits sizeof_ofp_flow_mod) in
    let mfInstructions = Instructions.parse instructionsBits in
    { mfCookie; mfTable_id;
      mfCommand; mfIdle_timeout;
      mfHard_timeout; mfPriority;
      mfBuffer_id;
      mfOut_port;
      mfOut_group; mfFlags;
      mfOfp_match; mfInstructions}
  
  let to_string (flow : flowMod) =
    Format.sprintf "{ cookie = %s; table = %u; command = %s; idle_timeout = %s; \
                      hard_timeout = %s; priority = %u; bufferId = %s; out_port = %s; \
                      out_group = %s; flags = %s; match = %s; instructions = %s }"
    (match flow.mfCookie.m_mask with
        | None -> Int64.to_string flow.mfCookie.m_value
        | Some m -> Format.sprintf "%LX/%LX" flow.mfCookie.m_value m)
    flow.mfTable_id
    (FlowModCommand.to_string flow.mfCommand)
    (match flow.mfIdle_timeout with
        | Permanent -> "Permanent"
        | ExpiresAfter t-> string_of_int t)
    (match flow.mfHard_timeout with
        | Permanent -> "Permanent"
        | ExpiresAfter t-> string_of_int t)
    flow.mfPriority
    (match flow.mfBuffer_id with
        | None -> "None"
        | Some t -> Int32.to_string t)
    (match flow.mfOut_port with
        | None -> "None"
        | Some t -> PseudoPort.to_string t)
    (match flow.mfOut_group with
        | None -> "None"
        | Some t -> Int32.to_string t)
    (Flags.to_string flow.mfFlags)
    (OfpMatch.to_string flow.mfOfp_match)
    (Instructions.to_string flow.mfInstructions)
end

module Capabilities = struct

  let to_int32 (capa : capabilities) : int32 = 
    Int32.logor (if capa.flow_stats then (Int32.shift_left 1l 0) else 0l)
     (Int32.logor (if capa.table_stats then (Int32.shift_left 1l 1) else 0l)
      (Int32.logor (if capa.port_stats then (Int32.shift_left 1l 2) else 0l)
       (Int32.logor (if capa.group_stats then (Int32.shift_left 1l 3) else 0l)
        (Int32.logor (if capa.ip_reasm then (Int32.shift_left 1l 5) else 0l)
         (Int32.logor (if capa.queue_stats then (Int32.shift_left 1l 6) else 0l)
           (if capa.port_blocked then (Int32.shift_left 1l 7) else 0l))))))

  let to_string (cap : capabilities) : string =
      Format.sprintf "{ port_blocked = %B; queue_stats = %B; ip_reasm = %B; group_stats = %B; \
                        port_stats = %B; table_stats = %B; flow_stats = %B }"
      cap.port_blocked
      cap.queue_stats
      cap.ip_reasm
      cap.group_stats
      cap.port_stats
      cap.table_stats
      cap.flow_stats

  let parse (bits : int32) : capabilities =
    { port_blocked = Bits.test_bit 7 bits;
      queue_stats = Bits.test_bit 6 bits;
      ip_reasm = Bits.test_bit 5 bits;
      group_stats = Bits.test_bit 3 bits;
      port_stats = Bits.test_bit 2 bits;
      table_stats = Bits.test_bit 1 bits;
      flow_stats = Bits.test_bit 0 bits;
    }

end

module SwitchFeatures = struct

  type t = { datapath_id : int64; num_buffers : int32;
             num_tables : int8; aux_id : int8;
             supported_capabilities : capabilities }

  let sizeof (sw : t) : int =
      sizeof_ofp_switch_features

  let to_string (sw : t) : string =
      Format.sprintf "{ datapath_id = %Lu; num_buffers = %lu; num_Tables = %u; aux_id = %u; capabilities = %s }"
      sw.datapath_id
      sw.num_buffers
      sw.num_tables
      sw.aux_id
      (Capabilities.to_string sw.supported_capabilities)

  let marshal (buf : Cstruct.t) (features : t) : int =
    set_ofp_switch_features_datapath_id buf features.datapath_id;
    set_ofp_switch_features_n_buffers buf features.num_buffers;
    set_ofp_switch_features_n_tables buf features.num_tables;
    set_ofp_switch_features_auxiliary_id buf features.aux_id;
    set_ofp_switch_features_pad0 buf 0;
    set_ofp_switch_features_pad1 buf 0;
    set_ofp_switch_features_pad2 buf 0;
    set_ofp_switch_features_capabilities buf (Capabilities.to_int32 features.supported_capabilities); 
    sizeof_ofp_switch_features

  let parse (bits : Cstruct.t) : t =
    let datapath_id = get_ofp_switch_features_datapath_id bits in 
    let num_buffers = get_ofp_switch_features_n_buffers bits in
    let num_tables = get_ofp_switch_features_n_tables bits in
    let aux_id = get_ofp_switch_features_auxiliary_id bits in
    let supported_capabilities = Capabilities.parse
      (get_ofp_switch_features_capabilities bits) in
    { datapath_id; 
      num_buffers; 
      num_tables;
      aux_id; 
      supported_capabilities }

end


module PortState = struct

  let state_to_int (state : portState) : int32 =
    Int32.logor (if state.link_down then (Int32.shift_left 1l 0) else 0l) 
     (Int32.logor (if state.blocked then (Int32.shift_left 1l 1) else 0l)  
      (if state.live then (Int32.shift_left 1l 2) else 0l))

  let marshal (ps : portState) : int32 = state_to_int ps

  let parse bits : portState =
    { link_down = Bits.test_bit 0 bits;
      blocked = Bits.test_bit 1 bits;
      live = Bits.test_bit 2 bits
    }

  let to_string (state : portState) =
    Format.sprintf "{ link_down = %B; blocked = %B; live = %B }"
    state.link_down
    state.blocked
    state.live
end

module PortDesc = struct

  let sizeof (_ : portDesc) =
  sizeof_ofp_port

  let marshal (buf : Cstruct.t) (desc : portDesc) : int =
    let size = sizeof_ofp_port in
    set_ofp_port_port_no buf desc.port_no;
    set_ofp_port_pad buf 0l;
    set_ofp_port_hw_addr (bytes_of_mac desc.hw_addr) 0 buf;
    set_ofp_port_pad2 buf 0;
    set_ofp_port_pad3 buf 0;
    set_ofp_port_name desc.name 0 buf;
    set_ofp_port_config buf (PortConfig.marshal desc.config);
    set_ofp_port_state buf (PortState.marshal desc.state);
    set_ofp_port_curr buf (PortFeatures.marshal desc.curr);
    set_ofp_port_advertised buf (PortFeatures.marshal desc.advertised);
    set_ofp_port_supported buf (PortFeatures.marshal desc.supported);
    set_ofp_port_peer buf (PortFeatures.marshal desc.peer);
    set_ofp_port_curr_speed buf desc.curr_speed;
    set_ofp_port_max_speed buf desc.max_speed;
    size
	    
  let parse (bits : Cstruct.t) : portDesc =
    let port_no = get_ofp_port_port_no bits in
    let hw_addr = mac_of_bytes (copy_ofp_port_hw_addr bits) in
    let name = copy_ofp_port_name bits in
    let state = PortState.parse (get_ofp_port_state bits) in
    let config = PortConfig.parse (get_ofp_port_config bits) in
    let curr = PortFeatures.parse (get_ofp_port_curr bits) in
    let advertised = PortFeatures.parse (get_ofp_port_advertised bits) in
    let supported = PortFeatures.parse (get_ofp_port_supported bits) in
    let peer = PortFeatures.parse (get_ofp_port_peer bits) in
    let curr_speed = get_ofp_port_curr_speed bits in
    let max_speed = get_ofp_port_max_speed bits in
    { port_no;
      hw_addr;
      name;
      config; 
      state;
      curr;
      advertised;
      supported;
      peer;
      curr_speed;
      max_speed }

  let to_string (port : portDesc) =
    Format.sprintf " { port_no = %lu; hw_addr = %s; name = %s; config = %s; \
                       state = %s; curr = %s; advertised = %s; \
                       supported = %s; peer = %s; curr_speed = %lu; max_speed = %lu }"
        port.port_no
        (string_of_mac port.hw_addr)
        port.name
        (PortConfig.to_string port.config)
        (PortState.to_string port.state)
        (PortFeatures.to_string port.curr)
        (PortFeatures.to_string port.advertised)
        (PortFeatures.to_string port.supported)
        (PortFeatures.to_string port.peer)
        port.curr_speed
        port.max_speed

  let length_func = (fun buf -> Some sizeof_ofp_port)
end

module PortStatus = struct

  let sizeof (_ : portStatus) : int = 
    sizeof_ofp_port_status + sizeof_ofp_port

  let reason_to_int (pr : portReason) : int =
     match pr with
      | PortAdd -> ofp_port_reason_to_int OFPPR_ADD
      | PortDelete -> ofp_port_reason_to_int OFPPR_DELETE
      | PortModify -> ofp_port_reason_to_int OFPPR_MODIFY

  let marshal (buf : Cstruct.t) (status : portStatus) : int =
    set_ofp_port_status_reason buf (reason_to_int status.reason);
    let size = sizeof_ofp_port_status + 
        PortDesc.marshal (Cstruct.shift buf sizeof_ofp_port_status) status.desc in
    size

  let parse (bits : Cstruct.t) : portStatus =
    let reason = (match int_to_ofp_port_reason (get_ofp_port_status_reason bits) with
                    | Some OFPPR_ADD -> PortAdd
                    | Some OFPPR_DELETE -> PortDelete
                    | Some OFPPR_MODIFY -> PortModify
                    | None -> raise (Unparsable (sprintf "unexpected port reason"))) in 
    let bits = Cstruct.shift bits sizeof_ofp_port_status in
    let desc = PortDesc.parse bits in
    { reason;
      desc }
      
  let to_string (t : portStatus) = 
    let reason_to_string (reason : portReason) = match reason with
        | PortAdd -> "Port Add"
        | PortDelete -> "Port Delete"
        | PortModify -> "Port Modify" in
    Format.sprintf 
        "{ reason = %s; desc = %s }"
        (reason_to_string t.reason)
        (PortDesc.to_string t.desc)
end

module PacketIn = struct

 cenum reasonType {
   NO_MATCH = 0;
   ACTION = 1;
   INVALID_TTL = 2
 } as uint8_t

 cstruct ofp_packet_in {
   uint32_t buffer_id;     
   uint16_t total_len;     
   uint8_t reason;         
   uint8_t table_id;
   uint64_t cookie
  } as big_endian

  let sizeof (pi : packetIn) : int = 
    pi.pi_total_len + (OfpMatch.sizeof pi.pi_ofp_match) + sizeof_ofp_packet_in + 2 (*2 bytes of pad*)

  let to_string (pi: packetIn) : string =
    Format.sprintf "{ total_len = %u; reason = %s; table_id = %u; cookie = %Lu; match = %s; payload = %s }"
    pi.pi_total_len
    (match pi.pi_reason with
      | NoMatch -> "NO_MATCH"
      | ExplicitSend -> "ACTION"
      | InvalidTTL -> "INVALID_TTL")
    pi.pi_table_id
    pi.pi_cookie
    (OfpMatch.to_string pi.pi_ofp_match)
    (match pi.pi_payload with 
      | Buffered (n,bytes) -> Format.sprintf "Buffered<id=%lu>= %s; len = %u" n (Packet.to_string (Packet.parse bytes)) (Cstruct.len bytes)
      | NotBuffered bytes -> Format.sprintf "NotBuffered = %s; len = %u"  (Packet.to_string (Packet.parse bytes)) (Cstruct.len bytes))

  let marshal (buf : Cstruct.t) (pi : packetIn) : int = 
    let bufMatch = Cstruct.shift buf sizeof_ofp_packet_in in
    let size = pi.pi_total_len + (OfpMatch.marshal bufMatch pi.pi_ofp_match) + 
               sizeof_ofp_packet_in in
    let buffer_id,bytes = match pi.pi_payload with
     | Buffered (n,bytes) -> n, bytes
     | NotBuffered bytes -> -1l, bytes in
    set_ofp_uint8_value (Cstruct.shift bufMatch (OfpMatch.sizeof pi.pi_ofp_match)) 0; (*pad*)
    set_ofp_uint8_value (Cstruct.shift bufMatch (OfpMatch.sizeof pi.pi_ofp_match + 1)) 0; (*pad*)
    Cstruct.blit bytes 0 bufMatch (2 + OfpMatch.sizeof pi.pi_ofp_match) pi.pi_total_len;
    set_ofp_packet_in_buffer_id buf buffer_id;
    set_ofp_packet_in_total_len buf pi.pi_total_len;
    set_ofp_packet_in_reason buf
      (match pi.pi_reason with
         | NoMatch -> reasonType_to_int NO_MATCH
         | ExplicitSend -> reasonType_to_int ACTION
         | InvalidTTL -> reasonType_to_int INVALID_TTL);
    set_ofp_packet_in_table_id buf pi.pi_table_id;
    set_ofp_packet_in_cookie buf pi.pi_cookie;
    size

  let parse (bits : Cstruct.t) : packetIn =
    (* let oc = open_out "test-msg-1.3-msg3-bits" in *)
    (* let str = Cstruct.to_string bits in *)
    (* fprintf oc "%s" str; *)
    (* close_out oc; *)
    let bufId = match get_ofp_packet_in_buffer_id bits with
      | -1l -> None
      | n -> Some n in
    let total_len = get_ofp_packet_in_total_len bits in
    let reason_code = get_ofp_packet_in_reason bits in
    let reason = match int_to_reasonType reason_code with
      | Some NO_MATCH -> NoMatch
      | Some ACTION -> ExplicitSend
      | Some INVALID_TTL -> InvalidTTL
      | None -> raise (Unparsable (sprintf "bad reason in packet_in (%d)" reason_code)) in
    let table_id = get_ofp_packet_in_table_id bits in
    let cookie = get_ofp_packet_in_cookie bits in
    let ofp_match_bits = Cstruct.shift bits sizeof_ofp_packet_in in
    let ofp_match, pkt_bits = OfpMatch.parse ofp_match_bits in
    let pkt_bits = Cstruct.sub pkt_bits 2 total_len in (* pad bytes *)
    let final_bits = Cstruct.create total_len in
    (* create a new Cstruct to set the offset to 0 *)
    Cstruct.blit pkt_bits 0 final_bits 0 total_len;
    (* printf "len = %d\n" (Cstruct.len pkt_bits); *)
    let pkt = match bufId with
      | None -> NotBuffered final_bits
      | Some n -> Buffered (n,final_bits)
    in
    { pi_total_len = total_len;
      pi_reason = reason;
      pi_table_id = table_id;
      pi_cookie = cookie;
      pi_ofp_match = ofp_match;
      pi_payload = pkt
    }
    
end

module PacketOut = struct

  cstruct ofp_packet_out {
      uint32_t buffer_id;           (* ID assigned by datapath (OFP_NO_BUFFER
                                       if none). *)
      uint32_t in_port;             (* Packet's input port or OFPP_CONTROLLER. *)
      uint16_t actions_len;         (* Size of action array in bytes. *)
      uint8_t pad0;
      uint8_t pad1;
      uint8_t pad2;
      uint8_t pad3;
      uint8_t pad4;
      uint8_t pad5
      (* struct ofp_action_header actions[0]; *) (* Action list. *)
      (* uint8_t data[0]; *)        (* Packet data.  The length is inferred
                                       from the length field in the header.
                                       (Only meaningful if buffer_id == -1.) *)
  } as big_endian

  type t = packetOut

  let sizeof (po : packetOut) =
    sizeof_ofp_packet_out + sum (map Action.sizeof po.po_actions) +
    (match po.po_payload with
      | Buffered _ -> 0
      | NotBuffered bytes -> Cstruct.len bytes)

  let to_string (po : packetOut) = 
    Format.sprintf "{ payload = %s; port_id = %s; actions = %s }"
    (match po.po_payload with 
      | Buffered (n,_) -> Format.sprintf "Buffered<id=%lu>" n
      | NotBuffered bytes -> Format.sprintf "NotBuffered = %s; len = %u" (Packet.to_string (Packet.parse bytes)) (Cstruct.len bytes))
    (match po.po_port_id with
      | Some n -> Int32.to_string n
      | None -> "No Port")
    ("[ " ^ (String.concat "; " (map Action.to_string po.po_actions)) ^ " ]")

  let marshal (buf : Cstruct.t) (po : packetOut) : int =
    let size = sizeof po in
    set_ofp_packet_out_buffer_id buf (
      match po.po_payload with
        | NotBuffered _ -> 0xffffffffl
        | Buffered (buffer_id, _) -> buffer_id);
    set_ofp_packet_out_in_port buf
      (match po.po_port_id with
        | None -> 0l
        | Some(port_id) -> port_id);
    set_ofp_packet_out_actions_len buf (sum (map Action.sizeof po.po_actions));
    set_ofp_packet_out_pad0 buf 0;
    set_ofp_packet_out_pad1 buf 0;
    set_ofp_packet_out_pad2 buf 0;
    set_ofp_packet_out_pad3 buf 0;
    set_ofp_packet_out_pad4 buf 0;
    set_ofp_packet_out_pad5 buf 0;
    let buf = Cstruct.shift buf sizeof_ofp_packet_out in
    let act_size = marshal_fields buf po.po_actions Action.marshal in
    match po.po_payload with
      | Buffered _ -> size
      | NotBuffered pkt_buf ->
        Cstruct.blit pkt_buf 0 buf act_size (Cstruct.len pkt_buf);
        size

  let parse (bits : Cstruct.t) : packetOut =
    let bufId = match get_ofp_packet_out_buffer_id bits with
      | -1l -> None
      | n -> Some n in
    let po_port_id = match get_ofp_packet_out_in_port bits with 
      | 0l -> None
      | n -> Some n in
    let actions_size = get_ofp_packet_out_actions_len bits in
    let bits = Cstruct.shift bits sizeof_ofp_packet_out in
    let po_actions = Action.parse_sequence (Cstruct.sub bits 0 actions_size) in
    let po_payload = match bufId with
      | None -> 
        let data_bits = Cstruct.shift bits actions_size in
        let final_bits = Cstruct.create (Cstruct.len data_bits) in
        Cstruct.blit data_bits 0 final_bits 0 (Cstruct.len data_bits);
        NotBuffered final_bits
      | Some n -> 
        let final_bits = Cstruct.create 0 in
        Buffered (n,final_bits) in
    { po_payload; po_port_id; po_actions }

end

module MeterBand = struct

  cenum ofp_meter_band_type {
    OFPMBT_DROP = 1;
    OFPMBT_DSCP_REMARK = 2;
    OFPMBT_EXPERIMENTER = 0xffff
  } as uint16_t

  let sizeof (mb : meterBand) : int =
    match mb with
      | Drop _ -> sizeof_ofp_meter_band_drop
      | DscpRemark _ -> sizeof_ofp_meter_band_dscp_remark
      | ExpMeter _ ->  sizeof_ofp_meter_band_experimenter

  let length_fun (buf : Cstruct.t) : int option =
    if Cstruct.len buf < sizeof_ofp_meter_band_header then None
    else Some (get_ofp_meter_band_header_len buf)

  let to_string (mb : meterBand) : string =
    match mb with
      | Drop (r,b) ->
        Format.sprintf "Drop { rate = %lu; burst_size = %lu }" r b
      | DscpRemark (r,b,p) ->
        Format.sprintf "Dscp Remark { rate = %lu; burst_size = %lu; prec level = %u }" r b p
      | ExpMeter (r,b,e) ->
        Format.sprintf "Experimetner { rate = %lu; burst_size = %lu; experimenter_id = %lu }" r b e

  let marshal (buf : Cstruct.t) (mb : meterBand) : int =
    match mb with
      | Drop (r,b) ->
        set_ofp_meter_band_drop_typ buf 1; (* OFPMBT_DROP *)
        set_ofp_meter_band_drop_len buf sizeof_ofp_meter_band_drop;
        set_ofp_meter_band_drop_rate buf r;
        set_ofp_meter_band_drop_burst_size buf b;
        sizeof_ofp_meter_band_drop
      | DscpRemark (r,b,p) ->
        set_ofp_meter_band_dscp_remark_typ buf 2; (* OFPMBT_DSCP_REMARK *)
        set_ofp_meter_band_dscp_remark_len buf sizeof_ofp_meter_band_dscp_remark;
        set_ofp_meter_band_dscp_remark_rate buf r;
        set_ofp_meter_band_dscp_remark_burst_size buf b;
        set_ofp_meter_band_dscp_remark_prec_level buf p;
        sizeof_ofp_meter_band_dscp_remark
      | ExpMeter (r,b,e) ->
        set_ofp_meter_band_experimenter_typ buf 0xffff; (* OFPMBT_EXPERIMENTER *)
        set_ofp_meter_band_experimenter_len buf sizeof_ofp_meter_band_experimenter;
        set_ofp_meter_band_experimenter_rate buf r;
        set_ofp_meter_band_experimenter_burst_size buf b;
        set_ofp_meter_band_experimenter_experimenter buf e;
        sizeof_ofp_meter_band_experimenter 

  let parse (bits : Cstruct.t) : meterBand =
    let rate = get_ofp_meter_band_header_rate bits in
    let burst = get_ofp_meter_band_header_burst_size bits in
    let typ = get_ofp_meter_band_header_typ bits in
    match int_to_ofp_meter_band_type typ with 
      | Some OFPMBT_DROP -> 
        Drop (rate,burst)
      | Some OFPMBT_DSCP_REMARK -> 
        let p = get_ofp_meter_band_dscp_remark_prec_level bits in
        DscpRemark (rate,burst,p)
      | Some OFPMBT_EXPERIMENTER -> 
        let e = get_ofp_meter_band_experimenter_experimenter bits in
        ExpMeter (rate,burst,e)
      | None -> raise (Unparsable (sprintf "malformed typ"))

end

module MeterFlags = struct

  let marshal (mfm : meterFlags) : int =
    (if mfm.kbps then 1 lsl 0 else 0) lor 
     (if mfm.pktps then 1 lsl 1 else 0) lor
      (if mfm.burst then 1 lsl 2 else 0) lor
       (if mfm.stats then 1 lsl 3 else 0)

  let parse bits : meterFlags = 
    { kbps = test_bit16 0 bits
    ; pktps = test_bit16 1 bits 
    ; burst = test_bit16 2 bits 
    ; stats = test_bit16 3 bits }

  let to_string (mfm : meterFlags) : string =
    Format.sprintf "{ kpbs = %B; pktps = %B; burst = %B; stats = %B }"
    mfm.kbps
    mfm.pktps
    mfm.burst
    mfm.stats

end

module FlowRequest = struct

    cstruct ofp_flow_stats_request {
      uint8_t table_id;
      uint8_t pad[3];
      uint32_t out_port;
      uint32_t out_group;
      uint8_t pad2[4];
      uint64_t cookie;
      uint64_t cookie_mask;
    } as big_endian

    type t = flowRequest

    let sizeof (fr : flowRequest) : int = 
    sizeof_ofp_flow_stats_request + (OfpMatch.sizeof fr.fr_match)

    let to_string (fr : flowRequest) : string =
      Format.sprintf "{ table_id = %u; out_port = %lu; out_group = %lu; cookie = %s; match = %s }"
      fr.fr_table_id
      fr.fr_out_port
      fr.fr_out_group
      (match fr.fr_cookie.m_mask with
        | None -> Int64.to_string fr.fr_cookie.m_value
        | Some m -> Format.sprintf "%Lu/%Lu" fr.fr_cookie.m_value m)
      (OfpMatch.to_string fr.fr_match)
  
    let marshal (buf : Cstruct.t) (fr : flowRequest) : int = 
      set_ofp_flow_stats_request_table_id buf fr.fr_table_id;
      set_ofp_flow_stats_request_out_port buf fr.fr_out_port;
      set_ofp_flow_stats_request_out_group buf fr.fr_out_group;
      set_ofp_flow_stats_request_cookie buf fr.fr_cookie.m_value;
      set_ofp_flow_stats_request_cookie_mask buf (
        match fr.fr_cookie.m_mask with
          | None -> 0L
          | Some mask -> mask);
      sizeof_ofp_flow_stats_request + (OfpMatch.marshal 
       (Cstruct.shift buf sizeof_ofp_flow_stats_request) fr.fr_match)
    
    
    let parse (bits : Cstruct.t) : flowRequest =
      let tableId = get_ofp_flow_stats_request_table_id bits in
      let out_port = get_ofp_flow_stats_request_out_port bits in
      let out_group = get_ofp_flow_stats_request_out_group bits in
      let cookie = get_ofp_flow_stats_request_cookie bits in
      let mask = get_ofp_flow_stats_request_cookie_mask bits in
      let fr_cookie = match mask with
                        | 0L -> {m_value = cookie; m_mask = None}
                        | n -> {m_value = cookie; m_mask = Some n} in
      let oxmMatch,_ = OfpMatch.parse (Cstruct.shift bits sizeof_ofp_flow_stats_request) in
      { fr_table_id = tableId
      ; fr_out_port = out_port
      ; fr_out_group = out_group
      ; fr_cookie = fr_cookie
      ; fr_match = oxmMatch}

end

module QueueRequest = struct

    type t = queueRequest

    let marshal (buf : Cstruct.t) (qr : queueRequest) : int =
      set_ofp_queue_stats_request_port_no buf qr.port_number;
      set_ofp_queue_stats_request_queue_id buf qr.queue_id;
      sizeof_ofp_queue_stats_request

    let parse (bits : Cstruct.t) : queueRequest = 
      let portNumber = get_ofp_queue_stats_request_port_no bits in
      let queueId = get_ofp_queue_stats_request_queue_id bits in
      { port_number = portNumber
      ; queue_id = queueId}

    let sizeof _ = 
        sizeof_ofp_queue_stats_request
    let to_string qr =
        Format.sprintf "{ port_no = %lu; queue_id = %lu }" qr.port_number qr.queue_id
end

module TableFeatureProp = struct

    cstruct ofp_table_feature_prop_experimenter {
        uint16_t typ;
        uint16_t length;
        uint32_t experimenter;
        uint32_t exp_typ
    } as big_endian

    type t = tableFeatureProp

    let sizeof tfp : int = 
      let size = sizeof_ofp_table_feature_prop_header + (match tfp with
        | TfpInstruction ins -> 
            Instructions.sizeof ins
        | TfpInstructionMiss ins -> 
            Instructions.sizeof ins
        | TfpNextTable t -> 
            List.length t
        | TfpNextTableMiss t -> 
            List.length t
        | TfpWriteAction act -> 
            sum (map Action.sizeof act)
        | TfpWriteActionMiss act -> 
            sum (map Action.sizeof act)
        | TfpApplyAction act -> 
            sum (map Action.sizeof act)
        | TfpApplyActionMiss act -> 
            sum (map Action.sizeof act)
        | TfpMatch ox -> 
            Oxm.sizeof_header ox
        | TfpWildcard ox -> 
            Oxm.sizeof_header ox
        | TfpWriteSetField ox-> 
            Oxm.sizeof_header ox
        | TfpWriteSetFieldMiss ox -> 
            Oxm.sizeof_header ox
        | TfpApplySetField ox -> 
            Oxm.sizeof_header ox
        | TfpApplySetFieldMiss ox -> 
            Oxm.sizeof_header ox
        | TfpExperimenter (_,by) -> 
            Cstruct.len by
        | TfpExperimenterMiss (_,by) -> 
            Cstruct.len by
            ) in
      pad_to_64bits size

    let marshal (buf : Cstruct.t) (tfp : tableFeatureProp) =
      let buf_payload = Cstruct.shift buf sizeof_ofp_table_feature_prop_header in
      let size = sizeof_ofp_table_feature_prop_header + 
      (match tfp with
        | TfpInstruction ins -> 
          set_ofp_table_feature_prop_header_typ buf (ofp_table_feature_prop_type_to_int OFPTFPT_INSTRUCTIONS);
          Instructions.marshal buf_payload ins
        | TfpInstructionMiss ins -> 
          set_ofp_table_feature_prop_header_typ buf (ofp_table_feature_prop_type_to_int OFPTFPT_INSTRUCTIONS_MISS);
          Instructions.marshal buf_payload ins
        | TfpNextTable t -> 
          set_ofp_table_feature_prop_header_typ buf (ofp_table_feature_prop_type_to_int OFPTFPT_NEXT_TABLES);
          let marsh (buf : Cstruct.t) (id : uint8) : int =
            set_uint8 buf 0 id;
            1 in
          marshal_fields buf_payload t marsh
        | TfpNextTableMiss t -> 
          set_ofp_table_feature_prop_header_typ buf (ofp_table_feature_prop_type_to_int OFPTFPT_NEXT_TABLES_MISS);
          let marsh (buf : Cstruct.t) (id : uint8) : int =
            set_uint8 buf 0 id;
            1 in
          marshal_fields buf_payload t marsh
        | TfpWriteAction act -> 
          set_ofp_table_feature_prop_header_typ buf (ofp_table_feature_prop_type_to_int OFPTFPT_WRITE_ACTIONS);
          marshal_fields buf_payload act Action.marshal
        | TfpWriteActionMiss act -> 
          set_ofp_table_feature_prop_header_typ buf (ofp_table_feature_prop_type_to_int OFPTFPT_WRITE_ACTIONS_MISS);
          marshal_fields buf_payload act Action.marshal
        | TfpApplyAction act -> 
          set_ofp_table_feature_prop_header_typ buf (ofp_table_feature_prop_type_to_int OFPTFPT_APPLY_ACTIONS);
          marshal_fields buf_payload act Action.marshal
        | TfpApplyActionMiss act -> 
          set_ofp_table_feature_prop_header_typ buf (ofp_table_feature_prop_type_to_int OFPTFPT_APPLY_ACTIONS_MISS);
          marshal_fields buf_payload act Action.marshal
        | TfpMatch ox -> 
          set_ofp_table_feature_prop_header_typ buf (ofp_table_feature_prop_type_to_int OFPTFPT_MATCH);
          marshal_fields buf_payload ox Oxm.marshal_header
        | TfpWildcard ox -> 
          set_ofp_table_feature_prop_header_typ buf (ofp_table_feature_prop_type_to_int OFPTFPT_WILDCARDS);
          marshal_fields buf_payload ox Oxm.marshal_header
        | TfpWriteSetField ox-> 
          set_ofp_table_feature_prop_header_typ buf (ofp_table_feature_prop_type_to_int OFPTFPT_WRITE_SETFIELD);
          marshal_fields buf_payload ox Oxm.marshal_header
        | TfpWriteSetFieldMiss ox -> 
          set_ofp_table_feature_prop_header_typ buf (ofp_table_feature_prop_type_to_int OFPTFPT_WRITE_SETFIELD_MISS);
          marshal_fields buf_payload ox Oxm.marshal_header
        | TfpApplySetField ox -> 
          set_ofp_table_feature_prop_header_typ buf (ofp_table_feature_prop_type_to_int OFPTFPT_APPLY_SETFIELD);
          marshal_fields buf_payload ox Oxm.marshal_header
        | TfpApplySetFieldMiss ox -> 
          set_ofp_table_feature_prop_header_typ buf (ofp_table_feature_prop_type_to_int OFPTFPT_APPLY_SETFIELD_MISS);
          marshal_fields buf_payload ox Oxm.marshal_header
        | TfpExperimenter (ex,by) -> 
          set_ofp_table_feature_prop_header_typ buf (ofp_table_feature_prop_type_to_int OFPTFPT_EXPERIMENTER);
          Cstruct.blit by 0 buf_payload 0 (Cstruct.len by);
          Cstruct.len by
        | TfpExperimenterMiss (ex,by) -> 
          set_ofp_table_feature_prop_header_typ buf (ofp_table_feature_prop_type_to_int OFPTFPT_EXPERIMENTER_MISS);
          Cstruct.blit by 0 buf_payload 0 (Cstruct.len by);
          Cstruct.len by) in
      set_ofp_table_feature_prop_header_length buf size;
      pad_to_64bits size

    let rec parse_tables (bits : Cstruct.t) len = 
      if Cstruct.len bits < 1 then ([], bits)
      else let field, bits2 = get_uint8 bits 0, Cstruct.shift bits 1 in
        let fields, bits3 = parse_tables bits2 (len -1) in
        (List.append [field] fields, bits3)

    let parse (bits : Cstruct.t) : tableFeatureProp =
     let tfpType = get_ofp_table_feature_prop_header_typ bits in
     let tfpLength = get_ofp_table_feature_prop_header_length bits in
     let tfpPayBits = Cstruct.sub bits sizeof_ofp_table_feature_prop_header (tfpLength - sizeof_ofp_table_feature_prop_header) in
     match int_to_ofp_table_feature_prop_type tfpType with
      | Some OFPTFPT_INSTRUCTIONS -> 
          TfpInstruction (Instructions.parse tfpPayBits)
      | Some OFPTFPT_INSTRUCTIONS_MISS -> 
          TfpInstructionMiss (Instructions.parse tfpPayBits)
      | Some OFPTFPT_NEXT_TABLES -> 
      let ids,_ = parse_tables tfpPayBits (tfpLength - sizeof_ofp_table_feature_prop_header) in
          TfpNextTable ids
      | Some OFPTFPT_NEXT_TABLES_MISS ->
          let ids,_ = parse_tables tfpPayBits (tfpLength - sizeof_ofp_table_feature_prop_header) in
          TfpNextTableMiss ids
      | Some OFPTFPT_WRITE_ACTIONS -> 
          TfpWriteAction (Action.parse_sequence tfpPayBits)
      | Some OFPTFPT_WRITE_ACTIONS_MISS -> 
          TfpWriteActionMiss (Action.parse_sequence tfpPayBits)
      | Some OFPTFPT_APPLY_ACTIONS -> 
          TfpApplyAction (Action.parse_sequence tfpPayBits)
      | Some OFPTFPT_APPLY_ACTIONS_MISS -> 
          TfpApplyActionMiss (Action.parse_sequence tfpPayBits)
      | Some OFPTFPT_MATCH -> 
          let fields,_ = Oxm.parse_headers tfpPayBits in 
          TfpMatch fields
      | Some OFPTFPT_WILDCARDS -> 
          let fields,_ = Oxm.parse_headers tfpPayBits in 
          TfpWildcard fields
      | Some OFPTFPT_WRITE_SETFIELD -> 
          let fields,_ = Oxm.parse_headers tfpPayBits in 
          TfpWriteSetField fields
      | Some OFPTFPT_WRITE_SETFIELD_MISS -> 
          let fields,_ = Oxm.parse_headers tfpPayBits in 
          TfpWriteSetFieldMiss fields
      | Some OFPTFPT_APPLY_SETFIELD -> 
          let fields,_ = Oxm.parse_headers tfpPayBits in 
          TfpApplySetField fields
      | Some OFPTFPT_APPLY_SETFIELD_MISS -> 
          let fields,_ = Oxm.parse_headers tfpPayBits in 
          TfpApplySetFieldMiss fields
      | Some OFPTFPT_EXPERIMENTER -> 
          let exp_id = get_ofp_table_feature_prop_experimenter_experimenter bits in
          let exp_type = get_ofp_table_feature_prop_experimenter_exp_typ bits in
          TfpExperimenter ({exp_id;exp_type},tfpPayBits)
      | Some OFPTFPT_EXPERIMENTER_MISS -> 
          let exp_id = get_ofp_table_feature_prop_experimenter_experimenter bits in
          let exp_type = get_ofp_table_feature_prop_experimenter_exp_typ bits in
          TfpExperimenterMiss ({exp_id;exp_type},tfpPayBits)
      | _ -> raise (Unparsable (sprintf "malformed type"))

    let to_string tfp =
      Format.sprintf "{ type = %s; len:%u }"
      (match tfp with
         | TfpInstruction i-> 
            (Format.sprintf "Instructions %s" (Instructions.to_string i))
         | TfpInstructionMiss i-> 
            (Format.sprintf "InstructionMiss %s" (Instructions.to_string i))
         | TfpNextTable n-> 
            (Format.sprintf "NextTable [ %s ]" 
            (String.concat "; " (map string_of_int n)))
         | TfpNextTableMiss n -> 
            (Format.sprintf "NextTableMiss [ %s ]" 
            (String.concat "; " (map string_of_int n)))
         | TfpWriteAction a -> 
            (Format.sprintf "WriteAction [ %s ]"
            (String.concat "; " (map Action.to_string a)))
         | TfpWriteActionMiss a -> 
            (Format.sprintf "WriteActionMiss [ %s ]"
            (String.concat "; " (map Action.to_string a)))
         | TfpApplyAction a -> 
            (Format.sprintf "ApplyActions [ %s ]"
            (String.concat "; " (map Action.to_string a)))
         | TfpApplyActionMiss a -> 
            (Format.sprintf "ApplyActionsMiss [ %s ]"
            (String.concat "; " (map Action.to_string a)))
         | TfpMatch s -> 
            (Format.sprintf "Match [ %s ]"
            (String.concat "; " (map Oxm.field_name s)))
         | TfpWildcard s -> 
            (Format.sprintf "MatchMiss [ %s ]"
            (String.concat "; " (map Oxm.field_name s)))
         | TfpWriteSetField s -> 
            (Format.sprintf "WriteSetField [ %s ]"
            (String.concat "; " (map Oxm.field_name s)))
         | TfpWriteSetFieldMiss s -> 
            (Format.sprintf "WriteSetFieldMiss [ %s ]"
            (String.concat "; " (map Oxm.field_name s)))
         | TfpApplySetField s -> 
            (Format.sprintf "ApplySetField [ %s ]"
            (String.concat "; " (map Oxm.field_name s)))
         | TfpApplySetFieldMiss s -> 
            (Format.sprintf "ApplySetFieldMiss [ %s ]"
            (String.concat "; " (map Oxm.field_name s)))
         | TfpExperimenter (e,_)-> 
            (Format.sprintf "Experimenter<id=%lu>; typ = %lu" e.exp_id e.exp_type)
         | TfpExperimenterMiss (e,_)-> 
            (Format.sprintf "ExperimenterMiss<id=%lu>; typ = %lu" e.exp_id e.exp_type)
           )
      (sizeof tfp)

end

module TableFeature = struct

    type t = tableFeatures

    let sizeof (tf : tableFeatures) =
      (* should be equal to tf.length *)
      pad_to_64bits (sizeof_ofp_table_features + (TableFeatureProp.sizeof tf.feature_prop))

    let tableConfig_to_int (tc : tableConfig) : int32 =
      match tc with
        | Deprecated -> ofp_table_config_to_int OFPTC_DEPRECATED_MASK

    let table_config_to_string tc =
      match tc with
        | Deprecated -> "Deprecated"

    let marshal (buf : Cstruct.t) (tf : tableFeatures) : int =
      set_ofp_table_features_length buf tf.length;
      set_ofp_table_features_table_id buf tf.table_id;
      set_ofp_table_features_pad (Cstruct.to_string (Cstruct.create 5)) 0 buf;
      set_ofp_table_features_name tf.name 0 buf;
      set_ofp_table_features_metadata_match buf tf.metadata_match;
      set_ofp_table_features_metadata_write buf tf.metadata_write;
      set_ofp_table_features_config buf (tableConfig_to_int tf.config);
      set_ofp_table_features_max_entries buf tf.max_entries;
      sizeof_ofp_table_features + (
        TableFeatureProp.marshal (Cstruct.shift buf sizeof_ofp_table_features) tf.feature_prop)

    let parse (bits : Cstruct.t) : tableFeatures*Cstruct.t = 
      let length = get_ofp_table_features_length bits in
      let tableId = get_ofp_table_features_table_id bits in
      let name = Cstruct.to_string (get_ofp_table_features_name bits) in
      let metadataMatch = get_ofp_table_features_metadata_match bits in
      let metadataWrite = get_ofp_table_features_metadata_write bits in
      let config = (
        match int_to_ofp_table_config (get_ofp_table_features_config bits) with
          | Some OFPTC_DEPRECATED_MASK -> Deprecated
          | _ -> raise
            (Unparsable (sprintf "unsupported config "))
        ) in
      let maxEntries = get_ofp_table_features_max_entries bits in
      let featureProp = TableFeatureProp.parse (Cstruct.sub bits sizeof_ofp_table_features (length-sizeof_ofp_table_features)) in
      { length = length;
        table_id = tableId;
        name = name;
        metadata_match = metadataMatch; 
        metadata_write = metadataWrite;
        config = config; 
        max_entries = maxEntries;
        feature_prop = featureProp},(Cstruct.shift bits length)
    
    let to_string (tf : tableFeatures) =
      Format.sprintf "{ table_id = %u; name = %s; metadata_match = %Lu; \
                      metadata_write = %Lu; config = %s; max_entries = %lu;
                      feature_prop = %s }"
      tf.table_id
      tf.name
      tf.metadata_match
      tf.metadata_write
      (table_config_to_string tf.config)
      tf.max_entries
      (TableFeatureProp.to_string tf.feature_prop)

end

module TableFeatures = struct

    type t = tableFeatures list

    let sizeof (tfr : tableFeatures list) =
      sum (map TableFeature.sizeof tfr)

    let marshal (buf : Cstruct.t) (tfr : tableFeatures list) =
      marshal_fields buf tfr TableFeature.marshal
      

    let rec parse_fields (bits : Cstruct.t) len cumul : tableFeatures list*Cstruct.t = 
      if len = cumul then [],bits
      else (
        let field,nextBits = TableFeature.parse bits in
        let fields,bits3 = parse_fields nextBits len (cumul + (TableFeature.sizeof field)) in
        (List.append [field] fields,bits3)
      )    

    let parse (bits : Cstruct.t) : tableFeatures list = 
      let length = Cstruct.len bits in
      let body,_ = parse_fields bits length 0 in
      body

    let to_string tfr = 
      "[ " ^ (String.concat "\n" (map TableFeature.to_string tfr)) ^ " ]"
      
end

module MultipartReq = struct

  cstruct ofp_multipart_request {
    uint16_t typ; (* One of the OFPMP_* constants. *)
    uint16_t flags; (* OFPMPF_REQ_* flags. *)
    uint8_t pad0;
    uint8_t pad1;
    uint8_t pad2;
    uint8_t pad3
  } as big_endian

  cstruct ofp_experimenter_multipart_header {
    uint32_t experimenter;
    uint32_t exp_type
  } as big_endian

  type t = multipartRequest

  let msg_code_of_request mpr = match mpr with
    | SwitchDescReq -> OFPMP_DESC
    | PortsDescReq -> OFPMP_PORT_DESC
    | FlowStatsReq _ -> OFPMP_FLOW
    | AggregFlowStatsReq _ -> OFPMP_AGGREGATE
    | TableStatsReq -> OFPMP_TABLE
    | PortStatsReq _ -> OFPMP_PORT_STATS
    | QueueStatsReq _ -> OFPMP_QUEUE
    | GroupStatsReq _ -> OFPMP_GROUP
    | GroupDescReq -> OFPMP_GROUP_DESC
    | GroupFeatReq -> OFPMP_GROUP_FEATURES
    | MeterStatsReq _ -> OFPMP_METER
    | MeterConfReq _ -> OFPMP_METER_CONFIG
    | MeterFeatReq -> OFPMP_METER_FEATURES
    | TableFeatReq _ -> OFPMP_TABLE_FEATURES
    | ExperimentReq _ -> OFPMP_EXPERIMENTER

  let sizeof (mpr : multipartRequest) =
    sizeof_ofp_multipart_request + 
    (match mpr.mpr_type with 
       | SwitchDescReq | PortsDescReq | TableStatsReq | MeterFeatReq | GroupDescReq
       | GroupFeatReq -> 0
       | FlowStatsReq fr -> FlowRequest.sizeof fr 
       | AggregFlowStatsReq fr -> FlowRequest.sizeof fr
       | PortStatsReq _ -> sizeof_ofp_port_stats_request 
       | QueueStatsReq _ -> sizeof_ofp_queue_stats_request
       | GroupStatsReq _ -> sizeof_ofp_group_stats_request 
       | MeterStatsReq _  | MeterConfReq _ -> sizeof_ofp_meter_multipart_request
       | TableFeatReq tfr -> (match tfr with
          | None -> 0
          | Some t -> TableFeatures.sizeof t)
       | ExperimentReq _ -> sizeof_ofp_experimenter_multipart_header)

  let to_string (mpr : multipartRequest) : string =
    Format.sprintf "{ more = %B; typ = %s }"
    mpr.mpr_flags
    (match mpr.mpr_type with
      | SwitchDescReq -> "SwitchDesc Req"
      | PortsDescReq -> "PortDesc Req"
      | FlowStatsReq f -> 
          Format.sprintf "FlowStats Req %s" (FlowRequest.to_string f)
      | AggregFlowStatsReq f -> 
          Format.sprintf "AggregFlowStats %s Req" (FlowRequest.to_string f)
      | TableStatsReq -> "TableStats Req"
      | PortStatsReq p -> 
          Format.sprintf "PortStats Req %lu" p
      | QueueStatsReq q -> 
          Format.sprintf "QueueStats Req %s" (QueueRequest.to_string q)
      | GroupStatsReq g -> Format.sprintf "GroupStats Req %lu" g
      | GroupDescReq -> "GroupDesc Req"
      | GroupFeatReq -> "GroupFeat Req"
      | MeterStatsReq m -> Format.sprintf "MeterStats Req %lu " m
      | MeterConfReq m -> Format.sprintf "MeterConf Req %lu" m
      | MeterFeatReq -> "MeterFeat Req"
      | TableFeatReq t-> Format.sprintf "TableFeat Req %s" (match t with
        | Some v -> TableFeatures.to_string v
        | None -> "None" )
      | ExperimentReq e-> Format.sprintf "Experimenter Req: id: %lu; type: %lu" e.exp_id e.exp_type)

  let marshal (buf : Cstruct.t) (mpr : multipartRequest) : int =
    let size = sizeof_ofp_multipart_request in
    set_ofp_multipart_request_typ buf (ofp_multipart_types_to_int (msg_code_of_request mpr.mpr_type));
    set_ofp_multipart_request_flags buf (
      match mpr.mpr_flags with
        | true -> ofp_multipart_request_flags_to_int OFPMPF_REQ_MORE
        | false -> 0);
    set_ofp_multipart_request_pad0 buf 0;
    set_ofp_multipart_request_pad1 buf 0;
    set_ofp_multipart_request_pad2 buf 0;
    set_ofp_multipart_request_pad3 buf 0;
    let pay_buf = Cstruct.shift buf sizeof_ofp_multipart_request in
    match mpr.mpr_type with
      | SwitchDescReq
      | PortsDescReq -> size
      | FlowStatsReq f -> size + (FlowRequest.marshal pay_buf f)
      | AggregFlowStatsReq f -> size + (FlowRequest.marshal pay_buf f)
      | TableStatsReq -> size
      | PortStatsReq p -> set_ofp_port_stats_request_port_no pay_buf p;
                          size + sizeof_ofp_port_stats_request
      | QueueStatsReq q -> size + (QueueRequest.marshal pay_buf q)
      | GroupStatsReq g -> set_ofp_port_stats_request_port_no pay_buf g;
                           size + sizeof_ofp_port_stats_request
      | GroupDescReq
      | GroupFeatReq -> size
      | MeterStatsReq m -> set_ofp_meter_multipart_request_meter_id pay_buf m;
                           size + sizeof_ofp_meter_multipart_request
      | MeterConfReq m -> set_ofp_meter_multipart_request_meter_id pay_buf m;
                          size + sizeof_ofp_meter_multipart_request
      | MeterFeatReq -> size
      | TableFeatReq t -> 
        (match t with
          | None -> 0
          | Some v -> size + (TableFeatures.marshal pay_buf v))
      | ExperimentReq _ -> size

  let parse (bits : Cstruct.t) : multipartRequest =
    let mprType = int_to_ofp_multipart_types (get_ofp_multipart_request_typ bits) in
    let mpr_flags = (
      match int_to_ofp_multipart_request_flags (get_ofp_multipart_request_flags bits) with
        | Some OFPMPF_REQ_MORE -> true
        | _ -> false) in
    let mpr_type = match mprType with
      | Some OFPMP_DESC -> SwitchDescReq
      | Some OFPMP_PORT_DESC -> PortsDescReq
      | Some OFPMP_FLOW -> FlowStatsReq (
        FlowRequest.parse (Cstruct.shift bits sizeof_ofp_multipart_request))
      | Some OFPMP_AGGREGATE -> AggregFlowStatsReq (
        FlowRequest.parse (Cstruct.shift bits sizeof_ofp_multipart_request))
      | Some OFPMP_TABLE -> TableStatsReq
      | Some OFPMP_PORT_STATS -> PortStatsReq (
        get_ofp_port_stats_request_port_no (Cstruct.shift bits sizeof_ofp_multipart_request))
      | Some OFPMP_QUEUE -> QueueStatsReq (
        QueueRequest.parse (Cstruct.shift bits sizeof_ofp_multipart_request))
      | Some OFPMP_GROUP -> GroupStatsReq (
        get_ofp_group_stats_request_group_id (Cstruct.shift bits sizeof_ofp_multipart_request))
      | Some OFPMP_GROUP_DESC -> GroupDescReq
      | Some OFPMP_GROUP_FEATURES -> GroupFeatReq
      | Some OFPMP_METER -> MeterStatsReq (
        get_ofp_meter_multipart_request_meter_id (Cstruct.shift bits sizeof_ofp_multipart_request))
      | Some OFPMP_METER_CONFIG -> MeterConfReq (
        get_ofp_meter_multipart_request_meter_id (Cstruct.shift bits sizeof_ofp_multipart_request))
      | Some OFPMP_METER_FEATURES -> MeterFeatReq
      | Some OFPMP_TABLE_FEATURES -> TableFeatReq (
      if Cstruct.len bits <= sizeof_ofp_multipart_request then None
      else Some (
        TableFeatures.parse (Cstruct.shift bits sizeof_ofp_multipart_request)
      ))
      | Some OFPMP_EXPERIMENTER -> ExperimentReq (
      let exp_bits = Cstruct.shift bits sizeof_ofp_multipart_request in
      let exp_id = get_ofp_experimenter_multipart_header_experimenter exp_bits in
      let exp_type = get_ofp_experimenter_multipart_header_exp_type exp_bits in
      {exp_id; exp_type})
      | _ -> raise (Unparsable (sprintf "bad ofp_multipart_types number"))
    in {mpr_type; mpr_flags}


end

module SwitchDescriptionReply = struct

  type t = switchDesc

  let sizeof (sdr : switchDesc) : int = 
    sizeof_ofp_desc
  
  let to_string (sdr : switchDesc) : string =
    Format.sprintf "{ mfr_desc = %s; hw_desc = %s; sw_desc = %s; serial_num = %s }"
    sdr.mfr_desc
    sdr.hw_desc
    sdr.sw_desc
    sdr.serial_num

  let marshal (buf : Cstruct.t) (sdr : switchDesc) : int =
    set_ofp_desc_mfr_desc sdr.mfr_desc 0 buf;
    set_ofp_desc_hw_desc sdr.hw_desc 0 buf;
    set_ofp_desc_sw_desc sdr.sw_desc 0 buf;
    set_ofp_desc_serial_num sdr.serial_num 0 buf;
    sizeof_ofp_desc

  let parse (bits : Cstruct.t) : switchDesc = 
    let mfr_desc = copy_ofp_desc_mfr_desc bits in
    let hw_desc = copy_ofp_desc_hw_desc bits in
    let sw_desc = copy_ofp_desc_sw_desc bits in
    let serial_num = copy_ofp_desc_serial_num bits in
    { mfr_desc;
      hw_desc;
      sw_desc;
      serial_num}

end

module FlowStats = struct

  cstruct ofp_flow_stats {
    uint16_t length;
    uint8_t table_id;
    uint8_t pad0;
    uint32_t duration_sec;
    uint32_t duration_nsec;
    uint16_t priority;
    uint16_t idle_timeout;
    uint16_t hard_timeout;
    uint16_t flags;
    uint8_t pad1[4];
    uint64_t cookie;
    uint64_t packet_count;
    uint64_t byte_count;
  } as big_endian

  type t = flowStats

  let sizeof (fs : flowStats) = 
    sizeof_ofp_flow_stats + 
    (OfpMatch.sizeof fs.ofp_match)+
    (Instructions.sizeof fs.instructions)

  let to_string f =
    Format.sprintf "{ length = %u; tableId = %u; duration = %lus/%luns; priority = %u; \
                      idle_timeout = %s; hard_timeout = %s; flags = %s; cookie = %Lu; pkt_count = %Lu; \
                      byte_count = %Lu; match = %s; instructions = %s }"
    (sizeof f)
    f.table_id
    f.duration_sec
    f.duration_nsec
    f.priority
    (match f.idle_timeout with
       | Permanent -> "Permanent"
       | ExpiresAfter v -> string_of_int v)
    (match f.hard_timeout with
       | Permanent -> "Permanent"
       | ExpiresAfter v -> string_of_int v)
    (FlowMod.Flags.to_string f.flags)
    f.cookie
    f.packet_count
    f.byte_count
    (OfpMatch.to_string f.ofp_match)
    (Instructions.to_string f.instructions)

  let marshal (buf : Cstruct.t) (fs : flowStats) : int =
    set_ofp_flow_stats_length buf (sizeof fs);
    set_ofp_flow_stats_table_id buf fs.table_id;
    set_ofp_flow_stats_pad0 buf 0;
    set_ofp_flow_stats_duration_sec buf fs.duration_sec;
    set_ofp_flow_stats_duration_nsec buf fs.duration_nsec;
    set_ofp_flow_stats_priority buf fs.priority;
    set_ofp_flow_stats_idle_timeout buf 
      (match fs.idle_timeout with
         | Permanent -> 0
         | ExpiresAfter  v -> v);
    set_ofp_flow_stats_hard_timeout buf 
      (match fs.hard_timeout with
         | Permanent -> 0
         | ExpiresAfter  v -> v);     
    set_ofp_flow_stats_flags buf (FlowMod.Flags.marshal fs.flags);
    set_ofp_flow_stats_pad1 (Cstruct.to_string (Cstruct.create 4)) 0 buf;
    set_ofp_flow_stats_cookie buf fs.cookie;
    set_ofp_flow_stats_packet_count buf fs.packet_count;
    set_ofp_flow_stats_byte_count buf fs.byte_count;
    let size = sizeof_ofp_flow_stats + 
      OfpMatch.marshal (Cstruct.shift buf sizeof_ofp_flow_stats) fs.ofp_match in
     size + Instructions.marshal (Cstruct.shift buf size) fs.instructions

  let parse (bits : Cstruct.t) : flowStats =
    let table_id = get_ofp_flow_stats_table_id bits in
    let duration_sec = get_ofp_flow_stats_duration_sec bits in
    let duration_nsec = get_ofp_flow_stats_duration_nsec bits in
    let priority = get_ofp_flow_stats_priority bits in
    let idle_timeout = match (get_ofp_flow_stats_idle_timeout bits) with
                         | 0 -> Permanent 
                         | n -> ExpiresAfter n in
    let hard_timeout = match (get_ofp_flow_stats_hard_timeout bits) with
                         | 0 -> Permanent
                         | n -> ExpiresAfter n in
    let flagsBits = get_ofp_flow_stats_flags bits in
    let flags = FlowMod.Flags.parse flagsBits in
    let cookie = get_ofp_flow_stats_cookie bits in
    let packet_count = get_ofp_flow_stats_packet_count bits in
    let byte_count = get_ofp_flow_stats_byte_count bits in
    let ofp_match_bits = Cstruct.shift bits sizeof_ofp_flow_stats in
    let ofp_match, instruction_bits = OfpMatch.parse ofp_match_bits in
    let instructions = Instructions.parse instruction_bits in
    { table_id
    ; duration_sec
    ; duration_nsec
    ; priority
    ; idle_timeout
    ; hard_timeout
    ; flags
    ; cookie
    ; packet_count
    ; byte_count
    ; ofp_match
    ; instructions}

  let length_func (buf :  Cstruct.t) : int option =
    if Cstruct.len buf < sizeof_ofp_flow_stats then None
    else Some (get_ofp_flow_stats_length buf)

end

module AggregateStats = struct
  
  cstruct ofp_aggregate_stats_reply {
    uint64_t packet_count;
    uint64_t byte_count;
    uint32_t flow_count;
    uint8_t pad[4];
  } as big_endian

  type t = aggregStats

  let sizeof ag = 
    sizeof_ofp_aggregate_stats_reply

  let to_string (ag : aggregStats) =
    Format.sprintf "{ packet_count = %Lu; byte = %Lu; flow_count = %lu }"
    ag.packet_count
    ag.byte_count
    ag.flow_count

  let marshal (buf : Cstruct.t) (ag : aggregStats) : int =
    set_ofp_aggregate_stats_reply_packet_count buf ag.packet_count;
    set_ofp_aggregate_stats_reply_byte_count buf ag.byte_count;
    set_ofp_aggregate_stats_reply_flow_count buf ag.flow_count;
    set_ofp_aggregate_stats_reply_pad (Cstruct.to_string (Cstruct.create 4)) 0 buf;
    sizeof_ofp_aggregate_stats_reply

  let parse (bits : Cstruct.t) : aggregStats =
    { packet_count = (get_ofp_aggregate_stats_reply_packet_count bits)
    ; byte_count = (get_ofp_aggregate_stats_reply_byte_count bits)
    ; flow_count = (get_ofp_aggregate_stats_reply_flow_count bits)}

end

module TableStats = struct
  cstruct ofp_table_stats {
    uint8_t table_id; 
    uint8_t pad[3]; 
    uint32_t active_count;
    uint64_t lookup_count;
    uint64_t matched_count;
  } as big_endian

  type t = tableStats

  let sizeof (ts : tableStats) = 
    sizeof_ofp_table_stats


  let to_string (ts : tableStats) =
    Format.sprintf "{ table_id = %u; active_count = %lu; lookup_count = %Lu; matched_count = %Lu }"
    ts.table_id
    ts.active_count
    ts.lookup_count
    ts.matched_count

  let marshal (buf : Cstruct.t) (ts : tableStats) : int =
    set_ofp_table_stats_table_id buf ts.table_id;
    set_ofp_table_stats_pad (Cstruct.to_string (Cstruct.create 3)) 0 buf;
    set_ofp_table_stats_active_count buf ts.active_count;
    set_ofp_table_stats_lookup_count buf ts.lookup_count;
    set_ofp_table_stats_matched_count buf ts.matched_count;
    sizeof_ofp_table_stats

  let parse (bits : Cstruct.t) : tableStats =
    { table_id = get_ofp_table_stats_table_id bits
    ; active_count = get_ofp_table_stats_active_count bits
    ; lookup_count = get_ofp_table_stats_lookup_count bits
    ; matched_count = get_ofp_table_stats_matched_count bits}

  let length_func = (fun buf -> Some sizeof_ofp_table_stats)

end

module PortStats = struct
  
  type t = portStats

  let sizeof (ps : portStats) = 
    sizeof_ofp_port_stats
  
  let to_string ps =
    Format.sprintf "{ port_no = %lu; rx/tx pkt = %Lu/%Lu; rx/tx byt = %Lu/%Lu; \
                      rx/tx dropped = %Lu/%Lu; rx/tx error = %Lu/%Lu; rx frame \
                      erro = %Lu; rx_over_err = %Lu; rx_crc_err = %Lu; \
                      collisisions = %Lu; duration (s/ns) = %lu/%lu }"
    ps.psPort_no
    ps.rx_packets
    ps.tx_packets
    ps.rx_bytes
    ps.tx_bytes
    ps.rx_dropped
    ps.tx_dropped
    ps.rx_errors
    ps.tx_errors
    ps.rx_frame_err
    ps.rx_over_err
    ps.rx_crc_err
    ps.collisions
    ps.duration_sec
    ps.duration_nsec

  let marshal (buf : Cstruct.t) (ps : portStats) : int =
    set_ofp_port_stats_port_no buf ps.psPort_no;
    set_ofp_port_stats_pad (Cstruct.to_string (Cstruct.create 4)) 0 buf;
    set_ofp_port_stats_rx_packets buf ps.rx_packets;
    set_ofp_port_stats_tx_packets buf ps.tx_packets;
    set_ofp_port_stats_rx_bytes buf ps.rx_bytes;
    set_ofp_port_stats_tx_bytes buf ps.tx_bytes;
    set_ofp_port_stats_rx_dropped buf ps.rx_dropped;
    set_ofp_port_stats_tx_dropped buf ps.tx_dropped;
    set_ofp_port_stats_rx_errors buf ps.rx_errors;
    set_ofp_port_stats_tx_errors buf ps.tx_errors;
    set_ofp_port_stats_rx_frame_err buf ps.rx_frame_err;
    set_ofp_port_stats_rx_over_err buf ps.rx_over_err;
    set_ofp_port_stats_rx_crc_err buf ps.rx_crc_err;
    set_ofp_port_stats_collisions buf ps.collisions;
    set_ofp_port_stats_duration_sec buf ps.duration_sec;
    set_ofp_port_stats_duration_nsec buf ps.duration_nsec;
    sizeof_ofp_port_stats

  let parse (bits : Cstruct.t) : portStats =
    { psPort_no     = get_ofp_port_stats_port_no bits;
      rx_packets    = get_ofp_port_stats_rx_packets bits;
      tx_packets    = get_ofp_port_stats_tx_packets bits;
      rx_bytes      = get_ofp_port_stats_rx_bytes bits;
      tx_bytes      = get_ofp_port_stats_tx_bytes bits;
      rx_dropped    = get_ofp_port_stats_rx_dropped bits;
      tx_dropped    = get_ofp_port_stats_tx_dropped bits;
      rx_errors     = get_ofp_port_stats_rx_errors bits;
      tx_errors     = get_ofp_port_stats_tx_errors bits;
      rx_frame_err  = get_ofp_port_stats_rx_frame_err bits;
      rx_over_err   = get_ofp_port_stats_rx_over_err bits;
      rx_crc_err    = get_ofp_port_stats_rx_crc_err bits;
      collisions    = get_ofp_port_stats_collisions bits;
      duration_sec  = get_ofp_port_stats_duration_sec bits;
      duration_nsec = get_ofp_port_stats_duration_nsec bits
    }

  let length_func = (fun buf -> Some sizeof_ofp_port_stats)

end

module QueueStats = struct

    cstruct ofp_queue_stats {
      uint32_t port_no;
      uint32_t queue_id;
      uint64_t tx_bytes;
      uint64_t tx_packets;
      uint64_t tx_errors;
      uint32_t duration_sec;
      uint32_t duration_nsec
    } as big_endian

    type t = queueStats

    let sizeof (qs : queueStats) : int =
      sizeof_ofp_queue_stats

    let to_string (qs : queueStats) : string =
      Format.sprintf "{ port no = %lu; queue_id = %lu; tx bytes = %Lu; tx pkt = %Lu; tx errors = %Lu; duration (s/ns) = %lu/%lu }"
      qs.qsPort_no
      qs.queue_id
      qs.tx_bytes
      qs.tx_packets
      qs.tx_errors
      qs.duration_sec
      qs.duration_nsec

    let marshal (buf : Cstruct.t) (qs : queueStats) : int = 
      set_ofp_queue_stats_port_no buf qs.qsPort_no;
      set_ofp_queue_stats_queue_id buf qs.queue_id;
      set_ofp_queue_stats_tx_bytes buf qs.tx_bytes;
      set_ofp_queue_stats_tx_packets buf qs.tx_packets;
      set_ofp_queue_stats_tx_errors buf qs.tx_errors;
      set_ofp_queue_stats_duration_sec buf qs.duration_sec;
      set_ofp_queue_stats_duration_nsec buf qs.duration_nsec;
      sizeof_ofp_queue_stats

    let parse (bits : Cstruct.t) : queueStats =
      { qsPort_no = get_ofp_queue_stats_port_no bits
      ; queue_id = get_ofp_queue_stats_queue_id bits
      ; tx_bytes = get_ofp_queue_stats_tx_bytes bits
      ; tx_packets = get_ofp_queue_stats_tx_packets bits
      ; tx_errors = get_ofp_queue_stats_tx_errors bits
      ; duration_sec = get_ofp_queue_stats_duration_sec bits
      ; duration_nsec = get_ofp_queue_stats_duration_nsec bits
      }

    let length_func = (fun buf -> Some sizeof_ofp_queue_stats)

end

module GroupStats = struct

  cstruct ofp_group_stats {
    uint16_t length;
    uint8_t pad[2];
    uint32_t group_id;
    uint32_t ref_count;
    uint8_t pad2[4];
    uint64_t packet_count;
    uint64_t byte_count;
    uint32_t duration_sec;
    uint32_t duration_nsec
  } as big_endian

  module BucketStats = struct

    cstruct ofp_bucket_counter {
    uint64_t packet_count;
    uint64_t byte_count
    } as big_endian

    type t = bucketStats

    let sizeof (gs : bucketStats) : int =
      sizeof_ofp_bucket_counter

    let to_string (bs : bucketStats) : string =
      Format.sprintf "{ packet_count = %Lu; byte_count = %Lu }"
      bs.packet_count
      bs.byte_count

    let marshal (buf : Cstruct.t) (bs : bucketStats) : int =
      set_ofp_bucket_counter_packet_count buf bs.packet_count;
      set_ofp_bucket_counter_byte_count buf bs.byte_count;
      sizeof_ofp_bucket_counter

    let parse (bits : Cstruct.t) : bucketStats =
      { packet_count = get_ofp_bucket_counter_packet_count bits
      ; byte_count = get_ofp_bucket_counter_byte_count bits }

    let length_func = (fun buf -> Some sizeof_ofp_bucket_counter)

  end

  type t = groupStats

  let sizeof (gs : groupStats) : int =
    gs.length

  let to_string (gs : groupStats) : string =
    Format.sprintf "{ length =  %u; group_id = %lu; ref_count: = %lu; packet_count = %Lu; \
                      byte_count = %Lu; duration (s/ns) = %lu/%lu; bucket stats = %s }"
    gs.length
    gs.group_id
    gs.ref_count
    gs.packet_count
    gs.byte_count
    gs.duration_sec
    gs.duration_nsec
    ("[ " ^ (String.concat ";" (map BucketStats.to_string gs.bucket_stats)) ^ " ]")

  let marshal (buf : Cstruct.t) (gs : groupStats) : int = 
    set_ofp_group_stats_length buf gs.length;
    set_ofp_group_stats_group_id buf gs.group_id;
    set_ofp_group_stats_ref_count buf gs.ref_count;
    set_ofp_group_stats_packet_count buf gs.packet_count;
    set_ofp_group_stats_byte_count buf gs.byte_count;
    set_ofp_group_stats_duration_sec buf gs.duration_sec;
    set_ofp_group_stats_duration_nsec buf gs.duration_nsec;
    sizeof_ofp_group_stats + (marshal_fields (Cstruct.shift buf sizeof_ofp_group_stats) gs.bucket_stats BucketStats.marshal)
    
  let parse (bits : Cstruct.t) : groupStats =
    { length = get_ofp_group_stats_length bits
    ; group_id = get_ofp_group_stats_group_id bits
    ; ref_count = get_ofp_group_stats_ref_count bits
    ; packet_count = get_ofp_group_stats_packet_count bits
    ; byte_count = get_ofp_group_stats_byte_count bits
    ; duration_sec = get_ofp_group_stats_duration_sec bits
    ; duration_nsec = get_ofp_group_stats_duration_nsec bits
    ; bucket_stats = parse_fields (Cstruct.shift bits sizeof_ofp_group_stats) BucketStats.parse BucketStats.length_func
    }

  let length_func (buf :  Cstruct.t) : int option =
    if Cstruct.len buf < sizeof_ofp_group_stats then None
    else Some (get_ofp_group_stats_length buf)

end

module GroupDesc = struct

  cstruct ofp_group_desc {
    uint16_t length;
    uint8_t typ;
    uint8_t pad;
    uint32_t group_id;
  } as big_endian

  type t = groupDesc

  let sizeof (gd : groupDesc) : int =
    sizeof_ofp_group_desc + sum (map Bucket.sizeof gd.bucket)

  let to_string (gd : groupDesc) : string =
    Format.sprintf "{ length = %u; group_type = %s; group_id = %lu; bucket = %s }"
    gd.length
    (GroupType.to_string gd.typ)
    gd.group_id
    ( "[ " ^(String.concat "; " (map Bucket.to_string gd.bucket)) ^ " ]")

  let marshal (buf : Cstruct.t) (gd : groupDesc) : int =
    set_ofp_group_desc_length buf gd.length;
    set_ofp_group_desc_typ buf (GroupType.marshal gd.typ);
    set_ofp_group_desc_group_id buf gd.group_id;
    let size_bucket = 
      (marshal_fields (Cstruct.shift buf sizeof_ofp_group_desc) gd.bucket Bucket.marshal) in
    sizeof_ofp_group_desc + size_bucket

  let parse (bits : Cstruct.t) : groupDesc =
    let len = get_ofp_group_desc_length bits in
    let typ = GroupType.parse (get_ofp_group_desc_typ bits) in
    let group_id = get_ofp_group_desc_group_id bits in
    let bucket_bits = Cstruct.sub bits sizeof_ofp_group_desc (len - sizeof_ofp_group_desc) in
    let bucket = parse_fields bucket_bits Bucket.parse Bucket.length_func in
    { length = len
    ; typ = typ
    ; group_id = group_id
    ; bucket = bucket}

  let length_func buf = 
    if Cstruct.len buf < sizeof_ofp_group_desc  then None
    else Some (get_ofp_group_desc_length buf)

end

module GroupFeatures = struct

  cstruct ofp_group_features {
    uint32_t typ;
    uint32_t capabilities;
    uint32_t max_groups_all;
    uint32_t max_groups_select;
    uint32_t max_groups_indirect;
    uint32_t max_groups_fastfailover;
    uint32_t actions_all;
    uint32_t actions_select;
    uint32_t actions_indirect;
    uint32_t actions_fastfailover
  } as big_endian

  module GroupType = struct

    type t = groupTypeMap

    let marshal (gtm : groupTypeMap) : int32 =
      Int32.logor (if gtm.all then (Int32.shift_left 1l 0) else 0l) 
       (Int32.logor (if gtm.select then (Int32.shift_left 1l 1) else 0l)
        (Int32.logor (if gtm.indirect then (Int32.shift_left 1l 2) else 0l)
         (if gtm.ff then (Int32.shift_left 1l 3) else 0l)))

    let parse bits : groupTypeMap = 
      { all = Bits.test_bit 0 bits
      ; select = Bits.test_bit 1 bits
      ; indirect = Bits.test_bit 2 bits
      ; ff = Bits.test_bit 3 bits }

    let to_string (gtm : groupTypeMap) : string =
      Format.sprintf "{ all = %B; select = %B; indirect = %B; ff = %B }"
      gtm.all
      gtm.select
      gtm.indirect
      gtm.ff

  end 

  module Capabilities = struct

    type t = groupCapabilities

    let marshal (gc : groupCapabilities) : int32 =
      Int32.logor (if gc.select_weight then (Int32.shift_left 1l 0) else 0l) 
       (Int32.logor (if gc.select_liveness then (Int32.shift_left 1l 1) else 0l)
        (Int32.logor (if gc.chaining then (Int32.shift_left 1l 2) else 0l)
         (if gc.chaining_checks then (Int32.shift_left 1l 3) else 0l)))

    let parse bits : groupCapabilities = 
      { select_weight = Bits.test_bit 0 bits
      ; select_liveness = Bits.test_bit 1 bits
      ; chaining = Bits.test_bit 2 bits
      ; chaining_checks = Bits.test_bit 3 bits }

    let to_string (gc : groupCapabilities) : string =
      Format.sprintf "{ select_weight = %B; select_liveness = %B; chaining = %B; chaining_checks = %B }"
      gc.select_weight
      gc.select_liveness
      gc.chaining
      gc.chaining_checks

  end

  module ActionType = struct

    type t = actionTypeMap

    let marshal (atm : actionTypeMap) : int32 =
      Int32.logor (if atm.output then (Int32.shift_left 1l 0) else 0l) 
       (Int32.logor (if atm.copy_ttl_out then (Int32.shift_left 1l 11) else 0l)
        (Int32.logor (if atm.copy_ttl_in then (Int32.shift_left 1l 12) else 0l)
         (Int32.logor (if atm.set_mpls_ttl then (Int32.shift_left 1l 15) else 0l)
          (Int32.logor (if atm.dec_mpls_ttl then (Int32.shift_left 1l 16) else 0l)
           (Int32.logor (if atm.push_vlan then (Int32.shift_left 1l 17) else 0l)
            (Int32.logor (if atm.pop_vlan then (Int32.shift_left 1l 18) else 0l)
             (Int32.logor (if atm.push_mpls then (Int32.shift_left 1l 19) else 0l)
              (Int32.logor (if atm.pop_mpls then (Int32.shift_left 1l 20) else 0l)
               (Int32.logor (if atm.set_queue then (Int32.shift_left 1l 21) else 0l)
                (Int32.logor (if atm.group then (Int32.shift_left 1l 22) else 0l)
                 (Int32.logor (if atm.set_nw_ttl then (Int32.shift_left 1l 23) else 0l)
                  (Int32.logor (if atm.dec_nw_ttl then (Int32.shift_left 1l 24) else 0l)
                   (Int32.logor (if atm.set_field then (Int32.shift_left 1l 25) else 0l)
                    (Int32.logor (if atm.push_pbb then (Int32.shift_left 1l 26) else 0l)
                     (if atm.pop_pbb then (Int32.shift_left 1l 27) else 0l)))))))))))))))

    let parse bits : actionTypeMap = 
      { output = Bits.test_bit 0 bits
      ; copy_ttl_out = Bits.test_bit 11 bits
      ; copy_ttl_in = Bits.test_bit 12 bits
      ; set_mpls_ttl = Bits.test_bit 15 bits
      ; dec_mpls_ttl = Bits.test_bit 16 bits
      ; push_vlan = Bits.test_bit 17 bits
      ; pop_vlan = Bits.test_bit 18 bits
      ; push_mpls = Bits.test_bit 19 bits
      ; pop_mpls = Bits.test_bit 20 bits
      ; set_queue = Bits.test_bit 21 bits
      ; group = Bits.test_bit 22 bits
      ; set_nw_ttl = Bits.test_bit 23 bits
      ; dec_nw_ttl = Bits.test_bit 24 bits
      ; set_field = Bits.test_bit 25 bits
      ; push_pbb = Bits.test_bit 26 bits
      ; pop_pbb = Bits.test_bit 27 bits }

    let to_string (atm : actionTypeMap) : string =
      Format.sprintf "{ output = %B; copy_ttl_out = %B; copy_ttl_in = %B; set_mpls ttl = %B; \
      dec_mpls_ttl = %B; push_vlan = %B; pop_vlan = %B; push_mpls = %B; pop_mpls = %B; \
      set_queue = %B; group = %B; set_nw_ttl = %B; dec_nw_ttl = %B; set_field = %B; \
      push_pbb = %B; pop_pbb = %B }"
      atm.output
      atm.copy_ttl_out
      atm.copy_ttl_in
      atm.set_mpls_ttl
      atm.dec_mpls_ttl
      atm.push_vlan
      atm.pop_vlan
      atm.push_mpls
      atm.pop_mpls
      atm.set_queue
      atm.group
      atm.set_nw_ttl
      atm.dec_nw_ttl
      atm.set_field
      atm.push_pbb
      atm.pop_pbb

  end

  type t = groupFeatures

  let sizeof (gf : groupFeatures) : int =
    sizeof_ofp_group_features

  let to_string (gf : groupFeatures) : string =
    Format.sprintf "{ type =  %s; capbailities =  %s; max group = {\
    all =  %lu; select =  %lu; indirect =  %lu; fastfailover =  %lu }; actions = {
    all =  %s; select =  %s; indirect =  %s; fastfailover =  %s } }"
    (GroupType.to_string gf.typ)
    (Capabilities.to_string gf.capabilities)
    gf.max_groups_all
    gf.max_groups_select
    gf.max_groups_indirect
    gf.max_groups_ff
    (ActionType.to_string gf.actions_all)
    (ActionType.to_string gf.actions_select)
    (ActionType.to_string gf.actions_indirect)
    (ActionType.to_string gf.actions_ff)

  let marshal (buf : Cstruct.t) (gf : groupFeatures) : int =
    set_ofp_group_features_typ buf (GroupType.marshal gf.typ);
    set_ofp_group_features_capabilities buf (Capabilities.marshal gf.capabilities);
    set_ofp_group_features_max_groups_all buf gf.max_groups_all;
    set_ofp_group_features_max_groups_select buf gf.max_groups_select;
    set_ofp_group_features_max_groups_indirect buf gf.max_groups_indirect;
    set_ofp_group_features_max_groups_fastfailover buf gf.max_groups_ff;
    set_ofp_group_features_actions_all buf (ActionType.marshal gf.actions_all);
    set_ofp_group_features_actions_select buf (ActionType.marshal gf.actions_select);
    set_ofp_group_features_actions_indirect buf (ActionType.marshal gf.actions_indirect);
    set_ofp_group_features_actions_fastfailover buf (ActionType.marshal gf.actions_ff);
    sizeof_ofp_group_features

  let parse (bits : Cstruct.t) : groupFeatures =
  { typ = GroupType.parse (get_ofp_group_features_typ bits)
  ; capabilities = Capabilities.parse (get_ofp_group_features_capabilities bits)
  ; max_groups_all = get_ofp_group_features_max_groups_all bits
  ; max_groups_select = get_ofp_group_features_max_groups_select bits
  ; max_groups_indirect = get_ofp_group_features_max_groups_indirect bits
  ; max_groups_ff = get_ofp_group_features_max_groups_fastfailover bits
  ; actions_all = ActionType.parse (get_ofp_group_features_actions_all bits)
  ; actions_select = ActionType.parse (get_ofp_group_features_actions_select bits)
  ; actions_indirect = ActionType.parse (get_ofp_group_features_actions_indirect bits)
  ; actions_ff = ActionType.parse (get_ofp_group_features_actions_fastfailover bits)
  }

end

module MeterStats = struct

  cstruct ofp_meter_stats {
    uint32_t meter_id;
    uint16_t len;
    uint8_t pad[6];
    uint32_t flow_count;
    uint64_t packet_in_count;
    uint64_t byte_in_count;
    uint32_t duration_sec;
    uint32_t duration_nsec
  } as big_endian

  module Band = struct

    cstruct ofp_meter_band_stats {
      uint64_t packet_band_count;
      uint64_t byte_band_count
    } as big_endian

    type t = meterBandStats

    let length_func = fun buf -> Some sizeof_ofp_meter_band_stats
      
    let marshal (buf : Cstruct.t) (mbs : meterBandStats) : int =
      set_ofp_meter_band_stats_packet_band_count buf mbs.packet_band_count;
      set_ofp_meter_band_stats_byte_band_count buf mbs.byte_band_count;
      sizeof_ofp_meter_band_stats

    let parse (bits : Cstruct.t) : meterBandStats =
      { packet_band_count = get_ofp_meter_band_stats_packet_band_count bits
      ; byte_band_count = get_ofp_meter_band_stats_byte_band_count bits}

    let to_string (mbs : meterBandStats) : string =
      Format.sprintf "{ packet_count:%Lu; byte_count = %Lu }"
      mbs.packet_band_count
      mbs.byte_band_count

  end

  type t = meterStats

  let sizeof (ms : meterStats) : int =
    ms.len

  let to_string (ms : meterStats) : string =
    Format.sprintf "{ meter_id = %lu; len = %u; flow_count = %lu; packet_in_count = %Lu\
    byte_in_count = %Lu; duration (s/ns) = %lu/%lu; band = %s }"
    ms.meter_id
    ms.len
    ms.flow_count
    ms.packet_in_count
    ms.byte_in_count
    ms.duration_sec
    ms.duration_nsec
    ("[ " ^ (String.concat ";" (map Band.to_string ms.band)) ^ " ]")

  let marshal (buf : Cstruct.t) (ms : meterStats) =
    set_ofp_meter_stats_meter_id buf ms.meter_id;
    set_ofp_meter_stats_len buf ms.len;
    set_ofp_meter_stats_flow_count buf ms.flow_count;
    set_ofp_meter_stats_packet_in_count buf ms.packet_in_count;
    set_ofp_meter_stats_byte_in_count buf ms.byte_in_count;
    set_ofp_meter_stats_duration_sec buf ms.duration_sec;
    set_ofp_meter_stats_duration_nsec buf ms.duration_nsec;
    let band_buf = Cstruct.sub buf sizeof_ofp_meter_stats (ms.len - sizeof_ofp_meter_stats) in
    sizeof_ofp_meter_stats + (marshal_fields band_buf ms.band Band.marshal)

  let parse (bits : Cstruct.t) : meterStats = 
    let meter_id = get_ofp_meter_stats_meter_id bits in
    let len = get_ofp_meter_stats_len bits in
    let flow_count = get_ofp_meter_stats_flow_count bits in
    let packet_in_count = get_ofp_meter_stats_packet_in_count bits in
    let byte_in_count = get_ofp_meter_stats_byte_in_count bits in
    let duration_sec = get_ofp_meter_stats_duration_sec bits in
    let duration_nsec = get_ofp_meter_stats_duration_nsec bits in
    let band_bits = Cstruct.sub bits sizeof_ofp_meter_stats (len - sizeof_ofp_meter_stats) in
    let band = parse_fields band_bits Band.parse Band.length_func in
    { meter_id; len; flow_count; packet_in_count; byte_in_count; duration_sec; duration_nsec; band }

  let length_func buf = 
    if Cstruct.len buf < sizeof_ofp_meter_stats  then None
    else Some (get_ofp_meter_stats_len buf)

end

module MeterConfig = struct

  cstruct ofp_meter_config {
    uint16_t length;
    uint16_t flags;
    uint32_t meter_id
  } as big_endian

  type t = meterConfig

  let sizeof (mc : meterConfig) : int =
    sizeof_ofp_meter_config + sum (map MeterBand.sizeof mc.bands)

  let to_string (mc : meterConfig) : string =
    Format.sprintf "{ len = %u; flags = %s; meter_id = %lu; bands = %s }"
    mc.length
    (MeterFlags.to_string mc.flags)
    mc.meter_id
    ( "[ " ^ (String.concat "; " (map MeterBand.to_string mc.bands)) ^ " ]")

  let marshal (buf : Cstruct.t) (mc : meterConfig) : int =
    set_ofp_meter_config_length buf mc.length;
    set_ofp_meter_config_flags buf (MeterFlags.marshal mc.flags);
    set_ofp_meter_config_meter_id buf mc.meter_id;
    sizeof_ofp_meter_config + (marshal_fields (Cstruct.shift buf sizeof_ofp_meter_config) mc.bands MeterBand.marshal)

  let parse (bits : Cstruct.t) : meterConfig =
    let length = get_ofp_meter_config_length bits in
    let flags = MeterFlags.parse (get_ofp_meter_config_flags bits) in
    let meter_id = get_ofp_meter_config_meter_id bits in
    let bands_bits = Cstruct.sub bits sizeof_ofp_meter_config (length-sizeof_ofp_meter_config) in
    let bands = parse_fields bands_bits MeterBand.parse MeterBand.length_fun in
    { length
    ; flags
    ; meter_id
    ; bands
    }

  let length_func (buf : Cstruct.t) : int option =
    if Cstruct.len buf < sizeof_ofp_meter_config then None
    else Some (get_ofp_meter_config_length buf)

end

module MeterFeaturesStats = struct

  cstruct ofp_meter_features {
    uint32_t max_meter;
    uint32_t band_types;
    uint32_t capabilities;
    uint8_t max_bands;
    uint8_t max_color;
    uint8_t pad[2]
  } as big_endian

  module Bands = struct
    type t = meterBandMaps

    let marshal (mbm : meterBandMaps) : int32 =
      Int32.logor (if mbm.drop then (Int32.shift_left 1l 1) else 0l) 
       (if mbm.dscpRemark then (Int32.shift_left 1l 2) else 0l)

    let parse bits : meterBandMaps = 
      { drop = Bits.test_bit 1 bits
      ; dscpRemark = Bits.test_bit 2 bits }

    let to_string (mbm : meterBandMaps) : string =
      Format.sprintf "{ drop = %B; dscp_remark =  %B }"
      mbm.drop
      mbm.dscpRemark

  end

  type t = meterFeaturesStats

  let sizeof (mfs : meterFeaturesStats) : int =
    sizeof_ofp_meter_features

  let to_string (mfs : meterFeaturesStats) : string =
    Format.sprintf "{ max_meter = %lu; band_typ = %s; capabilities = %s; max_band = %u; max_color = %u }"
    mfs.max_meter
    (Bands.to_string mfs.band_typ)
    (MeterFlags.to_string mfs.capabilities)
    mfs.max_band
    mfs.max_color
  
  let marshal (buf : Cstruct.t) (mfs : meterFeaturesStats) : int =
    set_ofp_meter_features_max_meter buf mfs.max_meter;
    set_ofp_meter_features_band_types buf (Bands.marshal mfs.band_typ);
    (* int -> int32 fix, before release of OF1.3.5 *)
    set_ofp_meter_features_capabilities buf (Int32.of_int (MeterFlags.marshal mfs.capabilities));
    set_ofp_meter_features_max_bands buf mfs.max_band;
    set_ofp_meter_features_max_color buf mfs.max_color;
    sizeof_ofp_meter_features
  
  let parse (bits : Cstruct.t) : meterFeaturesStats =
    { max_meter = get_ofp_meter_features_max_meter bits
    ; band_typ = Bands.parse (get_ofp_meter_features_band_types bits)
    (* int32 -> int fix, before release of OF1.3.5 *)
    ; capabilities = MeterFlags.parse (Int32.to_int (get_ofp_meter_features_capabilities bits))
    ; max_band = get_ofp_meter_features_max_bands bits
    ; max_color = get_ofp_meter_features_max_color bits
    }
end

module MultipartReply = struct

  type t = multipartReply

  let sizeof (mpr : multipartReply) =
    sizeof_ofp_multipart_reply +
    match mpr.mpreply_typ with
      | PortsDescReply pdr -> sum (map PortDesc.sizeof pdr)
      | SwitchDescReply _ -> sizeof_ofp_desc
      | FlowStatsReply fsr -> sum (map FlowStats.sizeof fsr)
      | AggregateReply ag -> AggregateStats.sizeof ag
      | TableReply tr -> sum (map TableStats.sizeof tr)
      | TableFeaturesReply tf -> TableFeatures.sizeof tf
      | PortStatsReply psr -> sum (map PortStats.sizeof psr)
      | QueueStatsReply qsr -> sum (map QueueStats.sizeof qsr)
      | GroupStatsReply gs -> sum (map GroupStats.sizeof gs)
      | GroupDescReply gd -> sum (map GroupDesc.sizeof gd)
      | GroupFeaturesReply gf -> GroupFeatures.sizeof gf
      | MeterReply mr -> sum (map MeterStats.sizeof mr)
      | MeterConfig mc -> sum (map MeterConfig.sizeof mc)
      | MeterFeaturesReply mf -> MeterFeaturesStats.sizeof mf

  let to_string (mpr : multipartReply) =
    match mpr.mpreply_typ with
      | PortsDescReply pdr -> Format.sprintf "PortsDescReply { %s }" (String.concat "; " (map PortDesc.to_string pdr))
      | SwitchDescReply sdc -> Format.sprintf "SwitchDescReply %s" (SwitchDescriptionReply.to_string sdc)
      | FlowStatsReply fsr -> Format.sprintf "Flow { %s }" (String.concat "; " (map FlowStats.to_string fsr))
      | AggregateReply ag -> Format.sprintf "Aggregate Flow %s" (AggregateStats.to_string ag)
      | TableReply tr -> Format.sprintf "TableReply { %s }" (String.concat "; " (map TableStats.to_string tr))
      | TableFeaturesReply tf -> Format.sprintf "TableFeaturesReply %s" (TableFeatures.to_string tf)
      | PortStatsReply psr -> Format.sprintf "PortStatsReply { %s }" (String.concat "; " (map PortStats.to_string psr))
      | QueueStatsReply qsr -> Format.sprintf "QueueStats { %s }" (String.concat "; " (map QueueStats.to_string qsr))
      | GroupStatsReply gs -> Format.sprintf "GroupStats { %s }" (String.concat "; " (map GroupStats.to_string gs))
      | GroupDescReply gd -> Format.sprintf "GroupSDesc { %s }" (String.concat "; " (map GroupDesc.to_string gd))
      | GroupFeaturesReply gf -> Format.sprintf "GroupFeatures %s" (GroupFeatures.to_string gf)
      | MeterReply mr -> Format.sprintf "MeterStats { %s }" (String.concat "; " (map MeterStats.to_string mr))
      | MeterConfig mc -> Format.sprintf "MeterConfig { %s }" (String.concat "; " (map MeterConfig.to_string mc))
      | MeterFeaturesReply mf -> Format.sprintf "MeterFeaturesStats %s" (MeterFeaturesStats.to_string mf)

  let marshal (buf : Cstruct.t) (mpr : multipartReply) : int =
    let ofp_body_bits = Cstruct.shift buf sizeof_ofp_multipart_reply in
    set_ofp_multipart_reply_flags buf (
      match mpr.mpreply_flags with
        | true -> ofp_multipart_request_flags_to_int OFPMPF_REQ_MORE
        | false -> 0);
    sizeof_ofp_multipart_reply + (match mpr.mpreply_typ with
      | PortsDescReply pdr -> 
          set_ofp_multipart_reply_typ buf (ofp_multipart_types_to_int OFPMP_PORT_DESC);
          marshal_fields ofp_body_bits pdr PortDesc.marshal
      | SwitchDescReply sdr -> 
          set_ofp_multipart_reply_typ buf (ofp_multipart_types_to_int OFPMP_DESC);
          SwitchDescriptionReply.marshal ofp_body_bits sdr
      | FlowStatsReply fsr -> 
          set_ofp_multipart_reply_typ buf (ofp_multipart_types_to_int OFPMP_FLOW);
          marshal_fields ofp_body_bits fsr FlowStats.marshal
      | AggregateReply ar -> 
          set_ofp_multipart_reply_typ buf (ofp_multipart_types_to_int OFPMP_AGGREGATE);
          AggregateStats.marshal ofp_body_bits ar
      | TableReply tr ->
          set_ofp_multipart_reply_typ buf (ofp_multipart_types_to_int OFPMP_TABLE);
          marshal_fields ofp_body_bits tr TableStats.marshal
      | TableFeaturesReply tf ->
          set_ofp_multipart_reply_typ buf (ofp_multipart_types_to_int OFPMP_TABLE_FEATURES);
          TableFeatures.marshal ofp_body_bits tf
      | PortStatsReply psr ->
          set_ofp_multipart_reply_typ buf (ofp_multipart_types_to_int OFPMP_PORT_STATS);
          marshal_fields ofp_body_bits psr PortStats.marshal
      | QueueStatsReply qsr ->
          set_ofp_multipart_reply_typ buf (ofp_multipart_types_to_int OFPMP_QUEUE);
          marshal_fields ofp_body_bits qsr QueueStats.marshal
      | GroupStatsReply gs ->
          set_ofp_multipart_reply_typ buf (ofp_multipart_types_to_int OFPMP_GROUP);
          marshal_fields ofp_body_bits gs GroupStats.marshal
      | GroupDescReply gd ->
          set_ofp_multipart_reply_typ buf (ofp_multipart_types_to_int OFPMP_GROUP_DESC);
          marshal_fields ofp_body_bits gd GroupDesc.marshal
      | GroupFeaturesReply gf ->
          set_ofp_multipart_reply_typ buf (ofp_multipart_types_to_int OFPMP_GROUP_FEATURES);
          GroupFeatures.marshal ofp_body_bits gf
      | MeterReply mr ->
          set_ofp_multipart_reply_typ buf (ofp_multipart_types_to_int OFPMP_METER);
          marshal_fields ofp_body_bits mr MeterStats.marshal
      | MeterConfig mc ->
          set_ofp_multipart_reply_typ buf (ofp_multipart_types_to_int OFPMP_METER_CONFIG);
          marshal_fields ofp_body_bits mc MeterConfig.marshal
      | MeterFeaturesReply mfr ->
          set_ofp_multipart_reply_typ buf (ofp_multipart_types_to_int OFPMP_METER_FEATURES);
          MeterFeaturesStats.marshal ofp_body_bits mfr
          )
    
  let parse (bits : Cstruct.t) : multipartReply =
    let ofp_body_bits = Cstruct.shift bits sizeof_ofp_multipart_reply in
    let typ = (match int_to_ofp_multipart_types (get_ofp_multipart_reply_typ bits) with
      | Some OFPMP_PORT_DESC -> 
          PortsDescReply (parse_fields ofp_body_bits PortDesc.parse PortDesc.length_func)
      | Some OFPMP_DESC -> 
          SwitchDescReply (SwitchDescriptionReply.parse ofp_body_bits)
      | Some OFPMP_FLOW -> 
          FlowStatsReply (parse_fields ofp_body_bits FlowStats.parse FlowStats.length_func)
      | Some OFPMP_AGGREGATE -> 
          AggregateReply (AggregateStats.parse ofp_body_bits)
      | Some OFPMP_TABLE -> 
          TableReply (parse_fields ofp_body_bits TableStats.parse TableStats.length_func)
      | Some OFPMP_TABLE_FEATURES ->
          TableFeaturesReply (TableFeatures.parse ofp_body_bits)
      | Some OFPMP_PORT_STATS -> 
          PortStatsReply (parse_fields ofp_body_bits PortStats.parse PortStats.length_func)
      | Some OFPMP_QUEUE ->
          QueueStatsReply (parse_fields ofp_body_bits QueueStats.parse QueueStats.length_func)
      | Some OFPMP_GROUP ->
          GroupStatsReply (parse_fields ofp_body_bits GroupStats.parse GroupStats.length_func)
      | Some OFPMP_GROUP_DESC ->
          GroupDescReply (parse_fields ofp_body_bits GroupDesc.parse GroupDesc.length_func)
      | Some OFPMP_GROUP_FEATURES ->
          GroupFeaturesReply (GroupFeatures.parse ofp_body_bits)
      | Some OFPMP_METER ->
          MeterReply (parse_fields ofp_body_bits MeterStats.parse MeterStats.length_func)
      | Some OFPMP_METER_CONFIG ->
          MeterConfig (parse_fields ofp_body_bits MeterConfig.parse MeterConfig.length_func)
      | Some OFPMP_METER_FEATURES ->
          MeterFeaturesReply (MeterFeaturesStats.parse ofp_body_bits)
      | _ -> raise (Unparsable (sprintf "NYI: can't parse this multipart reply"))) in
    let flags = (
      match int_to_ofp_multipart_request_flags (get_ofp_multipart_request_flags bits) with
        | Some OFPMPF_REQ_MORE -> true
        | _ -> false) in
    {mpreply_typ = typ; mpreply_flags = flags}

end

module TableMod = struct

    cstruct ofp_table_mod {
      uint8_t table_id;
      uint8_t pad[3];
      uint32_t confi
    } as big_endian
    

    let sizeof (tab : tableMod) : int =
    sizeof_ofp_table_mod

end


module Error = struct

  type t = {
    err : errorTyp;
    data : bytes;
  }

  cstruct ofp_error_msg {
    uint16_t typ;
    uint16_t code
  } as big_endian

  cenum ofp_error_type {
    OFPET_HELLO_FAILED = 0;
    OFPET_BAD_REQUEST = 1;
    OFPET_BAD_ACTION = 2;
    OFPET_BAD_INSTRUCTION = 3;
    OFPET_BAD_MATCH = 4;
    OFPET_FLOW_MOD_FAILED = 5;
    OFPET_GROUP_MOD_FAILED = 6;
    OFPET_PORT_MOD_FAILED = 7;
    OFPET_TABLE_MOD_FAILED = 8;
    OFPET_QUEUE_OP_FAILED = 9;
    OFPET_SWITCH_CONFIG_FAILED = 10;
    OFPET_ROLE_REQUEST_FAILED = 11;
    OFPET_METER_MOD_FAILED = 12;
    OFPET_TABLE_FEATURES_FAILED = 13;
    OFPET_EXPERIMENTER = 0xffff
  } as uint16_t

  module HelloFailed = struct 
    
    cenum ofp_hello_failed_code {
      OFPHFC_INCOMPATIBLE = 0;
      OFPHFC_EPERM = 1
    } as uint16_t

    type t = helloFailed

    let to_string (cod : helloFailed) =
      match cod with
        | HelloIncompatible -> "INCOMPATIBLE"
        | HelloPermError -> "Permission_Error"

    let marshal (cod : helloFailed) : int =
      match cod with
        | HelloIncompatible -> ofp_hello_failed_code_to_int OFPHFC_INCOMPATIBLE
        | HelloPermError -> ofp_hello_failed_code_to_int OFPHFC_EPERM

    let parse t : helloFailed =
      match int_to_ofp_hello_failed_code t with
        | Some OFPHFC_INCOMPATIBLE -> HelloIncompatible
        | Some OFPHFC_EPERM -> HelloPermError
        | None -> raise (Unparsable (sprintf "malfomed hello_failed code"))

  end

  module BadRequest = struct

    cenum ofp_bad_request_code {
      OFPBRC_BAD_VERSION = 0;
      OFPBRC_BAD_TYPE = 1;
      OFPBRC_BAD_MULTIPART = 2;
      OFPBRC_BAD_EXPERIMENTER = 3;
      OFPBRC_BAD_EXP_TYPE = 4;
      OFPBRC_EPERM = 5;
      OFPBRC_BAD_LEN = 6;
      OFPBRC_BUFFER_EMPTY = 7;
      OFPBRC_BUFFER_UNKNOWN = 8;
      OFPBRC_BAD_TABLE_ID = 9;
      OFPBRC_IS_SLAVE = 10;
      OFPBRC_BAD_PORT = 11;
      OFPBRC_BAD_PACKET = 12;
      OFPBRC_MULTIPART_BUFFER_OVERFLOW = 13
    } as uint16_t

    type t = badRequest

    let to_string (cod : badRequest) : string =
      match cod with
        | ReqBadVersion -> "BadVersion"
        | ReqBadType -> "BadTyp"
        | ReqBadMultipart -> "BadMultipart"
        | ReqBadExp -> "BadExp"
        | ReqBadExpType -> "BadExpType"
        | ReqPermError -> "Permission_Error"
        | ReqBadLen -> "BadLen"
        | ReqBufferEmpty -> "BufferEmpty"
        | ReqBufferUnknown -> "BufferUnknown"
        | ReqBadTableId -> "BadTableId"
        | ReqIsSlave -> "IsSlave"
        | ReqBadPort -> "BadPort"
        | ReqBadPacket -> "BadPacket"
        | ReqMultipartBufOverflow -> "MultipartBufOverflow"

    let marshal (cod : badRequest) : int =
      match cod with
        | ReqBadVersion -> ofp_bad_request_code_to_int OFPBRC_BAD_VERSION
        | ReqBadType -> ofp_bad_request_code_to_int OFPBRC_BAD_TYPE
        | ReqBadMultipart -> ofp_bad_request_code_to_int OFPBRC_BAD_MULTIPART
        | ReqBadExp -> ofp_bad_request_code_to_int OFPBRC_BAD_EXPERIMENTER
        | ReqBadExpType -> ofp_bad_request_code_to_int OFPBRC_BAD_EXP_TYPE
        | ReqPermError -> ofp_bad_request_code_to_int OFPBRC_EPERM
        | ReqBadLen -> ofp_bad_request_code_to_int OFPBRC_BAD_LEN
        | ReqBufferEmpty -> ofp_bad_request_code_to_int OFPBRC_BUFFER_EMPTY
        | ReqBufferUnknown -> ofp_bad_request_code_to_int OFPBRC_BUFFER_UNKNOWN
        | ReqBadTableId -> ofp_bad_request_code_to_int OFPBRC_BAD_TABLE_ID
        | ReqIsSlave -> ofp_bad_request_code_to_int OFPBRC_IS_SLAVE
        | ReqBadPort -> ofp_bad_request_code_to_int OFPBRC_BAD_PORT
        | ReqBadPacket -> ofp_bad_request_code_to_int OFPBRC_BAD_PACKET
        | ReqMultipartBufOverflow -> ofp_bad_request_code_to_int OFPBRC_MULTIPART_BUFFER_OVERFLOW

    let parse t : badRequest = 
      match int_to_ofp_bad_request_code t with
        | Some OFPBRC_BAD_VERSION -> ReqBadVersion
        | Some OFPBRC_BAD_TYPE -> ReqBadType
        | Some OFPBRC_BAD_MULTIPART -> ReqBadMultipart
        | Some OFPBRC_BAD_EXPERIMENTER -> ReqBadExp
        | Some OFPBRC_BAD_EXP_TYPE -> ReqBadExpType
        | Some OFPBRC_EPERM -> ReqPermError
        | Some OFPBRC_BAD_LEN -> ReqBadLen
        | Some OFPBRC_BUFFER_EMPTY -> ReqBufferEmpty
        | Some OFPBRC_BUFFER_UNKNOWN -> ReqBufferUnknown
        | Some OFPBRC_BAD_TABLE_ID -> ReqBadTableId
        | Some OFPBRC_IS_SLAVE -> ReqIsSlave
        | Some OFPBRC_BAD_PORT -> ReqBadPort
        | Some OFPBRC_BAD_PACKET -> ReqBadPacket
        | Some OFPBRC_MULTIPART_BUFFER_OVERFLOW -> ReqMultipartBufOverflow
        | None -> raise (Unparsable (sprintf "malfomed bad_request code"))

  end

  module BadAction = struct

    cenum ofp_bad_action_code {
      OFPBAC_BAD_TYPE = 0;
      OFPBAC_BAD_LEN = 1;
      OFPBAC_BAD_EXPERIMENTER = 2;
      OFPBAC_BAD_EXP_TYPE = 3;
      OFPBAC_BAD_OUT_PORT = 4;
      OFPBAC_BAD_ARGUMENT = 5;
      OFPBAC_EPERM = 6;
      OFPBAC_TOO_MANY = 7;
      OFPBAC_BAD_QUEUE = 8;
      OFPBAC_BAD_OUT_GROUP = 9;
      OFPBAC_MATCH_INCONSISTENT = 10;
      OFPBAC_UNSUPPORTED_ORDER = 11;
      OFPBAC_BAD_TAG = 12;
      OFPBAC_BAD_SET_TYPE = 13;
      OFPBAC_BAD_SET_LEN = 14;
      OFPBAC_BAD_SET_ARGUMENT = 15
    } as uint16_t

    type t = badAction

    let to_string (cod : badAction) : string =
      match cod with
        | ActBadType -> "BadType"
        | ActBadLen -> "BadLen"
        | ActBadExp -> "Unknown experimenter id specified"
        | ActBadExpType -> "BadExp"
        | ActBadOutPort -> "BadOutPort"
        | ActBadArg -> "BadArg"
        | ActPermError -> "Permission_Error"
        | ActTooMany -> "TooMany"
        | ActBadQueue ->  "BadQueue"
        | ActBadOutGroup ->  "BadOutGroup"
        | ActMatchInconsistent -> "MatchInconsistent"
        | ActUnsupportedOrder -> "UnsupportedOrder"
        | ActBadTag -> "BadTag"
        | ActBadSetTyp -> "BadSetTyp"
        | ActBadSetLen -> "BadSetLen"
        | ActBadSetArg -> "BadSetArg"

    let marshal (cod : badAction) : int =
      match cod with
        | ActBadType -> ofp_bad_action_code_to_int OFPBAC_BAD_TYPE
        | ActBadLen -> ofp_bad_action_code_to_int OFPBAC_BAD_LEN
        | ActBadExp -> ofp_bad_action_code_to_int OFPBAC_BAD_EXPERIMENTER
        | ActBadExpType -> ofp_bad_action_code_to_int OFPBAC_BAD_EXP_TYPE
        | ActBadOutPort -> ofp_bad_action_code_to_int OFPBAC_BAD_OUT_PORT
        | ActBadArg -> ofp_bad_action_code_to_int OFPBAC_BAD_ARGUMENT
        | ActPermError -> ofp_bad_action_code_to_int OFPBAC_EPERM
        | ActTooMany -> ofp_bad_action_code_to_int OFPBAC_TOO_MANY
        | ActBadQueue -> ofp_bad_action_code_to_int OFPBAC_BAD_QUEUE
        | ActBadOutGroup -> ofp_bad_action_code_to_int OFPBAC_BAD_OUT_GROUP
        | ActMatchInconsistent -> ofp_bad_action_code_to_int OFPBAC_MATCH_INCONSISTENT
        | ActUnsupportedOrder -> ofp_bad_action_code_to_int OFPBAC_UNSUPPORTED_ORDER
        | ActBadTag -> ofp_bad_action_code_to_int OFPBAC_BAD_TAG
        | ActBadSetTyp -> ofp_bad_action_code_to_int OFPBAC_BAD_SET_TYPE
        | ActBadSetLen -> ofp_bad_action_code_to_int OFPBAC_BAD_SET_LEN
        | ActBadSetArg -> ofp_bad_action_code_to_int OFPBAC_BAD_SET_ARGUMENT

    let parse t : badAction =
      match int_to_ofp_bad_action_code t with
        | Some OFPBAC_BAD_TYPE -> ActBadType
        | Some OFPBAC_BAD_LEN -> ActBadLen
        | Some OFPBAC_BAD_EXPERIMENTER -> ActBadExp
        | Some OFPBAC_BAD_EXP_TYPE -> ActBadExpType
        | Some OFPBAC_BAD_OUT_PORT -> ActBadOutPort
        | Some OFPBAC_BAD_ARGUMENT -> ActBadArg
        | Some OFPBAC_EPERM -> ActPermError
        | Some OFPBAC_TOO_MANY -> ActTooMany
        | Some OFPBAC_BAD_QUEUE -> ActBadQueue
        | Some OFPBAC_BAD_OUT_GROUP -> ActBadOutGroup
        | Some OFPBAC_MATCH_INCONSISTENT -> ActMatchInconsistent
        | Some OFPBAC_UNSUPPORTED_ORDER -> ActUnsupportedOrder
        | Some OFPBAC_BAD_TAG -> ActBadTag
        | Some OFPBAC_BAD_SET_TYPE -> ActBadSetTyp
        | Some OFPBAC_BAD_SET_LEN -> ActBadSetLen
        | Some OFPBAC_BAD_SET_ARGUMENT -> ActBadSetArg
        | None -> raise (Unparsable (sprintf "malfomed bad_action code"))

  end

  module BadInstruction = struct

    cenum ofp_bad_instruction_code {
      OFPBIC_UNKNOWN_INST = 0;
      OFPBIC_UNSUP_INST = 1;
      OFPBIC_BAD_TABLE_ID = 2;
      OFPBIC_UNSUP_METADATA = 3;
      OFPBIC_UNSUP_METADATA_MASK = 4;
      OFPBIC_BAD_EXPERIMENTER = 5;
      OFPBIC_BAD_EXP_TYPE = 6;
      OFPBIC_BAD_LEN = 7;
      OFPBIC_EPERM = 8
    } as uint16_t

    type t = badInstruction

    let to_string (cod : badInstruction) : string =
      match cod with
        | InstUnknownInst -> "UnknownInst"
        | InstUnsupInst -> "UnsupInst"
        | InstBadTableId -> "BadTableId"
        | InstUnsupMeta -> "UnsupMeta"
        | InstUnsupMetaMask -> "UnsupMetaMask"
        | InstBadExp -> "BadExp"
        | InstBadExpTyp -> "BadExpTyp"
        | InstBadLen -> "BadLen"
        | InstPermError -> "Permission_Error"

     let marshal (cod : badInstruction) : int =
      match cod with
        | InstUnknownInst -> ofp_bad_instruction_code_to_int OFPBIC_UNKNOWN_INST
        | InstBadTableId -> ofp_bad_instruction_code_to_int OFPBIC_BAD_TABLE_ID
        | InstUnsupInst -> ofp_bad_instruction_code_to_int OFPBIC_UNSUP_INST
        | InstUnsupMeta -> ofp_bad_instruction_code_to_int OFPBIC_UNSUP_METADATA
        | InstUnsupMetaMask -> ofp_bad_instruction_code_to_int OFPBIC_UNSUP_METADATA_MASK
        | InstBadExp -> ofp_bad_instruction_code_to_int OFPBIC_BAD_EXPERIMENTER
        | InstBadExpTyp -> ofp_bad_instruction_code_to_int OFPBIC_BAD_EXP_TYPE
        | InstBadLen -> ofp_bad_instruction_code_to_int OFPBIC_BAD_LEN
        | InstPermError -> ofp_bad_instruction_code_to_int OFPBIC_EPERM

    let parse t : badInstruction =
      match int_to_ofp_bad_instruction_code t with
        | Some OFPBIC_UNKNOWN_INST -> InstUnknownInst
        | Some OFPBIC_BAD_TABLE_ID -> InstBadTableId
        | Some OFPBIC_UNSUP_INST -> InstUnsupInst
        | Some OFPBIC_UNSUP_METADATA -> InstUnsupMeta
        | Some OFPBIC_UNSUP_METADATA_MASK -> InstUnsupMetaMask
        | Some OFPBIC_BAD_EXPERIMENTER -> InstBadExp
        | Some OFPBIC_BAD_EXP_TYPE -> InstBadExpTyp
        | Some OFPBIC_BAD_LEN -> InstBadLen
        | Some OFPBIC_EPERM -> InstPermError
        | None -> raise (Unparsable (sprintf "malfomed bad_instruction code"))

  end

  module BadMatch = struct

    cenum ofp_bad_match_code {
      OFPBMC_BAD_TYPE = 0;
      OFPBMC_BAD_LEN = 1;
      OFPBMC_BAD_TAG = 2;
      OFPBMC_BAD_DL_ADDR_MASK = 3;
      OFPBMC_BAD_NW_ADDR_MASK = 4;
      OFPBMC_BAD_WILDCARDS = 5;
      OFPBMC_BAD_FIELD = 6;
      OFPBMC_BAD_VALUE = 7;
      OFPBMC_BAD_MASK = 8;
      OFPBMC_BAD_PREREQ = 9;
      OFPBMC_DUP_FIELD = 10;
      OFPBMC_EPERM = 11
    } as uint16_t

    type t = badMatch

    let to_string (cod : badMatch) : string =
      match cod with
        | MatBadTyp -> "BadTyp"
        | MatBadLen -> "BadLen"
        | MatBadTag -> "BadTag"
        | MatBadDlAddrMask -> "BadDlAddrMask"
        | MatBadNwAddrMask -> "BadNwAddrMask"
        | MatBadWildcards -> "BadWildcards"
        | MatBadField -> "BadField"
        | MatBadValue -> "BadValue"
        | MatBadMask -> "BadMask"
        | MatBadPrereq -> "BadPrereq"
        | MatDupField -> "DupField"
        | MatPermError -> "Permission_Error"

    let marshal (cod : badMatch) : int =
      match cod with
        | MatBadTyp -> ofp_bad_match_code_to_int OFPBMC_BAD_TYPE
        | MatBadLen -> ofp_bad_match_code_to_int OFPBMC_BAD_LEN
        | MatBadTag -> ofp_bad_match_code_to_int OFPBMC_BAD_TAG
        | MatBadDlAddrMask -> ofp_bad_match_code_to_int OFPBMC_BAD_DL_ADDR_MASK
        | MatBadNwAddrMask -> ofp_bad_match_code_to_int OFPBMC_BAD_NW_ADDR_MASK
        | MatBadWildcards -> ofp_bad_match_code_to_int OFPBMC_BAD_WILDCARDS
        | MatBadField -> ofp_bad_match_code_to_int OFPBMC_BAD_FIELD
        | MatBadValue -> ofp_bad_match_code_to_int OFPBMC_BAD_VALUE
        | MatBadMask -> ofp_bad_match_code_to_int OFPBMC_BAD_MASK
        | MatBadPrereq -> ofp_bad_match_code_to_int OFPBMC_BAD_PREREQ
        | MatDupField -> ofp_bad_match_code_to_int OFPBMC_DUP_FIELD
        | MatPermError -> ofp_bad_match_code_to_int OFPBMC_EPERM

    let parse t : badMatch =
      match int_to_ofp_bad_match_code t with
        | Some OFPBMC_BAD_TYPE -> MatBadTyp
        | Some OFPBMC_BAD_LEN -> MatBadLen
        | Some OFPBMC_BAD_TAG -> MatBadTag
        | Some OFPBMC_BAD_DL_ADDR_MASK -> MatBadDlAddrMask
        | Some OFPBMC_BAD_NW_ADDR_MASK -> MatBadNwAddrMask
        | Some OFPBMC_BAD_WILDCARDS -> MatBadWildcards
        | Some OFPBMC_BAD_FIELD -> MatBadField
        | Some OFPBMC_BAD_VALUE -> MatBadValue
        | Some OFPBMC_BAD_MASK -> MatBadMask
        | Some OFPBMC_BAD_PREREQ -> MatBadPrereq
        | Some OFPBMC_DUP_FIELD -> MatDupField
        | Some OFPBMC_EPERM -> MatPermError
        | None -> raise (Unparsable (sprintf "malfomed bad_match code"))

  end

  module FlowModFailed = struct 

    cenum ofp_flow_mod_failed_code {
      OFPFMFC_UNKNOWN = 0;
      OFPFMFC_TABLE_FULL = 1;
      OFPFMFC_BAD_TABLE_ID = 2;
      OFPFMFC_OVERLAP = 3;
      OFPFMFC_EPERM = 4;
      OFPFMFC_BAD_TIMEOUT = 5;
      OFPFMFC_BAD_COMMAND = 6;
      OFPFMFC_BAD_FLAGS = 7
    } as uint16_t

    type t = flowModFailed

    let to_string (cod : flowModFailed) : string =
      match cod with
        | FlUnknown -> "Unknown"
        | FlTableFull -> "TableFull"
        | FlBadTableId -> "BadTableId"
        | FlOverlap -> "Overlap"
        | FlPermError -> "Permission_Error"
        | FlBadTimeout -> "BadTimeout"
        | FlBadCommand -> "BadCommand"
        | FlBadFlags  -> "BadFlags"

    let marshal (cod : flowModFailed) : int =
      match cod with
        | FlUnknown -> ofp_flow_mod_failed_code_to_int OFPFMFC_UNKNOWN
        | FlTableFull -> ofp_flow_mod_failed_code_to_int OFPFMFC_TABLE_FULL
        | FlBadTableId -> ofp_flow_mod_failed_code_to_int OFPFMFC_BAD_TABLE_ID
        | FlOverlap -> ofp_flow_mod_failed_code_to_int OFPFMFC_OVERLAP
        | FlPermError -> ofp_flow_mod_failed_code_to_int OFPFMFC_EPERM
        | FlBadTimeout -> ofp_flow_mod_failed_code_to_int OFPFMFC_BAD_TIMEOUT
        | FlBadCommand -> ofp_flow_mod_failed_code_to_int OFPFMFC_BAD_COMMAND
        | FlBadFlags  -> ofp_flow_mod_failed_code_to_int OFPFMFC_BAD_FLAGS

    let parse t : flowModFailed = 
      match int_to_ofp_flow_mod_failed_code t with
        | Some OFPFMFC_UNKNOWN -> FlUnknown
        | Some OFPFMFC_TABLE_FULL -> FlTableFull
        | Some OFPFMFC_BAD_TABLE_ID -> FlBadTableId
        | Some OFPFMFC_OVERLAP -> FlOverlap
        | Some OFPFMFC_EPERM -> FlPermError
        | Some OFPFMFC_BAD_TIMEOUT -> FlBadTimeout
        | Some OFPFMFC_BAD_COMMAND -> FlBadCommand
        | Some OFPFMFC_BAD_FLAGS -> FlBadFlags
        | None -> raise (Unparsable (sprintf "malfomed flow mod failed code"))

  end

  module GroupModFailed = struct

    cenum ofp_group_mod_failed_code {
      OFPGMFC_GROUP_EXISTS = 0;
      OFPGMFC_INVALID_GROUP = 1;
      OFPGMFC_WEIGHT_UNSUPPORTED = 2;
      OFPGMFC_OUT_OF_GROUPS = 3;
      OFPGMFC_OUT_OF_BUCKETS = 4;
      OFPGMFC_CHAINING_UNSUPPORTED = 5;
      OFPGMFC_WATCH_UNSUPPORTED = 6;
      OFPGMFC_LOOP = 7;
      OFPGMFC_UNKNOWN_GROUP = 8;
      OFPGMFC_CHAINED_GROUP = 9;
      OFPGMFC_BAD_TYPE = 10;
      OFPGMFC_BAD_COMMAND = 11;
      OFPGMFC_BAD_BUCKET = 12;
      OFPGMFC_BAD_WATCH = 13;
      OFPGMFC_EPERM = 14
    } as uint16_t

    type t = groupModFailed

    let to_string (cod : groupModFailed) : string =
      match cod with
        | GrGroupExists -> "GroupExists"
        | GrInvalidGroup -> "InvalidGroup"
        | GrWeightUnsupported -> "WeightUnsupported"
        | GrOutOfGroups -> "OutOfGroups"
        | GrOutOfBuckets -> "OutOfBuckets"
        | GrChainingUnsupported -> "ChainingUnsupported"
        | GrWatcHUnsupported -> "WatcHUnsupported"
        | GrLoop -> "Loop"
        | GrUnknownGroup -> "UnknownGroup"
        | GrChainedGroup -> "ChainedGroup"
        | GrBadTyp -> "BadTyp"
        | GrBadCommand -> "BadCommand"
        | GrBadBucket -> "BadBucket"
        | GrBadWatch -> "BadWatch"
        | GrPermError -> "Permission_Error"
   
    let marshal (cod : groupModFailed) : int =
      match cod with
        | GrGroupExists -> ofp_group_mod_failed_code_to_int OFPGMFC_GROUP_EXISTS
        | GrInvalidGroup -> ofp_group_mod_failed_code_to_int OFPGMFC_INVALID_GROUP
        | GrWeightUnsupported -> ofp_group_mod_failed_code_to_int OFPGMFC_WEIGHT_UNSUPPORTED
        | GrOutOfGroups -> ofp_group_mod_failed_code_to_int OFPGMFC_OUT_OF_GROUPS
        | GrOutOfBuckets -> ofp_group_mod_failed_code_to_int OFPGMFC_OUT_OF_BUCKETS
        | GrChainingUnsupported -> ofp_group_mod_failed_code_to_int OFPGMFC_CHAINING_UNSUPPORTED
        | GrWatcHUnsupported -> ofp_group_mod_failed_code_to_int OFPGMFC_WATCH_UNSUPPORTED
        | GrLoop -> ofp_group_mod_failed_code_to_int OFPGMFC_LOOP
        | GrUnknownGroup -> ofp_group_mod_failed_code_to_int OFPGMFC_UNKNOWN_GROUP
        | GrChainedGroup -> ofp_group_mod_failed_code_to_int OFPGMFC_CHAINED_GROUP
        | GrBadTyp -> ofp_group_mod_failed_code_to_int OFPGMFC_BAD_TYPE
        | GrBadCommand -> ofp_group_mod_failed_code_to_int OFPGMFC_BAD_COMMAND
        | GrBadBucket -> ofp_group_mod_failed_code_to_int OFPGMFC_BAD_BUCKET
        | GrBadWatch -> ofp_group_mod_failed_code_to_int OFPGMFC_BAD_WATCH
        | GrPermError -> ofp_group_mod_failed_code_to_int OFPGMFC_EPERM

    let parse t : groupModFailed =
      match int_to_ofp_group_mod_failed_code t with
        | Some OFPGMFC_GROUP_EXISTS -> GrGroupExists
        | Some OFPGMFC_INVALID_GROUP -> GrInvalidGroup
        | Some OFPGMFC_WEIGHT_UNSUPPORTED -> GrWeightUnsupported
        | Some OFPGMFC_OUT_OF_GROUPS -> GrOutOfGroups
        | Some OFPGMFC_OUT_OF_BUCKETS -> GrOutOfBuckets
        | Some OFPGMFC_CHAINING_UNSUPPORTED -> GrChainingUnsupported
        | Some OFPGMFC_WATCH_UNSUPPORTED -> GrWatcHUnsupported
        | Some OFPGMFC_LOOP -> GrLoop
        | Some OFPGMFC_UNKNOWN_GROUP -> GrUnknownGroup
        | Some OFPGMFC_CHAINED_GROUP -> GrChainedGroup
        | Some OFPGMFC_BAD_TYPE -> GrBadTyp
        | Some OFPGMFC_BAD_COMMAND -> GrBadCommand
        | Some OFPGMFC_BAD_BUCKET -> GrBadBucket
        | Some OFPGMFC_BAD_WATCH -> GrBadWatch
        | Some OFPGMFC_EPERM -> GrPermError
        | None -> raise (Unparsable (sprintf "malfomed group mod failed code"))

  end

  module PortModFailed = struct

    cenum ofp_port_mod_failed_code {
      OFPPMFC_BAD_PORT = 0;
      OFPPMFC_BAD_HW_ADDR = 1;
      OFPPMFC_BAD_CONFIG = 2;
      OFPPMFC_BAD_ADVERTISE = 3;
      OFPPMFC_EPERM = 4
    } as uint16_t

    type t = portModFailed

    let to_string (cod : portModFailed) : string =
      match cod with 
        | PoBadPort -> "BadPort"
        | PoBadHwAddr -> "BadHwAddr"
        | PoBadConfig -> "BadConfig"
        | PoBadAdvertise -> "BadAdvertise"
        | PoPermError -> "Permission_Error"

    let marshal (cod : portModFailed) : int =
      match cod with 
        | PoBadPort -> ofp_port_mod_failed_code_to_int OFPPMFC_BAD_PORT
        | PoBadHwAddr -> ofp_port_mod_failed_code_to_int OFPPMFC_BAD_HW_ADDR
        | PoBadConfig -> ofp_port_mod_failed_code_to_int OFPPMFC_BAD_CONFIG
        | PoBadAdvertise -> ofp_port_mod_failed_code_to_int OFPPMFC_BAD_ADVERTISE
        | PoPermError -> ofp_port_mod_failed_code_to_int OFPPMFC_EPERM

    let parse t : portModFailed = 
      match int_to_ofp_port_mod_failed_code t with
        | Some OFPPMFC_BAD_PORT -> PoBadPort
        | Some OFPPMFC_BAD_HW_ADDR -> PoBadHwAddr
        | Some OFPPMFC_BAD_CONFIG -> PoBadConfig
        | Some OFPPMFC_BAD_ADVERTISE -> PoBadAdvertise
        | Some OFPPMFC_EPERM -> PoPermError
        | None -> raise (Unparsable (sprintf "malfomed port mod failed code"))

  end

  module TableModFailed = struct

    cenum ofp_table_mod_failed_code {
      OFPTMFC_BAD_TABLE = 0;
      OFPTMFC_BAD_CONFIG = 1;
      OFPTMFC_EPERM = 2
    } as uint16_t

    type t = tableModFailed

    let to_string (cod : tableModFailed) : string =
      match cod with
        | TaBadTable -> "BadTable"
        | TaBadConfig -> "BadConfig"
        | TaPermError -> "Permission_Error"

    let marshal (cod : tableModFailed) : int =
      match cod with
        | TaBadTable -> ofp_table_mod_failed_code_to_int OFPTMFC_BAD_TABLE
        | TaBadConfig -> ofp_table_mod_failed_code_to_int OFPTMFC_BAD_CONFIG
        | TaPermError -> ofp_table_mod_failed_code_to_int OFPTMFC_EPERM

    let parse t : tableModFailed = 
      match int_to_ofp_table_mod_failed_code t with
        | Some OFPTMFC_BAD_TABLE -> TaBadTable
        | Some OFPTMFC_BAD_CONFIG -> TaBadConfig
        | Some OFPTMFC_EPERM -> TaPermError
        | None -> raise (Unparsable (sprintf "malfomed table mod failed code"))

  end

  module QueueOpFailed = struct

    cenum ofp_queue_op_failed_code {
      OFPQOFC_BAD_PORT = 0;
      OFPQOFC_BAD_QUEUE = 1;
      OFPQOFC_EPERM = 2
    } as uint16_t

    type t = queueOpFailed

    let to_string (cod : queueOpFailed) : string =
      match cod with
        | QuBadPort -> "BadPort"
        | QuBadQUeue -> "BadQUeue"
        | QuPermError -> "Permission_Error"

    let marshal (cod : queueOpFailed) : int =
      match cod with
        | QuBadPort -> ofp_queue_op_failed_code_to_int OFPQOFC_BAD_PORT
        | QuBadQUeue -> ofp_queue_op_failed_code_to_int OFPQOFC_BAD_QUEUE
        | QuPermError -> ofp_queue_op_failed_code_to_int OFPQOFC_EPERM

    let parse t : queueOpFailed = 
      match int_to_ofp_queue_op_failed_code t with
        | Some OFPQOFC_BAD_PORT -> QuBadPort
        | Some OFPQOFC_BAD_QUEUE -> QuBadQUeue
        | Some OFPQOFC_EPERM -> QuPermError
        | None -> raise (Unparsable (sprintf "malfomed queue op failed code"))

  end 

  module SwitchConfigFailed = struct

    cenum ofp_switch_config_failed_code {
      OFPSCFC_BAD_FLAGS = 0;
      OFPSCFC_BAD_LEN = 1;
      OFPSCFC_EPERM = 2
    } as uint16_t

    type t = switchConfigFailed

    let to_string (cod : switchConfigFailed) : string =
      match cod with 
        | ScBadFlags ->  "BadFlags"
        | ScBadLen -> "BadLen"
        | ScPermError -> "Permission_Error"

    let marshal (cod : switchConfigFailed) : int =
      match cod with 
        | ScBadFlags ->  ofp_switch_config_failed_code_to_int OFPSCFC_BAD_FLAGS
        | ScBadLen -> ofp_switch_config_failed_code_to_int OFPSCFC_BAD_LEN
        | ScPermError -> ofp_switch_config_failed_code_to_int OFPSCFC_EPERM

    let parse t : switchConfigFailed =
      match int_to_ofp_switch_config_failed_code t with
        | Some OFPSCFC_BAD_FLAGS -> ScBadFlags
        | Some OFPSCFC_BAD_LEN -> ScBadLen
        | Some OFPSCFC_EPERM -> ScPermError
        | None -> raise (Unparsable (sprintf "malfomed switch config failed code"))

  end

  module RoleReqFailed = struct

    cenum ofp_role_request_failed_code {
      OFPRRFC_STALE = 0;
      OFPRRFC_UNSUP = 1;
      OFPRRFC_BAD_ROLE = 2
    } as uint16_t

    type t = roleReqFailed

    let to_string (cod : roleReqFailed) : string =
      match cod with
        | RoStale -> "Stale"
        | RoUnsup -> "Unsup"
        | RoBadRole -> "BadRole"

    let marshal (cod : roleReqFailed) : int =
      match cod with
        | RoStale -> ofp_role_request_failed_code_to_int OFPRRFC_STALE
        | RoUnsup -> ofp_role_request_failed_code_to_int OFPRRFC_UNSUP
        | RoBadRole -> ofp_role_request_failed_code_to_int OFPRRFC_BAD_ROLE

    let parse t : roleReqFailed =
      match int_to_ofp_role_request_failed_code t with
        | Some OFPRRFC_STALE -> RoStale
        | Some OFPRRFC_UNSUP -> RoUnsup
        | Some OFPRRFC_BAD_ROLE -> RoBadRole
        | None -> raise (Unparsable (sprintf "malfomed role request failed code"))

  end

  module MeterModFailed = struct

    cenum ofp_meter_mod_failed_code {
      OFPMMFC_UNKNOWN = 0;
      OFPMMFC_METER_EXISTS = 1;
      OFPMMFC_INVALID_METER = 2;
      OFPMMFC_UNKNOWN_METER = 3;
      OFPMMFC_BAD_COMMAND = 4;
      OFPMMFC_BAD_FLAGS = 5;
      OFPMMFC_BAD_RATE = 6;
      OFPMMFC_BAD_BURST = 7;
      OFPMMFC_BAD_BAND = 8;
      OFPMMFC_BAD_BAND_VALUE = 9;
      OFPMMFC_OUT_OF_METERS = 10;
      OFPMMFC_OUT_OF_BANDS = 11
    } as uint16_t

    type t = meterModFailed

    let to_string (cod : meterModFailed) : string =
      match cod with
        | MeUnknown -> "Unknown"
        | MeMeterExists -> "MeterExists"
        | MeInvalidMeter -> "InvalidMeter"
        | MeUnknownMeter -> "UnknownMeter"
        | MeBadCommand -> "BadCommand"
        | MeBadFlags -> "BadFlags"
        | MeBadRate -> "BadRate"
        | MeBadBurst -> "BadBurst"
        | MeBadBand -> "BadBand"
        | MeBadBandValue -> "BadBandValue"
        | MeOutOfMeters -> "OutOfMeters"
        | MeOutOfBands -> "OutOfBands"

    let marshal (cod : meterModFailed) : int =
      match cod with
        | MeUnknown -> ofp_meter_mod_failed_code_to_int OFPMMFC_UNKNOWN
        | MeMeterExists -> ofp_meter_mod_failed_code_to_int OFPMMFC_METER_EXISTS
        | MeInvalidMeter -> ofp_meter_mod_failed_code_to_int OFPMMFC_INVALID_METER
        | MeUnknownMeter -> ofp_meter_mod_failed_code_to_int OFPMMFC_UNKNOWN_METER
        | MeBadCommand -> ofp_meter_mod_failed_code_to_int OFPMMFC_BAD_COMMAND
        | MeBadFlags -> ofp_meter_mod_failed_code_to_int OFPMMFC_BAD_FLAGS
        | MeBadRate -> ofp_meter_mod_failed_code_to_int OFPMMFC_BAD_RATE
        | MeBadBurst -> ofp_meter_mod_failed_code_to_int OFPMMFC_BAD_BURST
        | MeBadBand -> ofp_meter_mod_failed_code_to_int OFPMMFC_BAD_BAND
        | MeBadBandValue -> ofp_meter_mod_failed_code_to_int OFPMMFC_BAD_BAND_VALUE
        | MeOutOfMeters -> ofp_meter_mod_failed_code_to_int OFPMMFC_OUT_OF_METERS
        | MeOutOfBands -> ofp_meter_mod_failed_code_to_int OFPMMFC_OUT_OF_BANDS

    let parse t : meterModFailed = 
      match int_to_ofp_meter_mod_failed_code t with
        | Some OFPMMFC_UNKNOWN -> MeUnknown
        | Some OFPMMFC_METER_EXISTS -> MeMeterExists
        | Some OFPMMFC_INVALID_METER -> MeInvalidMeter
        | Some OFPMMFC_UNKNOWN_METER -> MeUnknownMeter
        | Some OFPMMFC_BAD_COMMAND -> MeBadCommand
        | Some OFPMMFC_BAD_FLAGS -> MeBadFlags
        | Some OFPMMFC_BAD_RATE -> MeBadRate
        | Some OFPMMFC_BAD_BURST -> MeBadBurst
        | Some OFPMMFC_BAD_BAND -> MeBadBand
        | Some OFPMMFC_BAD_BAND_VALUE -> MeBadBandValue
        | Some OFPMMFC_OUT_OF_METERS -> MeOutOfMeters
        | Some OFPMMFC_OUT_OF_BANDS -> MeOutOfBands
        | None -> raise (Unparsable (sprintf "malfomed meter mod failed code"))

  end

  module TableFeatFailed = struct

    cenum ofp_table_features_failed_code {
      OFPTFFC_BAD_TABLE = 0;
      OFPTFFC_BAD_METADATA = 1;
      OFPTFFC_BAD_TYPE = 2;
      OFPTFFC_BAD_LEN = 3;
      OFPTFFC_BAD_ARGUMENT = 4;
      OFPTFFC_EPERM = 5
    } as uint16_t 

    type t = tableFeatFailed

    let to_string (cod : tableFeatFailed) : string =
      match cod with
        | TfBadTable -> "BadTable"
        | TfBadMeta -> "BadMeta"
        | TfBadType -> "BadType"
        | TfBadLen -> "BadLen"
        | TfBadArg -> "BadArg"
        | TfPermError -> "Permission_Error"

    let marshal (cod : tableFeatFailed) : int =
      match cod with
        | TfBadTable -> ofp_table_features_failed_code_to_int OFPTFFC_BAD_TABLE
        | TfBadMeta -> ofp_table_features_failed_code_to_int OFPTFFC_BAD_METADATA
        | TfBadType -> ofp_table_features_failed_code_to_int OFPTFFC_BAD_TYPE
        | TfBadLen -> ofp_table_features_failed_code_to_int OFPTFFC_BAD_LEN
        | TfBadArg -> ofp_table_features_failed_code_to_int OFPTFFC_BAD_ARGUMENT
        | TfPermError -> ofp_table_features_failed_code_to_int OFPTFFC_EPERM

    let parse t : tableFeatFailed = 
      match int_to_ofp_table_features_failed_code t with
        | Some OFPTFFC_BAD_TABLE -> TfBadTable
        | Some OFPTFFC_BAD_METADATA -> TfBadMeta
        | Some OFPTFFC_BAD_TYPE -> TfBadType
        | Some OFPTFFC_BAD_LEN -> TfBadLen
        | Some OFPTFFC_BAD_ARGUMENT -> TfBadArg
        | Some OFPTFFC_EPERM -> TfPermError
        | None -> raise (Unparsable (sprintf "malfomed table features failed code"))

  end

  cstruct ofp_error_experimenter_msg {
    uint16_t typ;
    uint16_t exp_type;
    uint32_t experimenter
  } as big_endian

  let experimenterFailed_to_string (exp : experimenterFailed) : string =
    Format.sprintf "Exp type : %u; exp ID: %lu"
    exp.exp_typ
    exp.exp_id

  let to_string (t : t) : string =
    match t.err with
      | HelloFailed h -> Format.sprintf "Hello Failed error, code: %s" (HelloFailed.to_string h)
      | BadRequest br -> Format.sprintf "Bad Request error, code: %s" (BadRequest.to_string br)
      | BadAction ba -> Format.sprintf "Bad Action error, code: %s" (BadAction.to_string ba)
      | BadInstruction bi -> Format.sprintf "Bad Instruction error, code: %s" (BadInstruction.to_string bi)
      | BadMatch bm -> Format.sprintf "Bad Match error, code: %s" (BadMatch.to_string bm)
      | FlowModFailed fm -> Format.sprintf "Flow Mod Failed error, code: %s" (FlowModFailed.to_string fm)
      | GroupModFailed gm -> Format.sprintf "Group Mod Failed error, code: %s" (GroupModFailed.to_string gm)
      | PortModFailed pm -> Format.sprintf "Port Mod Failed error, code: %s" (PortModFailed.to_string pm)
      | TableModFailed tm -> Format.sprintf "Table Mod Failed error, code: %s" (TableModFailed.to_string tm)
      | QueueOpFailed qo -> Format.sprintf "Queue Op Failed error, code: %s" (QueueOpFailed.to_string qo)
      | SwitchConfigFailed sc -> Format.sprintf "Switch Config Failed error, code: %s" (SwitchConfigFailed.to_string sc)
      | RoleReqFailed rr -> Format.sprintf "Role Request Failed error, code: %s" (RoleReqFailed.to_string rr)
      | MeterModFailed mm -> Format.sprintf "Meter Mod Failed error, code: %s" (MeterModFailed.to_string mm)
      | TableFeatFailed tf -> Format.sprintf "Table Features Failed error, code: %s" (TableFeatFailed.to_string tf)
      | ExperimenterFailed e -> Format.sprintf "Experimenter Failed error, code: %s" (experimenterFailed_to_string e)

  let sizeof (t : t) : int =
    match t.err with
      | ExperimenterFailed _ -> sizeof_ofp_error_experimenter_msg + (Cstruct.len t.data)
      | _ -> sizeof_ofp_error_msg + (Cstruct.len t.data)

  let marshal (buf : Cstruct.t) (t : t) : int =
    match t.err with
      | HelloFailed h ->
        set_ofp_error_msg_typ buf (ofp_error_type_to_int OFPET_HELLO_FAILED);
        set_ofp_error_msg_code buf (HelloFailed.marshal h);
        let dataBuf = Cstruct.shift buf sizeof_ofp_error_msg in
        Cstruct.blit t.data 0 dataBuf 0 (Cstruct.len t.data);
        sizeof_ofp_error_msg + (Cstruct.len t.data)
      | BadRequest br ->
        set_ofp_error_msg_typ buf (ofp_error_type_to_int OFPET_BAD_REQUEST);
        set_ofp_error_msg_code buf (BadRequest.marshal br);
        let dataBuf = Cstruct.shift buf sizeof_ofp_error_msg in
        Cstruct.blit t.data 0 dataBuf 0 (Cstruct.len t.data);
        sizeof_ofp_error_msg + (Cstruct.len t.data)
      | BadAction ba ->
        set_ofp_error_msg_typ buf (ofp_error_type_to_int OFPET_BAD_ACTION);
        set_ofp_error_msg_code buf (BadAction.marshal ba);
        let dataBuf = Cstruct.shift buf sizeof_ofp_error_msg in
        Cstruct.blit t.data 0 dataBuf 0 (Cstruct.len t.data);
        sizeof_ofp_error_msg + (Cstruct.len t.data)
      | BadInstruction bi ->
        set_ofp_error_msg_typ buf (ofp_error_type_to_int OFPET_BAD_INSTRUCTION);
        set_ofp_error_msg_code buf (BadInstruction.marshal bi);
        let dataBuf = Cstruct.shift buf sizeof_ofp_error_msg in
        Cstruct.blit t.data 0 dataBuf 0 (Cstruct.len t.data);
        sizeof_ofp_error_msg + (Cstruct.len t.data)
      | BadMatch bm ->
        set_ofp_error_msg_typ buf (ofp_error_type_to_int OFPET_BAD_MATCH);
        set_ofp_error_msg_code buf (BadMatch.marshal bm);
        let dataBuf = Cstruct.shift buf sizeof_ofp_error_msg in
        Cstruct.blit t.data 0 dataBuf 0 (Cstruct.len t.data);
        sizeof_ofp_error_msg + (Cstruct.len t.data)
      | FlowModFailed fm ->
        set_ofp_error_msg_typ buf (ofp_error_type_to_int OFPET_FLOW_MOD_FAILED);
        set_ofp_error_msg_code buf (FlowModFailed.marshal fm);
        let dataBuf = Cstruct.shift buf sizeof_ofp_error_msg in
        Cstruct.blit t.data 0 dataBuf 0 (Cstruct.len t.data);
        sizeof_ofp_error_msg + (Cstruct.len t.data)
      | GroupModFailed gm ->
        set_ofp_error_msg_typ buf (ofp_error_type_to_int OFPET_GROUP_MOD_FAILED);
        set_ofp_error_msg_code buf (GroupModFailed.marshal gm);
        let dataBuf = Cstruct.shift buf sizeof_ofp_error_msg in
        Cstruct.blit t.data 0 dataBuf 0 (Cstruct.len t.data);
        sizeof_ofp_error_msg + (Cstruct.len t.data)
      | PortModFailed pm ->
        set_ofp_error_msg_typ buf (ofp_error_type_to_int OFPET_PORT_MOD_FAILED);
        set_ofp_error_msg_code buf (PortModFailed.marshal pm);
        let dataBuf = Cstruct.shift buf sizeof_ofp_error_msg in
        Cstruct.blit t.data 0 dataBuf 0 (Cstruct.len t.data);
        sizeof_ofp_error_msg + (Cstruct.len t.data)
      | TableModFailed tm ->
        set_ofp_error_msg_typ buf (ofp_error_type_to_int OFPET_TABLE_MOD_FAILED);
        set_ofp_error_msg_code buf (TableModFailed.marshal tm);
        let dataBuf = Cstruct.shift buf sizeof_ofp_error_msg in
        Cstruct.blit t.data 0 dataBuf 0 (Cstruct.len t.data);
        sizeof_ofp_error_msg + (Cstruct.len t.data)
      | QueueOpFailed qo ->
        set_ofp_error_msg_typ buf (ofp_error_type_to_int OFPET_QUEUE_OP_FAILED);
        set_ofp_error_msg_code buf (QueueOpFailed.marshal qo);
        let dataBuf = Cstruct.shift buf sizeof_ofp_error_msg in
        Cstruct.blit t.data 0 dataBuf 0 (Cstruct.len t.data);
        sizeof_ofp_error_msg + (Cstruct.len t.data)
      | SwitchConfigFailed sc -> 
        set_ofp_error_msg_typ buf (ofp_error_type_to_int OFPET_SWITCH_CONFIG_FAILED);
        set_ofp_error_msg_code buf (SwitchConfigFailed.marshal sc);
        let dataBuf = Cstruct.shift buf sizeof_ofp_error_msg in
        Cstruct.blit t.data 0 dataBuf 0 (Cstruct.len t.data);
        sizeof_ofp_error_msg + (Cstruct.len t.data)
      | RoleReqFailed rr -> 
        set_ofp_error_msg_typ buf (ofp_error_type_to_int OFPET_ROLE_REQUEST_FAILED);
        set_ofp_error_msg_code buf (RoleReqFailed.marshal rr);
        let dataBuf = Cstruct.shift buf sizeof_ofp_error_msg in
        Cstruct.blit t.data 0 dataBuf 0 (Cstruct.len t.data);
        sizeof_ofp_error_msg + (Cstruct.len t.data)
      | MeterModFailed mm -> 
        set_ofp_error_msg_typ buf (ofp_error_type_to_int OFPET_METER_MOD_FAILED);
        set_ofp_error_msg_code buf (MeterModFailed.marshal mm);
        let dataBuf = Cstruct.shift buf sizeof_ofp_error_msg in
        Cstruct.blit t.data 0 dataBuf 0 (Cstruct.len t.data);
        sizeof_ofp_error_msg + (Cstruct.len t.data)
      | TableFeatFailed tf -> 
        set_ofp_error_msg_typ buf (ofp_error_type_to_int OFPET_TABLE_FEATURES_FAILED);
        set_ofp_error_msg_code buf (TableFeatFailed.marshal tf);
        let dataBuf = Cstruct.shift buf sizeof_ofp_error_msg in
        Cstruct.blit t.data 0 dataBuf 0 (Cstruct.len t.data);
        sizeof_ofp_error_msg + (Cstruct.len t.data)
      | ExperimenterFailed e -> 
        set_ofp_error_experimenter_msg_typ buf (ofp_error_type_to_int OFPET_EXPERIMENTER);
        set_ofp_error_experimenter_msg_exp_type buf e.exp_typ;
        set_ofp_error_experimenter_msg_experimenter buf e.exp_id;
        let dataBuf = Cstruct.shift buf sizeof_ofp_error_experimenter_msg in
        Cstruct.blit t.data 0 dataBuf 0 (Cstruct.len t.data);
        sizeof_ofp_error_experimenter_msg + (Cstruct.len t.data)

  let parse (bits : Cstruct.t) : t =
    let typ = get_ofp_error_msg_typ bits in
    let code = get_ofp_error_msg_code bits in
    let err =  match int_to_ofp_error_type typ with
      | Some OFPET_HELLO_FAILED -> HelloFailed (HelloFailed.parse code)
      | Some OFPET_BAD_REQUEST -> BadRequest (BadRequest.parse code)
      | Some OFPET_BAD_ACTION -> BadAction (BadAction.parse code)
      | Some OFPET_BAD_INSTRUCTION -> BadInstruction (BadInstruction.parse code)
      | Some OFPET_BAD_MATCH -> BadMatch (BadMatch.parse code)
      | Some OFPET_FLOW_MOD_FAILED -> FlowModFailed (FlowModFailed.parse code)
      | Some OFPET_GROUP_MOD_FAILED -> GroupModFailed (GroupModFailed.parse code)
      | Some OFPET_PORT_MOD_FAILED -> PortModFailed (PortModFailed.parse code)
      | Some OFPET_TABLE_MOD_FAILED -> TableModFailed (TableModFailed.parse code)
      | Some OFPET_QUEUE_OP_FAILED -> QueueOpFailed (QueueOpFailed.parse code)
      | Some OFPET_SWITCH_CONFIG_FAILED -> SwitchConfigFailed (SwitchConfigFailed.parse code)
      | Some OFPET_ROLE_REQUEST_FAILED -> RoleReqFailed (RoleReqFailed.parse code)
      | Some OFPET_METER_MOD_FAILED -> MeterModFailed (MeterModFailed.parse code)
      | Some OFPET_TABLE_FEATURES_FAILED -> TableFeatFailed (TableFeatFailed.parse code)
      | Some OFPET_EXPERIMENTER -> (
        let exp_typ = get_ofp_error_experimenter_msg_exp_type bits in
        let exp_id = get_ofp_error_experimenter_msg_experimenter bits in
        ExperimenterFailed ({exp_typ; exp_id}) )
      | None -> raise (Unparsable (sprintf "malfomed type error")) in
    let err_bits = match err with 
      | ExperimenterFailed _ -> Cstruct.shift bits sizeof_ofp_error_experimenter_msg
      | _ -> Cstruct.shift bits sizeof_ofp_error_msg in
    let data = Cstruct.create (Cstruct.len err_bits) in
    (* create a new Cstruct to set the offset to 0 *)
    Cstruct.blit err_bits 0 data 0 (Cstruct.len err_bits);
    { err; data }

end

module Message = struct

  type t =
    | Hello
    | EchoRequest of bytes
    | EchoReply of bytes
    | FeaturesRequest
    | FeaturesReply of SwitchFeatures.t
    | FlowModMsg of flowMod
    | GroupModMsg of groupMod
    | PacketInMsg of packetIn
    | PacketOutMsg of packetOut
    | PortStatusMsg of portStatus
    | MultipartReq of multipartRequest
    | MultipartReply of multipartReply
    | BarrierRequest
    | BarrierReply
    | GetConfigRequestMsg of switchConfig
    | GetConfigReplyMsg of switchConfig
    | SetConfigMsg of switchConfig
    | Error of Error.t


  let string_of_msg_code (msg : msg_code) : string = match msg with
    | HELLO -> "HELLO"
    | ECHO_REQ -> "ECHO_REQ"
    | ECHO_RESP -> "ECHO_RESP"
    | FEATURES_REQ -> "FEATURES_REQ"
    | FEATURES_RESP -> "FEATURES_RESP"
    | FLOW_MOD -> "FLOW_MOD"
    | GROUP_MOD -> "GROUP_MOD"
    | PACKET_IN -> "PACKET_IN"
    | PACKET_OUT -> "PACKET_OUT"
    | PORT_STATUS -> "PORT_STATUS"
    | MULTIPART_REQ -> "MULTIPART_REQ"
    | MULTIPART_RESP -> "MULTIPART_RESP"
    | BARRIER_REQ -> "BARRIER_REQ"
    | BARRIER_RESP -> "BARRIER_RESP"
    | ERROR -> "ERROR"
    | VENDOR -> "VENDOR"
    | GET_CONFIG_REQ -> "GET_CONFIG_REQ"
    | GET_CONFIG_RESP -> "GET_CONFIG_RESP"
    | SET_CONFIG -> "SET_CONFIG"
    | FLOW_REMOVED -> "FLOW_REMOVED"
    | PORT_MOD -> "PORT_MOD"
    | TABLE_MOD -> "TABLE_MOD"
    | QUEUE_GET_CONFIG_REQ -> "QUEUE_GET_CONFIG_REQ"
    | QUEUE_GET_CONFIG_RESP -> "QUEUE_GET_CONFIG_RESP"
    | ROLE_REQ -> "ROLE_REQ"
    | ROLE_RESP -> "ROLE_RESP"
    | GET_ASYNC_REQ -> "GET_ASYNC_REQ"
    | GET_ASYNC_REP -> "GET_ASYNC_REP"
    | SET_ASYNC -> "SEC_ASYNC"
    | METER_MOD -> "METER_MOD"

  module Header = OpenFlow_Header

  let msg_code_of_message (msg : t) : msg_code = match msg with
    | Hello -> HELLO
    | EchoRequest _ -> ECHO_REQ
    | EchoReply _ -> ECHO_RESP
    | FeaturesRequest -> FEATURES_REQ
    | FeaturesReply _ -> FEATURES_RESP
    | FlowModMsg _ -> FLOW_MOD
    | GroupModMsg _ -> GROUP_MOD
    | PacketInMsg _ -> PACKET_IN
    | PacketOutMsg _ -> PACKET_OUT
    | PortStatusMsg _ ->   PORT_STATUS
    | MultipartReq _ -> MULTIPART_REQ
    | MultipartReply _ -> MULTIPART_RESP
    | BarrierRequest ->   BARRIER_REQ
    | BarrierReply ->   BARRIER_RESP
    | GetConfigRequestMsg _ -> GET_CONFIG_REQ
    | GetConfigReplyMsg _ -> GET_CONFIG_RESP
    | SetConfigMsg _ -> SET_CONFIG
    | Error _ -> ERROR

  let sizeof (msg : t) : int = match msg with
    | Hello -> Header.size
    | EchoRequest bytes -> Header.size + (String.length (Cstruct.to_string bytes))
    | EchoReply bytes -> Header.size + (String.length (Cstruct.to_string bytes))
    | FeaturesRequest -> Header.size
    | FeaturesReply _ -> Header.size + sizeof_ofp_switch_features
    | FlowModMsg fm -> Header.size + FlowMod.sizeof fm
    | GroupModMsg gm -> Header.size + GroupMod.sizeof gm
    | PacketInMsg pi -> Header.size + PacketIn.sizeof pi
    | PacketOutMsg po -> Header.size + PacketOut.sizeof po
    | PortStatusMsg _ -> Header.size + sizeof_ofp_port_status + sizeof_ofp_port
    | MultipartReq req -> Header.size + MultipartReq.sizeof req
    | MultipartReply rep -> Header.size + MultipartReply.sizeof rep
    | BarrierRequest -> failwith "NYI: sizeof BarrierRequest"
    | BarrierReply -> failwith "NYI: sizeof BarrierReply"
    | GetConfigRequestMsg conf -> Header.size + SwitchConfig.sizeof conf
    | GetConfigReplyMsg conf -> Header.size + SwitchConfig.sizeof conf
    | SetConfigMsg conf -> Header.size + SwitchConfig.sizeof conf
    | Error _ -> failwith "NYI: sizeof Error"

  let to_string (msg : t) : string = match msg with
    | Hello -> "Hello"
    | Error _ -> "Error"
    | EchoRequest _ -> "EchoRequest"
    | EchoReply _ -> "EchoReply"
    | FeaturesRequest -> "FeaturesRequest"
    | FeaturesReply _ -> "FeaturesReply"
    | FlowModMsg _ -> "FlowMod"
    | GroupModMsg _ -> "GroupMod"
    | PacketInMsg _ -> "PacketIn"
    | PacketOutMsg _ -> "PacketOut"
    | PortStatusMsg _ -> "PortStatus"
    | MultipartReq _ -> "MultipartRequest"
    | MultipartReply _ -> "MultipartReply"
    | BarrierRequest -> "BarrierRequest"
    | BarrierReply -> "BarrierReply"
    | GetConfigRequestMsg _ -> "GetConfigRequest"
    | GetConfigReplyMsg _ -> "GetConfigReply"
    | SetConfigMsg _ -> "SetConfig"

  (* let marshal (buf : Cstruct.t) (msg : message) : int = *)
  (*   let buf2 = (Cstruct.shift buf Header.size) in *)
  (*   set_ofp_header_version buf 0x04; *)
  (*   set_ofp_header_typ buf (msg_code_to_int (msg_code_of_message msg)); *)
  (*   set_ofp_header_length buf (sizeof msg); *)

  let blit_message (msg : t) (out : Cstruct.t) =
    match msg with
      | Hello ->
        Header.size
      | EchoRequest bytes
      | EchoReply bytes ->
        Cstruct.blit_from_string (Cstruct.to_string bytes) 0 out 0 (String.length (Cstruct.to_string bytes));
        Header.size + String.length (Cstruct.to_string bytes)
      | FeaturesRequest ->
        Header.size
      | FeaturesReply fr ->
        Header.size + SwitchFeatures.marshal out fr
      | FlowModMsg fm ->
        Header.size + FlowMod.marshal out fm
      | GroupModMsg gm ->
        Header.size + GroupMod.marshal out gm
      | PacketOutMsg po ->
        Header.size + PacketOut.marshal out po
      | MultipartReq mpr ->
        Header.size + MultipartReq.marshal out mpr
      | MultipartReply mpr -> 
        Header.size + MultipartReply.marshal out mpr
      | BarrierRequest -> failwith "NYI: marshal BarrierRequest"
      | BarrierReply -> failwith "NYI: marshal BarrierReply"
      | PacketInMsg pi ->
        Header.size + PacketIn.marshal out pi
      | PortStatusMsg ps -> 
        Header.size + PortStatus.marshal out ps
<<<<<<< HEAD
      | GetConfigRequestMsg conf ->
        Header.size + SwitchConfig.marshal out conf
      | GetConfigReplyMsg conf ->
        Header.size + SwitchConfig.marshal out conf
      | SetConfigMsg conf ->
        Header.size + SwitchConfig.marshal out conf
      | Error _ -> failwith "NYI: marshall Error"
=======
      | Error err -> 
        Header.size + Error.marshal out err
>>>>>>> 80de655c


  let header_of xid msg =
    let open Header in
    { version = 0x04; type_code = msg_code_to_int (msg_code_of_message msg);
      length = sizeof msg; xid = xid }

  let marshal_body (msg : t) (buf : Cstruct.t) =
    let _ = blit_message msg buf in
    ()
    
  let marshal (xid : xid) (msg : t) : string =
    let sizeof_buf = sizeof msg in
    let hdr = header_of xid msg in
    let buf = Cstruct.create sizeof_buf in
    Header.marshal buf hdr;
    let _ = blit_message msg (Cstruct.shift buf Header.size) in
    Cstruct.to_string buf

  let parse (hdr : Header.t) (body_buf : string) : (xid * t) =
    let body_bits = Cstruct.of_string body_buf in
    let typ = match int_to_msg_code hdr.Header.type_code with
      | Some code -> code
      | None -> raise (Unparsable "unknown message code") in
    let msg = match typ with
      | HELLO -> Hello
      | ECHO_RESP -> EchoReply body_bits
      | FEATURES_RESP -> FeaturesReply (SwitchFeatures.parse body_bits)
      | PACKET_IN -> PacketInMsg (PacketIn.parse body_bits)
      | PACKET_OUT -> PacketOutMsg (PacketOut.parse body_bits)
      | ECHO_REQ -> EchoRequest body_bits
      | PORT_STATUS -> PortStatusMsg (PortStatus.parse body_bits)
      | MULTIPART_REQ -> MultipartReq (MultipartReq.parse body_bits)
      | MULTIPART_RESP -> MultipartReply (MultipartReply.parse body_bits)
      | ERROR -> Error (Error.parse body_bits)
      | GET_CONFIG_REQ -> GetConfigRequestMsg (SwitchConfig.parse body_bits)
      | GET_CONFIG_RESP -> GetConfigReplyMsg (SwitchConfig.parse body_bits)
      | SET_CONFIG -> SetConfigMsg (SwitchConfig.parse body_bits)
      | code -> raise (Unparsable (Printf.sprintf "unexpected message type %s" (string_of_msg_code typ))) in
    (hdr.Header.xid, msg)
end

let portsDescRequest = Message.MultipartReq portDescReq<|MERGE_RESOLUTION|>--- conflicted
+++ resolved
@@ -5886,18 +5886,14 @@
         Header.size + PacketIn.marshal out pi
       | PortStatusMsg ps -> 
         Header.size + PortStatus.marshal out ps
-<<<<<<< HEAD
       | GetConfigRequestMsg conf ->
         Header.size + SwitchConfig.marshal out conf
       | GetConfigReplyMsg conf ->
         Header.size + SwitchConfig.marshal out conf
       | SetConfigMsg conf ->
         Header.size + SwitchConfig.marshal out conf
-      | Error _ -> failwith "NYI: marshall Error"
-=======
       | Error err -> 
         Header.size + Error.marshal out err
->>>>>>> 80de655c
 
 
   let header_of xid msg =
