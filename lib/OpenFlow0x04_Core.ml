--- conflicted
+++ resolved
@@ -29,7 +29,6 @@
 
 type bufferId = int32
 
-<<<<<<< HEAD
 type helloFailed = 
  | HelloIncompatible
  | HelloPermError
@@ -187,9 +186,8 @@
  | MeterModFailed of meterModFailed
  | TableFeatFailed of tableFeatFailed
  | ExperimenterFailed of experimenterFailed
-=======
+
 type length = int16
->>>>>>> 391209d1
 
 type oxm =
 | OxmInPort of portId
