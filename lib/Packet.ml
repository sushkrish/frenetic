--- conflicted
+++ resolved
@@ -382,13 +382,8 @@
     let chksum = get_ip_chksum bits in 
     let src = get_ip_src bits in 
     let dst = get_ip_dst bits in 
-<<<<<<< HEAD
-    (* NOTE(seliopou): This will silently drop any IPv4 options at the end of
-     * the header. *)
-=======
     let options_len = (ihl * 4) - sizeof_ip in
     let options = Cstruct.sub bits sizeof_ip options_len in
->>>>>>> bbff8e95
     let bits = Cstruct.shift bits (ihl * 4) in 
     let tp = 
       try match int_to_ip_proto proto with 
