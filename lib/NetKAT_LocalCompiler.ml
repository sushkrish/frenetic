--- conflicted
+++ resolved
@@ -143,221 +143,6 @@
     T.to_string
 end
 
-<<<<<<< HEAD
-module RunTime = struct
-
-  let to_action (a:Action.t) (pto: portId option) : seq =
-    let generate init =
-      let g h act f =
-        match Field.get f a with
-          | None -> act
-          | Some v -> Modify(h v)::act in
-      HOV.Fields.fold
-        ~init
-        ~location:(fun act _ -> act)
-        ~ethSrc:(g (fun v -> SetEthSrc v))
-        ~ethDst:(g (fun v -> SetEthDst v))
-        ~vlan:(g (fun v -> SetVlan (Some(v))))
-        ~vlanPcp:(g (fun v -> SetVlanPcp v))
-        ~ethType:(g (fun v -> SetEthTyp v))
-        ~ipProto:(g (fun v -> SetIPProto v))
-        ~ipSrc:(g (fun (n,m) -> assert (m = 32l); SetIP4Src n))
-        ~ipDst:(g (fun (n,m) -> assert (m = 32l); SetIP4Dst n))
-        ~tcpSrcPort:(g (fun v -> SetTCPSrcPort v))
-        ~tcpDstPort:(g (fun v -> SetTCPDstPort v)) in
-    (* If an action sets the location to a pipe, ignore all other modifications.
-     * They will be applied at the controller by Semantics.eval. Otherwise, the
-     * port must be determined either by the pattern or by the action. The pto
-     * is the port determined by the pattern, if it exists. If the port is not
-     * determinate, then send it back out the port it came in.
-     * *)
-    match HOV.location a, pto with
-      | Some (NetKAT_Types.Pipe(_)), _ ->
-        [Output(Controller 128)]
-      | Some (NetKAT_Types.Physical pt), _
-      | None, Some pt ->
-        generate [Output(Physical pt)]
-      | None, None ->
-        generate [Output(InPort)]
-
-  (* XXX(seliopou, jnf) unimplementable actions will still produce bogus
-   * outputs. For example, the following policy:
-   *
-   *   (f := 3; port := 1) | (g := 2; poirt := 2)
-   *
-   * requires two copies of the packet at the switch, which is not possible.
-   * Policies like these must be implemented at the controller.
-   * *)
-  let set_to_action (s:Action.Set.t) (pto : portId option) : par =
-    let f par a =
-      let act = to_action a pto in
-      if List.mem par act then par
-      else act::par in
-    Action.Set.fold s ~f:f ~init:[]
-
-  let simpl_flow (p : SDN_Types.Pattern.t) (a : par) : flow =
-    { pattern = p;
-      action = [a];
-      cookie = 0L;
-      idle_timeout = Permanent;
-      hard_timeout = Permanent }
-
-  let expand_rules (x:Pattern.t) (s:Action.Set.t) : flowTable =
-    let m : HPT.t =
-      let open HPT in
-      List.iter x.HPT.location ~f:(function
-        | (Some(NetKAT_Types.Pipe _), _) -> failwith "indetermiate port in pattern"
-        | _                              -> ());
-      { location = PTL.(expand x.HPT.location);
-        ethSrc = PT48.(expand x.HPT.ethSrc);
-        ethDst = PT48.(expand x.HPT.ethDst);
-        vlan = PT16.(expand x.HPT.vlan);
-        vlanPcp = PT8.(expand x.HPT.vlanPcp);
-        ethType = PT16.(expand x.HPT.ethType);
-        ipProto = PT8.(expand x.HPT.ipProto);
-        ipSrc = PTIp.(expand x.HPT.ipSrc);
-        ipDst = PTIp.(expand x.HPT.ipDst);
-        tcpSrcPort = PT16.(expand x.HPT.tcpSrcPort);
-        tcpDstPort = PT16.(expand x.HPT.tcpDstPort) } in
-    (* computes a cross product *)
-    let rec cross m : (HOV.t * bool) list =
-      let empty = let open HOV in
-      { location = None;
-        ethSrc = None;
-        ethDst = None;
-        vlan = None;
-        vlanPcp = None;
-        ethType = None;
-        ipProto = None;
-        ipSrc = None;
-        ipDst = None;
-        tcpSrcPort = None;
-        tcpDstPort = None;
-      } in
-      let g h rs f =
-        List.fold_right (Field.get f m)
-          ~init:[]
-          ~f:(fun (o, b) acc ->
-            List.fold_right
-              rs
-              ~init:acc
-              ~f:(fun (p,c) acc -> (h p o, b && c)::acc)) in
-      HPT.Fields.fold
-        ~init:[(empty, true)]
-        ~location:(g (fun p o -> { p with HOV.location = o }))
-        ~ethSrc:(g (fun p o -> { p with HOV.ethSrc = o }))
-        ~ethDst:(g (fun p o -> { p with HOV.ethDst = o }))
-        ~vlan:(g (fun p o -> { p with HOV.vlan = o }))
-        ~vlanPcp:(g (fun p o -> { p with HOV.vlanPcp = o }))
-        ~ethType:(g (fun p o -> { p with HOV.ethType = o }))
-        ~ipProto:(g (fun p o -> { p with HOV.ipProto = o }))
-        ~ipSrc:(g (fun p o ->
-                     if NetKAT_Types.Int32TupleHeader.is_top o then p
-                     else { p with HOV.ipSrc = Some o }))
-        ~ipDst:(g (fun p o ->
-                     if NetKAT_Types.Int32TupleHeader.is_top o then p
-                     else { p with HOV.ipDst = Some o }))
-        ~tcpSrcPort:(g (fun p o -> { p with HOV.tcpSrcPort = o }))
-        ~tcpDstPort:(g (fun p o -> { p with HOV.tcpDstPort = o })) in
-
-    (* helper function to generate the actual (pattern * par) rules for the SDN_Types.flowTable *)
-    let go (cd : (HOV.t * bool) list) : flowTable =
-      let il x = match x with
-        | NetKAT_Types.Pipe _ ->
-          failwith "indeterminate port"
-        | NetKAT_Types.Physical n ->
-          n in
-      List.map cd ~f:(fun (x, b) ->
-        let default_port = Core_kernel.Option.map ~f:il x.HOV.location in
-        let actions = if b then set_to_action s default_port else [] in
-        let pattern =
-          { SDN_Types.Pattern.dlSrc = x.HOV.ethSrc
-          ; SDN_Types.Pattern.dlDst = x.HOV.ethDst
-          ; SDN_Types.Pattern.dlTyp = x.HOV.ethType
-          ; SDN_Types.Pattern.dlVlan = x.HOV.vlan
-          ; SDN_Types.Pattern.dlVlanPcp = x.HOV.vlanPcp
-          ; SDN_Types.Pattern.nwSrc = x.HOV.ipSrc
-          ; SDN_Types.Pattern.nwDst = x.HOV.ipDst
-          ; SDN_Types.Pattern.nwProto = x.HOV.ipProto
-          ; SDN_Types.Pattern.tpSrc = x.HOV.tcpSrcPort
-          ; SDN_Types.Pattern.tpDst = x.HOV.tcpDstPort
-          ; SDN_Types.Pattern.inPort = default_port }
-        in
-        simpl_flow pattern actions) in
-    let c = cross m in
-    (* Printf.printf "\nCROSS:\n%!"; *)
-    (* List.iter c *)
-    (*   ~f:(fun (h,b) ->  *)
-    (*      Printf.printf "%s : %b\n" *)
-    (*        (HOV.to_string h) b); *)
-    let r = go c in
-    (* Format.printf "EXPAND_TABLE: %s => %s\n" (Pattern.to_string x) (Action.set_to_string s); *)
-    (* Format.printf "FLOWTABLE:\n%a\n\n" SDN_Types.format_flowTable r; *)
-    r
-
-  type i = Local.t
-
-  let compile (sw:switchId) (pol:NetKAT_Types.policy) : i =
-    Local.of_policy (Optimize.specialize_policy sw pol)
-
-  module Dep = Algo.Topological(struct
-    type t = Pattern.t * Action.Set.t
-
-    let compare (x1,s1) (x2,s2) =
-      match Pattern.compare x1 x2 with
-        | 0 -> Action.Set.compare s1 s2
-        | n -> n
-          
-    let dep_compare (x1,s1) (x2,s2) : int =
-      (* Printf.printf "DEP_COMPARE:\n"; *)
-      (* Printf.printf "  x1=%s=>" (Pattern.to_string x1); *)
-      (* Printf.printf "%s\n" (Action.set_to_string s1); *)
-      (* Printf.printf "  x2=%s=>" (Pattern.to_string x2); *)
-      (* Printf.printf "%s\n" (Action.set_to_string s2); *)
-      let r =        
-        let o1 = Pattern.obscures x1 x2 in
-        let o2 = Pattern.obscures x2 x1 in
-        (* Printf.printf "  o1=%b\n  o2=%b\n" o1 o2; *)
-        (* sanity check: no circular dependencies *)
-        match o1,o2 with
-        | true, true -> 
-          Printf.printf "Circular dependency between\n%s => %s\nand\n%s => %s\n"
-            (Pattern.to_string x1) (Action.set_to_string s1)
-            (Pattern.to_string x2) (Action.set_to_string s2);
-          assert false
-        | true, false -> 1
-        | false, true -> -1
-        | false, false -> 0 in 
-      (* Printf.printf "r=%d\n" r; *)
-      r
-
-  end)
-
-  let table_invariant dl =
-    let rec loop l =
-      match l with
-      | []             -> true
-      | (n, (x,s))::l' ->
-        List.for_all l' ~f:(fun (m, (x', s')) ->
-          if Pattern.obscures x x' then begin
-            Format.printf "BAD OBSCURES\n%3d: %s\n%3d: %s\n\n%!"
-              n (Pattern.to_string x) (n+m) (Pattern.to_string x');
-            List.iteri dl ~f:(fun n (x, s) ->
-              Format.printf "%3d: %s => %s\n%!"
-                n (Pattern.to_string x) (Action.set_to_string s));
-            false
-          end else
-            true)
-    in
-    loop (List.mapi dl ~f:(fun i x -> (i, x)))
-
-  let to_table ?(invariant=false) ?(optimize_fall_through=true) (m:i) : flowTable =
-    let dl = Dep.sort (Pattern.Map.to_alist m) in 
-    let tbl = List.concat_map dl ~f:(fun (p,s) -> expand_rules p s) in 
-    if invariant then
-      assert (table_invariant dl);
-    tbl
-=======
 (** An internal module that implements an interpreter for a [Repr.t]. This
     interpreter uses [Repr.t] operations to find the [Action.t] that should
     apply to the packet. Once that's found, it converts the [Action.t] into a
@@ -379,7 +164,6 @@
 
   let eval_pipes (p:packet) (t:Repr.t) =
     NetKAT_Semantics.eval_pipes p Action.(to_policy (eval_to_action p t))
->>>>>>> 2a84aff6
 end
 
 include Repr
