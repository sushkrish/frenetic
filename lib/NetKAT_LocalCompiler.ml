open Core.Std
open Sexplib.Conv
open SDN_Types

module type FIELD = sig
  type t with sexp
  val compare : t -> t -> int
  val equal : t -> t -> bool
  val to_string : t -> string
  val any : t
  val is_any : t -> bool
  val inter : t -> t -> t option
  val subseteq : t -> t -> bool
  val combine : t -> t -> t option
end

(* Option functor *)
module Option (H:NetKAT_Types.Headers.HEADER) =
struct
  type t = H.t option with sexp
  let compare o1 o2 =
    match o1,o2 with
      | None, Some _ -> -1
      | Some _, None -> 1
      | None, None -> 0
      | Some x1, Some x2 -> H.compare x1 x2
  let equal o1 o2 =
    compare o1 o2 = 0
  let to_string o =
    match o with
      | None -> "None"
      | Some x -> Printf.sprintf "Some(%s)" (H.to_string x)
  let any = 
    None
  let is_any o =
    o = None
  let inter o1 o2 = 
    match o1,o2 with 
    | None, _ -> Some o2
    | _, None -> Some o1
    | Some x1, Some x2 -> 
      if H.equal x1 x2 then Some o1
      else None
  let subseteq o1 o2 = 
    match o1,o2 with 
    | _,None -> true
    | None,_ -> false
    | Some x1, Some x2 -> 
      H.equal x1 x2
  let combine o1 o2 = 
    match o1,o2 with
    | None, _ -> Some None
    | _, None -> Some None
    | Some x1, Some x2 -> 
      if H.equal x1 x2 then Some o1 
      else None
end

module PrefixTable (F:FIELD) = struct
  type v = F.t with sexp

  type t = (v * bool) list with sexp

  let singleton x = 
    if F.is_any x then 
      [ (x,true) ]
    else
      [ (x,true)
      ; (F.any, false) ]

  let rec compare (a:t) (b:t) =
    match (a,b) with
    | [],[] -> 0
    | [],_ -> -1
    | _,[] -> 1
    | (p1,b1)::t1, (p2,b2)::t2 ->       
      let cmp1 = F.compare p1 p2 in 
      if cmp1 <> 0 then cmp1
      else 
	let cmp2 = Pervasives.compare b1 b2 in 
	if cmp2 <> 0 then cmp2
	else compare t1 t2

  let equal t1 t2 = 
    compare t1 t2 = 0

  let to_string (t:t) =
    Printf.sprintf "[%s]"
      (List.fold_left t ~init:""
	 ~f:(fun acc (x,b) -> 
               Printf.sprintf "%s%s(%s:%b)" 
		 acc
		 (if acc = "" then acc else " ")
		 (F.to_string x) 
		 b))

  let any =
    [F.any, true]

  module S = Set.Make(F)
  let set_to_string s = 
    S.fold s
      ~init:""
      ~f:(fun acc x -> 
    	    Printf.sprintf "%s%s%s"
	      acc
	      (if acc = "" then "" else ", ")
	      (F.to_string x))
    
  let footprint t : S.t = 
    let rec loop y l s = 
      match l with 
      | [] -> 
	Set.add s y
      | h::t -> 
	(match F.combine h y with 
	| Some z -> 
	  loop z ((S.to_list s) @ t) S.empty
	| None -> 
	  loop y t (S.add s h)) in 
    begin 
      match List.map t ~f:fst with 
      | [] -> S.empty
      | x::t -> loop x t S.empty
    end

  let is_shadowed x t = 
    let f = footprint t in 
    let b = S.exists f (fun y -> F.subseteq x y) in 
    (* Printf.printf "IS_SHADOWED: %s\n%s\n{%s}\n%b\n" *)
    (*   (F.to_string x) (to_string t) (set_to_string f) b; *)
    b
	 
  let remove_shadowed (t:t) : t =
    List.rev (
      List.fold_left
        ~f:(fun acc (x,b) -> 
	  let s = is_shadowed x acc in 
	  (* Printf.printf "ACC=%s\nP=%s,%b\n%b\n" *)
	  (*   (to_string acc) (F.to_string x) b s; *)
	  if s then acc else ((x,b)::acc))
        ~init:[]
        t)

  let is_any (t:t) : bool =
    List.for_all (remove_shadowed t) ~f:snd
      
  let neg t = 
    List.map t ~f:(fun (p,b) -> (p,not b))

  let empty =
    [F.any, false]

  let is_empty t = 
    not (List.exists (remove_shadowed t) ~f:snd)

  let inter t1 t2 =
    let r = 
      List.fold_left t1 ~init:[]
        ~f:(fun acc (p1,b1) ->
          List.fold_left t2 ~init:acc
            ~f:(fun acc (p2, b2) ->
              match F.inter p1 p2 with
              | None -> 
		acc
              | Some p -> 
		(p, b1 && b2)::acc)) in 
    let r = remove_shadowed (List.rev r) in 
    (* Printf.printf "INTER\n  %s\n  %s\n  %s\n" *)
    (*   (to_string t1) *)
    (*   (to_string t2) *)
    (*   (to_string r); *)
    r
	
  let diff t1 t2 =
    inter t1 (neg t2)

  (* (\* semantic compare *\) *)
  (* let compare t1 t2 = *)
  (*   if is_empty (diff t1 t2) && *)
  (*      is_empty (diff t2 t1) then *)
  (*     0 *)
  (*   else compare t1 t2 *)

  (* let equal t1 t2 = *)
  (*   compare t1 t2 = 0 *)

  let to_netkat_pred (v_to_pred: v -> NetKAT_Types.pred) (t:t) =
    let open NetKAT_Types in 
    let open Optimize in 
    fst (List.fold_left t
   	  ~init:(False,True)
	  ~f:(fun (pr,prs) (v,b) -> 
	    let v_pr = v_to_pred v in 
	    let pr' = mk_or pr (mk_and prs (if b then v_pr else False)) in 
	    let prs' = mk_and prs (mk_not v_pr) in 
	    (pr',prs')))

  let rec drop_false l =
    match l with
    | (_,false)::t -> 
      drop_false t
    | _ -> 
      List.rev l
  
  let expand t =
    let x = drop_false (List.rev t) in 
    (* Printf.printf "EXPAND\n"; *)
    (* List.iter x *)
    (*   ~f:(fun (o,b) ->  *)
    (* 	Printf.printf  *)
    (* 	  "%s : %b\n" *)
    (* 	  (match o with None -> "None" | Some p -> F.to_string p) *)
    (* 	  b); *)
    x

  let obscures (t1:t) (t2:t) : bool =
    (* Does any rule in (expand t1) shadow a rule in t2? *)
    let r,_ = 
      List.fold_left t2
	~init:(true, expand t1)
	~f:(fun (ok,t) (x,b) -> 
	      if not ok then (ok,t) 
	      else	  
		let ok' = not (is_shadowed x t) in 
		let t' = (x,b)::t in 
		(ok',t')) in 
    (* Printf.printf *)
      (* "OBSCURES\n%s\n%s\n%b\n" *)
      (* (to_string t1) *)
      (* (to_string t2) *)
      (* r; *)
    r
end

module OL = Option(NetKAT_Types.LocationHeader)
module O48 = Option(NetKAT_Types.Int64Header)
module O32 = Option(NetKAT_Types.Int32Header)
module O16 = Option(NetKAT_Types.IntHeader)
module O8 = Option(NetKAT_Types.IntHeader)
module OIp = Option(NetKAT_Types.Int32TupleHeader)

module PTL = PrefixTable(OL)
module PT48 = PrefixTable(O48)
module PT32 = PrefixTable(O32)
module PT16 = PrefixTable(O16)
module PT8 = PrefixTable(O8)
module PTIp = PrefixTable(NetKAT_Types.Int32TupleHeader)

module HeadersOptionalValues =
  NetKAT_Types.Headers.Make
    (OL)
    (O48)
    (O48)
    (O16)
    (O8)
    (O16)
    (O8)
    (OIp)
    (OIp)
    (O16)
    (O16)

module HeadersPrefixTable =
  NetKAT_Types.Headers.Make
    (PTL)
    (PT48)
    (PT48)
    (PT16)
    (PT8)
    (PT16)
    (PT8)
    (PTIp)
    (PTIp)
    (PT16)
    (PT16)

(* H to the izz-O, V to the izz-A... *)
module HOV = HeadersOptionalValues
module HOVSet = Set.Make(HOV)
module HOVMap = Map.Make(HOV)

module HPT = HeadersPrefixTable
module HPTSet = Set.Make(HPT)
module HPTMap = Map.Make(HPT)

module Action = struct

  type t = HOV.t with sexp

  module Set = HOVSet

  let action_to_netkat (a:t) : NetKAT_Types.policy =
    let open NetKAT_Types in
    let open HOV in
    let g setter (acc:policy) f : policy =
      match Field.get f a with
        | Some v -> Optimize.mk_seq (Mod (setter v)) acc
        | _ -> acc in
    HOV.Fields.fold
      ~init:id (* identity policy *)
      ~location:(g (fun v -> Location v))
      ~ethSrc:(g (fun v -> EthSrc v))
      ~ethDst:(g (fun v ->EthDst v))
      ~vlan:(g (fun v -> Vlan v))
      ~vlanPcp:(g (fun v -> VlanPcp v))
      ~ethType:(g (fun v -> EthType v))
      ~ipProto:(g (fun v -> IPProto v))
      ~ipSrc:(g (fun (n,m) -> IP4Src(n,m)))
      ~ipDst:(g (fun (n,m) -> IP4Dst(n,m)))
      ~tcpSrcPort:(g (fun v -> TCPSrcPort v))
      ~tcpDstPort:(g (fun v -> TCPDstPort v))

  let set_to_netkat (s:Set.t) : NetKAT_Types.policy =
    let open NetKAT_Types in
    Set.fold s
      ~init:drop
      ~f:(fun acc a -> Optimize.mk_union acc (action_to_netkat a))

  let to_string : t -> string =
    HOV.to_string ~init:"id" ~sep:":="

  let set_to_string (s:Set.t) : string =
    if Set.is_empty s then "drop"
    else
      Set.fold s
        ~init:""
        ~f:(fun acc a ->
          Printf.sprintf "%s%s"
            (if acc = "" then acc else acc ^ ", ")
            (HOV.to_string ~init:"id" ~sep:":=" a))

  let action_id : t =
    let open HOV in
        { location = None;
          ethSrc = None;
          ethDst = None;
          vlan = None;
          vlanPcp = None;
          ethType = None;
          ipProto = None;
          ipSrc = None;
          ipDst = None;
          tcpSrcPort = None;
          tcpDstPort = None }

  let is_action_id (x:t) : bool =
    HOV.compare x action_id = 0

  let mk_location l = { action_id with HOV.location = Some l }
  let mk_ethSrc n = { action_id with HOV.ethSrc = Some n }
  let mk_ethDst n = { action_id with HOV.ethDst = Some n }
  let mk_vlan n = { action_id with HOV.vlan = Some n }
  let mk_vlanPcp n = { action_id with HOV.vlanPcp = Some n }
  let mk_ethType n = { action_id with HOV.ethType = Some n }
  let mk_ipProto n = { action_id with HOV.ipProto = Some n }
  let mk_ipSrc n = { action_id with HOV.ipSrc = Some n }
  let mk_ipDst n = { action_id with HOV.ipDst = Some n }
  let mk_tcpSrcPort n = { action_id with HOV.tcpSrcPort = Some n }
  let mk_tcpDstPort n = { action_id with HOV.tcpDstPort = Some n }

  let seq (x:t) (y:t) : t =
    let g (acc:t) f : t =
      match Field.get f y with
        | Some _ as o2 ->
          Field.fset f acc o2
        | _ -> acc in
    HOV.Fields.fold
      ~init:x
      ~location:g
      ~ethSrc:g
      ~ethDst:g
      ~vlan:g
      ~vlanPcp:g
      ~ethType:g
      ~ipProto:g
      ~ipSrc:g
      ~ipDst:g
      ~tcpSrcPort:g
      ~tcpDstPort:g

  let set_seq a s =
    Set.map s (seq a)

  let id : Set.t =
    Set.singleton (action_id)

  let drop : Set.t =
    Set.empty

  let is_id (s:Set.t) : bool =
    Set.length s = 1 &&
    match Set.min_elt s with
      | None -> false
      | Some a -> is_action_id a

  let is_drop (s:Set.t) : bool =
    Set.is_empty s
end

module Pattern = struct
  type t = HPT.t with sexp

  module Set = HPTSet
  module Map = HPTMap

  let compare (x:t) (y:t) : int =
    HPT.compare x y

  let to_string ?init ?sep (x:t) =
    HPT.to_string ?init ?sep x

  let to_netkat_pred (p:t) : NetKAT_Types.pred =
    let open NetKAT_Types in
    let open HPT in
    let g field_to_pred v_to_pred acc f : pred =
      Optimize.mk_and acc (field_to_pred v_to_pred (Field.get f p)) in
    let l f = function
      | None -> True
      | Some x -> Test (f x) in 
    Fields.fold
      ~init:True
      ~location:(g PTL.to_netkat_pred (l (fun v -> Location v)))
      ~ethSrc:(g PT48.to_netkat_pred (l (fun v -> EthSrc v)))
      ~ethDst:(g PT48.to_netkat_pred (l (fun v -> EthDst v)))
      ~vlan:(g PT16.to_netkat_pred (l (fun v -> Vlan v)))
      ~vlanPcp:(g PT8.to_netkat_pred (l (fun v -> VlanPcp v)))
      ~ethType:(g PT16.to_netkat_pred (l (fun v -> EthType v)))
      ~ipProto:(g PT8.to_netkat_pred (l (fun v -> IPProto v)))
      ~ipSrc:(g PTIp.to_netkat_pred (fun (v,m) -> 
	                               if m = 0l then True
				       else Test (IP4Src (v,m))))
      ~ipDst:(g PTIp.to_netkat_pred (fun (v,m) -> 
	                               if m = 0l then True 
				       else Test (IP4Dst (v,m))))
      ~tcpSrcPort:(g PT16.to_netkat_pred (l (fun v -> TCPSrcPort v)))
      ~tcpDstPort:(g PT16.to_netkat_pred (l (fun v -> TCPDstPort v)))

  let any : t =
    let open HPT in
        { location = PTL.any;
          ethSrc = PT48.any;
          ethDst = PT48.any;
          vlan = PT16.any;
          vlanPcp = PT8.any;
          ethType = PT16.any;
          ipProto = PT8.any;
          ipSrc = PTIp.any;
          ipDst = PTIp.any;
          tcpSrcPort = PT16.any;
          tcpDstPort = PT16.any }

  let empty : t =
    let open HPT in
        { location = PTL.empty;
          ethSrc = PT48.empty;
          ethDst = PT48.empty;
          vlan = PT16.empty;
          vlanPcp = PT8.empty;
          ethType = PT16.empty;
          ipProto = PT8.empty;
          ipSrc = PTIp.empty;
          ipDst = PTIp.empty;
          tcpSrcPort = PT16.empty;
          tcpDstPort = PT16.empty }

  let is_any (x:t) : bool =
    let g is_any f = is_any (Field.get f x) in
    HPT.Fields.for_all
      ~location:(g PTL.is_any)
      ~ethSrc:(g PT48.is_any)
      ~ethDst:(g PT48.is_any)
      ~vlan:(g PT16.is_any)
      ~vlanPcp:(g PT8.is_any)
      ~ethType:(g PT16.is_any)
      ~ipProto:(g PT8.is_any)
      ~ipSrc:(g PTIp.is_any)
      ~ipDst:(g PTIp.is_any)
      ~tcpSrcPort:(g PT16.is_any)
      ~tcpDstPort:(g PT16.is_any)

  let is_empty (x:t) : bool =
    let g is_empty f = is_empty (Field.get f x) in
    HPT.Fields.exists
      ~location:(g PTL.is_empty)
      ~ethSrc:(g PT48.is_empty)
      ~ethDst:(g PT48.is_empty)
      ~vlan:(g PT16.is_empty)
      ~vlanPcp:(g PT8.is_empty)
      ~ethType:(g PT16.is_empty)
      ~ipProto:(g PT8.is_empty)
      ~ipSrc:(g PTIp.is_empty)
      ~ipDst:(g PTIp.is_empty)
      ~tcpSrcPort:(g PT16.is_empty)
      ~tcpDstPort:(g PT16.is_empty)

  let mk_location l = { any with HPT.location = PTL.singleton (Some l) }
  let mk_ethSrc n = { any with HPT.ethSrc = PT48.singleton (Some n) }
  let mk_ethDst n = { any with HPT.ethDst = PT48.singleton (Some n) }
  let mk_vlan n = { any with HPT.vlan = PT16.singleton (Some n) }
  let mk_vlanPcp n = { any with HPT.vlanPcp = PT8.singleton (Some n) }
  let mk_ethType n = { any with HPT.ethType = PT16.singleton (Some n) }
  let mk_ipProto n = { any with HPT.ipProto = PT16.singleton (Some n) }
  let mk_ipSrc n = { any with HPT.ipSrc = PTIp.singleton n }
  let mk_ipDst n = { any with HPT.ipDst = PTIp.singleton n }
  let mk_tcpSrcPort n = { any with HPT.tcpSrcPort = PT16.singleton (Some n) }
  let mk_tcpDstPort n = { any with HPT.tcpDstPort = PT16.singleton (Some n) }

  (* A pattern
   *   f1 = c1 ; ... fk = ck
   * represents a conjunction of constraints
   *   f1 = c1 /\ ... /\ fk = ck
   * with the constraints expressed using Pos/Neg sets.
   *
   * To negate a conjunction, we use DeMorgan's law:
   *   neg (f1 = c1 /\ ... /\ fk = ck)
   * = neg(f1 = c1) \/ ... \/ neg (fk = ck)
   *
   * The final set represents this disjunction, with obvious
   * contradictions removed. *)
  let neg (x:t) : Set.t =
    let open HPT in
        let g is_empty neg acc f =
          let z = neg (Field.get f x) in
          if is_empty z then acc
          else Set.add acc (Field.fset f any z) in
        Fields.fold
          ~init:Set.empty
          ~location:PTL.(g is_empty neg)
          ~ethSrc:PT48.(g is_empty neg)
          ~ethDst:PT48.(g is_empty neg)
          ~vlan:PT16.(g is_empty neg)
          ~vlanPcp:PT8.(g is_empty neg)
          ~ethType:PT16.(g is_empty neg)
          ~ipProto:PT8.(g is_empty neg)
          ~ipSrc:PTIp.(g is_empty neg)
          ~ipDst:PTIp.(g is_empty neg)
          ~tcpSrcPort:PT16.(g is_empty neg)
          ~tcpDstPort:PT16.(g is_empty neg)

  (* let subseteq (x:t) (y:t) : bool = *)
  (*   let open NetKAT_Types.Headers in *)
  (*       let g c f = c (Field.get f x) (Field.get f y) in *)
  (*       HPT.Fields.for_all *)
  (*         ~location:(g PTL.subseteq) *)
  (*         ~ethSrc:(g PT48.subseteq) *)
  (*         ~ethDst:(g PT48.subseteq) *)
  (*         ~vlan:(g PT16.subseteq) *)
  (*         ~vlanPcp:(g PT8.subseteq) *)
  (*         ~ethType:(g PT16.subseteq) *)
  (*         ~ipProto:(g PT8.subseteq) *)
  (*         ~ipSrc:(g PTIp.subseteq) *)
  (*         ~ipDst:(g PTIp.subseteq) *)
  (*         ~tcpSrcPort:(g PT16.subseteq) *)
  (*         ~tcpDstPort:(g PT16.subseteq) *)

  let obscures (x:t) (y:t) : bool =
    let open NetKAT_Types.Headers in
        let g c f = c (Field.get f x) (Field.get f y) in
        HPT.Fields.for_all
          ~location:(g PTL.obscures)
          ~ethSrc:(g PT48.obscures)
          ~ethDst:(g PT48.obscures)
          ~vlan:(g PT16.obscures)
          ~vlanPcp:(g PT8.obscures)
          ~ethType:(g PT16.obscures)
          ~ipProto:(g PT8.obscures)
          ~ipSrc:(g PTIp.obscures)
          ~ipDst:(g PTIp.obscures)
          ~tcpSrcPort:(g PT16.obscures)
          ~tcpDstPort:(g PT16.obscures)

  let seq (x:t) (y:t) : t option =
    let open HPT in
        let g is_empty inter acc f =
          match acc with
            | None ->
              None
            | Some z ->
              let pn = inter (Field.get f x) (Field.get f y) in
              if is_empty pn then None
              else Some (Field.fset f z pn) in
        Fields.fold
          ~init:(Some any)
          ~location:PTL.(g is_empty inter)
          ~ethSrc:PT48.(g is_empty inter)
          ~ethDst:PT48.(g is_empty inter)
          ~vlan:PT16.(g is_empty inter)
          ~vlanPcp:PT8.(g is_empty inter)
          ~ethType:PT16.(g is_empty inter)
          ~ipProto:PT8.(g is_empty inter)
          ~ipSrc:PTIp.(g is_empty inter)
          ~ipDst:PTIp.(g is_empty inter)
          ~tcpSrcPort:PT16.(g is_empty inter)
          ~tcpDstPort:PT16.(g is_empty inter)

  let seq_act (x:t) (a:Action.t) (y:t) : t option =
    let open HPT in
    let g get is_empty inter singleton acc f =
      match acc with
      | None ->
        None
      | Some z ->
        begin match Field.get f x, get a, Field.get f y with
        | pn1, None, pn2 ->
          let pn = inter pn1 pn2 in
          if is_empty pn then None
          else Some (Field.fset f z pn)
        | pn1, Some n, pn2 ->
          if is_empty (inter (singleton n) pn2) then None
          else Some (Field.fset f z pn1)
        end in
    let lo f n = f (Some n) in 
    HPT.Fields.fold
      ~init:(Some any)
      ~location:PTL.(g HOV.location is_empty inter (lo singleton))
      ~ethSrc:PT48.(g HOV.ethSrc is_empty inter (lo singleton))
      ~ethDst:PT48.(g HOV.ethDst is_empty inter (lo singleton))
      ~vlan:PT16.(g HOV.vlan is_empty inter (lo singleton))
      ~vlanPcp:PT8.(g HOV.vlanPcp is_empty inter (lo singleton))
      ~ethType:PT16.(g HOV.ethType is_empty inter (lo singleton))
      ~ipProto:PT8.(g HOV.ipProto is_empty inter (lo singleton))
      ~ipSrc:PTIp.(g HOV.ipSrc is_empty inter singleton)
      ~ipDst:PTIp.(g HOV.ipDst is_empty inter singleton)
      ~tcpSrcPort:PT16.(g HOV.tcpSrcPort is_empty inter (lo singleton))
      ~tcpDstPort:PT16.(g HOV.tcpDstPort is_empty inter (lo singleton))
      
  let diff (x:t) (y:t) : Set.t =
    let negged:Set.t = neg y in
    let intersect x a =
      match seq x a with
        Some s -> s
      | None -> empty in
    Set.map ~f:(fun a -> intersect x a) negged
end

module Local = struct

  (* TODO(arjun): Why Action.Set.t? Don't we want to know that each
     action affects a distinct field? Shouldn't this be Action.Map.t? *)
  type t = Action.Set.t Pattern.Map.t

  let rule_to_netkat p a : NetKAT_Types.policy =
    let open NetKAT_Types in
    Optimize.mk_seq (Filter (Pattern.to_netkat_pred p)) (Action.set_to_netkat a)

  let to_netkat (t:t) : NetKAT_Types.policy =
    let open NetKAT_Types in
    Pattern.Map.fold t
      ~init:drop
      ~f:(fun ~key ~data acc -> Optimize.mk_union acc (rule_to_netkat key data))

  let compare p q =
    Pattern.Map.compare Action.Set.compare p q

  let to_string (m:t) : string =
    Printf.sprintf "%s"
      (Pattern.Map.fold m
         ~init:""
         ~f:(fun ~key:r ~data:g acc ->
           Printf.sprintf "%s(%s) => %s\n"
             acc
             (Pattern.to_string r)
             (Action.set_to_string g)))

  exception IllFormed
  (* check for well-formedness of a value of type t *)
  let check (m:t) : bool = 
    try 
      Pattern.Map.iter m
        ~f:(fun ~key:x1 ~data:s1 -> 
          Pattern.Map.iter m
            ~f:(fun ~key:x2 ~data:s2 -> 
              if Pattern.obscures x1 x2 && 
                Pattern.obscures x2 x1 && 
                Action.Set.compare s1 s2 <> 0
              then
                (Printf.printf "Local.check failed:\n%s=>%s\n%s=>%s\n"
                   (Pattern.to_string x1) (Action.set_to_string s1)
                   (Pattern.to_string x2) (Action.set_to_string s2);
                 raise IllFormed)));
      true
    with _ -> 
      false
            
  let extend (x:Pattern.t) (s:Action.Set.t) (m:t) : t =
    let r = match Pattern.Map.find m x with
      | None ->
        Pattern.Map.add m x s
      | Some s' ->
        Pattern.Map.add m x (Action.Set.union s s') in
    (* Printf.printf "EXTEND\nM=%s\nX=%s\nS=%s\nR=%s\n" *)
    (*   (to_string m)  *)
    (*   (Pattern.to_string x) *)
    (*   (Action.set_to_string s) *)
    (*   (to_string r); *)
    r


  let intersect (op:Action.Set.t -> Action.Set.t -> Action.Set.t) (p:t) (q:t) : t =
    Pattern.Map.fold p
      ~init:Pattern.Map.empty
      ~f:(fun ~key:r1 ~data:s1 acc ->
        Pattern.Map.fold q
          ~init:acc
          ~f:(fun ~key:r2 ~data:s2 acc ->
            match Pattern.seq r1 r2 with
              | None ->
                acc
              | Some r1_r2 ->
                extend r1_r2 (op s1 s2) acc))

  let par p q =
    if Pattern.Map.is_empty p then q
    else if Pattern.Map.is_empty q then p
    else 
      let r = intersect Action.Set.union p q in
      (* Printf.printf "### PAR ###\n%s\n%s\n%s" *)
      (*   (to_string p) *)
      (*   (to_string q) *)
      (*   (to_string r); *)
      r

  let seq (p:t) (q:t) : t =
    let merge ~key:_ v =
      match v with
        | `Left s1 -> Some s1
        | `Right s2 -> Some s2
        | `Both (s1,s2) -> Some (Action.Set.union s1 s2) in

    let seq_act r1 a q : t =
      Pattern.Map.fold q
        ~init:Pattern.Map.empty
        ~f:(fun ~key:r2 ~data:s2 acc ->
          match Pattern.seq_act r1 a r2 with
            | None ->
              acc
            | Some r12 ->
              extend r12 (Action.set_seq a s2) acc) in

    let seq_atom_acts_local r1 s1 q : t =
      if Action.Set.is_empty s1 then
        Pattern.Map.singleton r1 s1
      else
        Action.Set.fold s1
          ~init:Pattern.Map.empty
          ~f:(fun acc a -> 
            let acc' = seq_act r1 a q in 
            par acc acc') in

    let r : t = 
      Pattern.Map.fold p
        ~init:Pattern.Map.empty
        ~f:(fun ~key:r1 ~data:s1 acc ->
          let acc' = seq_atom_acts_local r1 s1 q in
          Pattern.Map.merge ~f:merge acc acc') in
    (* Printf.printf "### SEQ ###\n%s\n%s\n%s" *)
    (*   (to_string p) *)
    (*   (to_string q) *)
    (*   (to_string r); *)
    r

  let neg (p:t) : t=
    let r =
      Pattern.Map.map p
        ~f:(fun s ->
          if Action.is_drop s then Action.id
          else if Action.is_id s then Action.drop
          else failwith "neg: not a predicate") in
    (* Printf.printf "### NEGATE ###\n%s\n%s" *)
    (*   (to_string p) *)
    (*   (to_string r); *)
    r

  let star (p:t) : t =
    (* let c = ref 0 in  *)
    let rec loop acc pi =
      (* Printf.printf "STAR LOOP %d\n" (incr c; !c); *)
      let psucci = seq p pi in
      let acc' = par acc psucci in
      if Pattern.Map.compare Action.Set.compare acc acc' = 0 then
        acc
      else
        loop acc' psucci in
    let p0 = Pattern.Map.singleton Pattern.any Action.id in
    let r = loop p0 p0 in
    (* Printf.printf "### STAR ###\n%s\n%s" *)
    (*   (to_string p) *)
    (*   (to_string r); *)
    r

  let rec of_pred (pr:NetKAT_Types.pred) : t =
    let rec loop pr k =
      match pr with
        | NetKAT_Types.True ->
          k (Pattern.Map.singleton Pattern.any Action.id)
        | NetKAT_Types.False ->
          k (Pattern.Map.singleton Pattern.any Action.drop)
        | NetKAT_Types.Neg pr ->
          loop pr (fun (p:t) -> k (neg p))
        | NetKAT_Types.Test hv ->
          let x = match hv with
            | NetKAT_Types.Switch n ->
              failwith "Not a local policy"
            | NetKAT_Types.Location l ->
              Pattern.mk_location l
            | NetKAT_Types.EthType n ->
              Pattern.mk_ethType n
            | NetKAT_Types.EthSrc n ->
              Pattern.mk_ethSrc n
            | NetKAT_Types.EthDst n ->
              Pattern.mk_ethDst n
            | NetKAT_Types.Vlan n ->
              Pattern.mk_vlan n
            | NetKAT_Types.VlanPcp n ->
              Pattern.mk_vlanPcp n
            | NetKAT_Types.IPProto n ->
              Pattern.mk_ipProto n
            | NetKAT_Types.IP4Src (n,m) ->
              Pattern.mk_ipSrc (n,m)
            | NetKAT_Types.IP4Dst (n,m) ->
	      Pattern.mk_ipDst (n,m) 
            | NetKAT_Types.TCPSrcPort n ->
              Pattern.mk_tcpSrcPort n
            | NetKAT_Types.TCPDstPort n ->
              Pattern.mk_tcpDstPort n in
          let m =
            Pattern.Set.fold (Pattern.neg x)
              ~init:(Pattern.Map.singleton x Action.id)
              ~f:(fun acc y -> extend y Action.drop acc) in
          k m
        | NetKAT_Types.And (pr1, pr2) ->
          loop pr1 (fun p1 -> loop pr2 (fun p2 -> k (seq p1 p2)))
        | NetKAT_Types.Or (pr1, pr2) ->
          loop pr1 (fun p1 -> loop pr2 (fun p2 -> k (par p1 p2))) in
    loop pr (fun x -> x)

  let of_policy (pol:NetKAT_Types.policy) : t =
    let rec loop pol k =
      match pol with
        | NetKAT_Types.Filter pr ->
          k (of_pred pr)
        | NetKAT_Types.Mod hv ->
          let a = match hv with
            | NetKAT_Types.Switch n ->
              failwith "Not a local policy"
            | NetKAT_Types.Location l ->
              Action.mk_location l
            | NetKAT_Types.EthType n ->
              Action.mk_ethType n
            | NetKAT_Types.EthSrc n ->
              Action.mk_ethSrc n
            | NetKAT_Types.EthDst n ->
              Action.mk_ethDst n
            | NetKAT_Types.Vlan n ->
              Action.mk_vlan n
            | NetKAT_Types.VlanPcp n ->
              Action.mk_vlanPcp n
            | NetKAT_Types.IPProto n ->
              Action.mk_ipProto n
            | NetKAT_Types.IP4Src (n,m) ->
	      assert (m = 32l);
              Action.mk_ipSrc (n,m)
            | NetKAT_Types.IP4Dst (n,m) ->
	      assert (m = 32l);
              Action.mk_ipDst (n,m)
            | NetKAT_Types.TCPSrcPort n ->
              Action.mk_tcpSrcPort n
            | NetKAT_Types.TCPDstPort n ->
              Action.mk_tcpDstPort n in
          let s = Action.Set.singleton a in
          let m = Pattern.Map.singleton Pattern.any s in
          k m
        | NetKAT_Types.Union (pol1, pol2) ->
          loop pol1 (fun p1 -> loop pol2 (fun p2 -> k (par p1 p2)))
        | NetKAT_Types.Seq (pol1, pol2) ->
          loop pol1 (fun p1 -> loop pol2 (fun p2 -> k (seq p1 p2)))
        | NetKAT_Types.Star pol ->
          loop pol (fun p -> k (star p))
        | NetKAT_Types.Link(sw,pt,sw',pt') ->
	  failwith "Not a local policy" in
    loop pol (fun p -> p)
end

module RunTime = struct

  let to_action (a:Action.t) (pto: portId option) : seq =
    let generate init =
      let g h act f =
        match Field.get f a with
          | None -> act
          | Some v -> Modify(h v)::act in
      HOV.Fields.fold
        ~init
        ~location:(fun act _ -> act)
        ~ethSrc:(g (fun v -> SetEthSrc v))
        ~ethDst:(g (fun v -> SetEthDst v))
        ~vlan:(g (fun v -> SetVlan (Some(v))))
        ~vlanPcp:(g (fun v -> SetVlanPcp v))
        ~ethType:(g (fun v -> SetEthTyp v))
        ~ipProto:(g (fun v -> SetIPProto v))
        ~ipSrc:(g (fun (n,m) -> assert (m = 32l); SetIP4Src n))
        ~ipDst:(g (fun (n,m) -> assert (m = 32l); SetIP4Dst n))
        ~tcpSrcPort:(g (fun v -> SetTCPSrcPort v))
        ~tcpDstPort:(g (fun v -> SetTCPDstPort v)) in
    (* If an action sets the location to a pipe, ignore all other modifications.
     * They will be applied at the controller by Semantics.eval. Otherwise, the
     * port must be determined either by the pattern or by the action. The pto
     * is the port determined by the pattern, if it exists. If the port is not
     * determinate, then send it back out the port it came in.
     * *)
    match HOV.location a, pto with
      | Some (NetKAT_Types.Pipe(_)), _ ->
        [Output(Controller 128)]
      | Some (NetKAT_Types.Physical pt), _
      | None, Some pt ->
        generate [Output(Physical pt)]
      | None, None ->
        generate [Output(InPort)]

  (* XXX(seliopou, jnf) unimplementable actions will still produce bogus
   * outputs. For example, the following policy:
   *
   *   (f := 3; port := 1) | (g := 2; poirt := 2)
   *
   * requires two copies of the packet at the switch, which is not possible.
   * Policies like these must be implemented at the controller.
   * *)
  let set_to_action (s:Action.Set.t) (pto : portId option) : par =
    let f par a = 
      let act = to_action a pto in 
      if List.mem par act then par 
      else act::par in
    Action.Set.fold s ~f:f ~init:[]

<<<<<<< HEAD
  let simpl_flow (p:SDN_Types.Pattern.t) (a : par) : flow =
=======
  let simpl_flow (p : SDN_Types.Pattern.t) (a : par) : flow =
>>>>>>> 420f1014
    { pattern = p;
      action = [a];
      cookie = 0L;
      idle_timeout = Permanent;
      hard_timeout = Permanent }

  let expand_rules (x:Pattern.t) (s:Action.Set.t) : flowTable =
    let m : HPT.t = 
      let open HPT in 
      { location = PTL.(expand x.HPT.location);
        ethSrc = PT48.(expand x.HPT.ethSrc);
        ethDst = PT48.(expand x.HPT.ethDst);
        vlan = PT16.(expand x.HPT.vlan);
        vlanPcp = PT8.(expand x.HPT.vlanPcp);
        ethType = PT16.(expand x.HPT.ethType);
        ipProto = PT8.(expand x.HPT.ipProto);
        ipSrc = PTIp.(expand x.HPT.ipSrc);
        ipDst = PTIp.(expand x.HPT.ipDst);
        tcpSrcPort = PT16.(expand x.HPT.tcpSrcPort);
        tcpDstPort = PT16.(expand x.HPT.tcpDstPort) } in 
    (* computes a cross product *)
    let rec cross m : (HOV.t * bool) list =
      let empty = let open HOV in
      { location = None; 
	ethSrc = None; 
	ethDst = None;
        vlan = None; 
	vlanPcp = None; 
	ethType = None;
        ipProto = None; 
	ipSrc = None; 
	ipDst = None;
        tcpSrcPort = None; 
	tcpDstPort = None;
      } in
      let g h rs f =
        let l = Field.get f m in
        List.fold_right
          l
          ~init:[]
          ~f:(fun (o, b) acc ->
            List.fold_right
              rs
              ~init:acc
              ~f:(fun (p, c) acc -> (h p o, b && c)::acc)) in
      HPT.Fields.fold
        ~init:[(empty, true)]
        ~location:(g (fun p o -> { p with HOV.location = o }))
        ~ethSrc:(g (fun p o -> { p with HOV.ethSrc = o }))
        ~ethDst:(g (fun p o -> { p with HOV.ethDst = o }))
        ~vlan:(g (fun p o -> { p with HOV.vlan = o }))
        ~vlanPcp:(g (fun p o -> { p with HOV.vlanPcp = o }))
        ~ethType:(g (fun p o -> { p with HOV.ethType = o }))
        ~ipProto:(g (fun p o -> { p with HOV.ipProto = o }))
        ~ipSrc:(g (fun p o -> 
	             if NetKAT_Types.Int32TupleHeader.is_any o then p 
		     else { p with HOV.ipSrc = Some o }))
        ~ipDst:(g (fun p o -> 
	             if NetKAT_Types.Int32TupleHeader.is_any o then p 
		     else { p with HOV.ipDst = Some o }))
        ~tcpSrcPort:(g (fun p o -> { p with HOV.tcpSrcPort = o }))
        ~tcpDstPort:(g (fun p o -> { p with HOV.tcpDstPort = o })) in 
    
    (* helper function to generate the actual (pattern * par) rules for the SDN_Types.flowTable *)
    let go (cd : (HOV.t * bool) list) : flowTable =
      let il x = match x with
        | NetKAT_Types.Pipe _ ->
          failwith "indeterminate port"
        | NetKAT_Types.Physical n ->
          n in
      List.map cd ~f:(fun (x, b) ->
        let default_port = Core_kernel.Option.map ~f:il x.HOV.location in
        let actions = if b then set_to_action s default_port else [] in
        let pattern =
          { SDN_Types.Pattern.dlSrc = x.HOV.ethSrc
          ; SDN_Types.Pattern.dlDst = x.HOV.ethDst
          ; SDN_Types.Pattern.dlTyp = x.HOV.ethType
          ; SDN_Types.Pattern.dlVlan = x.HOV.vlan
          ; SDN_Types.Pattern.dlVlanPcp = x.HOV.vlanPcp
          ; SDN_Types.Pattern.nwSrc = x.HOV.ipSrc
          ; SDN_Types.Pattern.nwDst = x.HOV.ipDst
          ; SDN_Types.Pattern.nwProto = x.HOV.ipProto
          ; SDN_Types.Pattern.tpSrc = x.HOV.tcpSrcPort
          ; SDN_Types.Pattern.tpDst = x.HOV.tcpDstPort
          ; SDN_Types.Pattern.inPort = default_port }
        in
        simpl_flow pattern actions) in
    let c = cross m in 
    (* Printf.printf "\nCROSS:\n%!"; *)
    (* List.iter c *)
    (*   ~f:(fun (h,b) ->  *)
    (* 	    Printf.printf "%s : %b\n" *)
    (* 	      (HOV.to_string h) b); *)
    let r = go c in 
    (* Printf.printf "FLOWTABLE:\n%s\n"  *)
    (*   (SDN_Types.string_of_flowTable r); *)
    r

  type i = Local.t

  let compile (sw:switchId) (pol:NetKAT_Types.policy) : i =
    let pol' = Optimize.specialize_policy sw pol in
    Local.of_policy pol'

  module Dep = Algo.Topological(struct
    type t = Pattern.t * Action.Set.t

    let compare (x1,s1) (x2,s2) =
      match Pattern.compare x1 x2 with
        | 0 -> Action.Set.compare s1 s2
        | n -> n

    let dep_compare (x1,s1) (x2,s2) : int =
      let ac = Action.Set.compare s1 s2 in
      if ac = 0 then
        0
      else
        let o1 = Pattern.obscures x1 x2 in
        let o2 = Pattern.obscures x2 x1 in
        (* sanity check: no circular dependencies *)
	if o1 && o2 then 
	  (Printf.printf "CIRCULAR: %s\n%s\n" 
	     (Pattern.to_string x1) (Pattern.to_string x2);
	   assert false);
        if o1 then -1
        else if o2 then 1
        else 0
  end)

  let to_table ?(optimize_fall_through=true) (m:i) : flowTable =
    let annotated_table () : (flow * Pattern.t * Action.Set.t) list =
      (* Returns a flow table with each entry annotated with the Pattern.t
       * from which it was generated. *)
      List.concat_map
        ~f:(fun (p,s) -> List.map ~f:(fun x -> (x,p,s)) (expand_rules p s))
        (Dep.sort (Pattern.Map.to_alist m)) in
    let patterns_intersect (p: Pattern.t) (q: Pattern.t) : bool =
      match Pattern.seq p q with
        Some s -> not (Pattern.is_empty s)
      | None -> false in
    let pattern_diff_empty (xp:Pattern.t) (p:Pattern.t) : bool =
      Set.fold
        ~init:true
        ~f:(fun acc x -> acc && (Pattern.is_empty x))
        (Pattern.diff xp p) in
    (* A pattern falls through if it is covered by patterns below it in the
     * table each of which has the same action, and no pattern with a different
     * action intersects it within the range containing the cover. *)
    let rec falls_through
        ((xf,xp,xa): flow * Pattern.t * Action.Set.t)
        (table: (flow * Pattern.t * Action.Set.t) list) : bool =
      match table with
        [] -> false
      | (f,p,a)::t -> (
        if Set.equal xa a then (
          if pattern_diff_empty xp p then true
          else falls_through (xf,xp,xa) t)
        else (
          if patterns_intersect xp p then false
          else falls_through (xf,xp,xa) t)) in
    if optimize_fall_through then
      List.map
        ~f:(fun (x,_,_) -> x)
        (List.fold_right
          ~f:(fun x acc -> if falls_through x acc then acc else (x::acc))
          ~init:[]
          (annotated_table ()))
    else
      let x = List.concat_map (Dep.sort (Pattern.Map.to_alist m)) 
	~f:(fun (p,s) -> expand_rules p s) in 
      x
end

module Local_Optimize = struct
<<<<<<< HEAD

  (*
   * A pattern p shadows another pattern q if
   *
   *   ∀f, (p(f) ∩ q(f)) = q(f)
   *
   * ... where f ranges over all the fields of the pattern. In other words, p(f)
   * is a broader match than, but includes, q(f).
   *
   * The current reprentation of patterns encodes an any-value wildcard for a
   * field as the absence of the field in the pattern. In addition, patterns do
   * not support prefix matches or any other more complex match, so the
   * intersection is just an equality check on values. The property restated
   * to take into account the pattern representation is then:
   *
   *   ∀f, f ∈ p ⇒ f ∈ q ∧ (p(f) = q(f))
   *)
  let pattern_shadows (p:SDN_Types.Pattern.t) (q:SDN_Types.Pattern.t) : bool =
    let check m1 m2 =
      match m1 with
        | None -> true
        | Some(v1) ->
          begin match m2 with
            | None -> false
            | Some(v2) -> v1 = v2
          end
    in
    let open SDN_Types.Pattern in
    check p.dlSrc q.dlSrc && check p.dlDst q.dlDst && check p.dlTyp q.dlTyp
      && check p.dlVlan q.dlVlan && check p.dlVlanPcp q.dlVlanPcp
      && check p.nwSrc q.nwSrc && check p.nwDst q.nwDst
      && check p.nwProto q.nwProto
      && check p.tpSrc q.tpSrc && check p.tpDst q.tpDst
      && check p.inPort q.inPort

=======
>>>>>>> 420f1014
  (*
   * Optimize a flow table by removing rules which are shadowed by other rules.
   *)
  let remove_shadowed_rules (table: flowTable) : flowTable =
    let flow_is_shadowed f t =
      List.exists t
        ~f:(fun x -> SDN_Types.Pattern.less_eq f.pattern x.pattern) in
    List.rev (
      List.fold_left
        ~f:(fun acc x -> if flow_is_shadowed x acc then acc else (x::acc))
        ~init:[]
        table)
end

(* exports *)
type t = RunTime.i

let of_policy sw pol =
  Local.of_policy (Optimize.specialize_policy sw pol)

let to_netkat =
  Local.to_netkat

let compile sw p =
  RunTime.compile sw p

let to_table ?(optimize_fall_through=false) t =
  Local_Optimize.remove_shadowed_rules
    (RunTime.to_table t ~optimize_fall_through:optimize_fall_through)

let to_string = 
  Local.to_string <|MERGE_RESOLUTION|>--- conflicted
+++ resolved
@@ -933,11 +933,7 @@
       else act::par in
     Action.Set.fold s ~f:f ~init:[]
 
-<<<<<<< HEAD
-  let simpl_flow (p:SDN_Types.Pattern.t) (a : par) : flow =
-=======
   let simpl_flow (p : SDN_Types.Pattern.t) (a : par) : flow =
->>>>>>> 420f1014
     { pattern = p;
       action = [a];
       cookie = 0L;
@@ -1112,44 +1108,6 @@
 end
 
 module Local_Optimize = struct
-<<<<<<< HEAD
-
-  (*
-   * A pattern p shadows another pattern q if
-   *
-   *   ∀f, (p(f) ∩ q(f)) = q(f)
-   *
-   * ... where f ranges over all the fields of the pattern. In other words, p(f)
-   * is a broader match than, but includes, q(f).
-   *
-   * The current reprentation of patterns encodes an any-value wildcard for a
-   * field as the absence of the field in the pattern. In addition, patterns do
-   * not support prefix matches or any other more complex match, so the
-   * intersection is just an equality check on values. The property restated
-   * to take into account the pattern representation is then:
-   *
-   *   ∀f, f ∈ p ⇒ f ∈ q ∧ (p(f) = q(f))
-   *)
-  let pattern_shadows (p:SDN_Types.Pattern.t) (q:SDN_Types.Pattern.t) : bool =
-    let check m1 m2 =
-      match m1 with
-        | None -> true
-        | Some(v1) ->
-          begin match m2 with
-            | None -> false
-            | Some(v2) -> v1 = v2
-          end
-    in
-    let open SDN_Types.Pattern in
-    check p.dlSrc q.dlSrc && check p.dlDst q.dlDst && check p.dlTyp q.dlTyp
-      && check p.dlVlan q.dlVlan && check p.dlVlanPcp q.dlVlanPcp
-      && check p.nwSrc q.nwSrc && check p.nwDst q.nwDst
-      && check p.nwProto q.nwProto
-      && check p.tpSrc q.tpSrc && check p.tpDst q.tpDst
-      && check p.inPort q.inPort
-
-=======
->>>>>>> 420f1014
   (*
    * Optimize a flow table by removing rules which are shadowed by other rules.
    *)
