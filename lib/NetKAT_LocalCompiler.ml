open Core.Std

module SDN = SDN_Types


(** Packet field.

    Packet fields are the variables that network functions are defined over.
    This module implements the the [Variable] signature from the Tdk package. *)
module Field = struct

  type t
    = Switch
    | Vlan
    | VlanPcp
    | EthType
    | IPProto
    | EthSrc
    | EthDst
    | IP4Src
    | IP4Dst
    | TCPSrcPort
    | TCPDstPort
    | Location
    with sexp
  (** The type of packet fields. This is an enumeration whose ordering has an
      effect on the performance of Tdk operations, as well as the size of the
      flowtables that the compiler will produce. *)

  let hash = Hashtbl.hash
  let compare = Pervasives.compare
  let to_string = function
    | Switch -> "Switch"
    | Location -> "Location"
    | EthSrc -> "EthSrc"
    | EthDst -> "EthDst"
    | Vlan -> "Vlan"
    | VlanPcp -> "VlanPcp"
    | EthType -> "EthType"
    | IPProto -> "IPProto"
    | IP4Src -> "IP4Src"
    | IP4Dst -> "IP4Dst"
    | TCPSrcPort -> "TCPSrcPort"
    | TCPDstPort -> "TCPDstPort"
end

(** Packet field values.

    Each packet field can take on a certain range of values that in general have
    a lattice structure. This sometimes enables multiple tests on fields to be
    compressed into a single test. This module implements the [Lattice]
    siganture from the Tdk package. *)
module Value = struct

  type t
    = Const of Int64.t
    | Mask of Int64.t * int
    | Pipe of string
    | Query of string
    with sexp
  (** The packet field value type. This is a union of all the possible values
      that all fields can take on. All integer bit widths are represented by an
      [Int64.t] and will be cast to the appropriate bit width for use during
      final translation to flowtables.

      A simple bitmask variant is also supported. [Mask(n, m)] indicates that
      the first [m] bits of the value [n] are fixed, while the rest should be
      treated as wildcards.

      Because this is a big union of possible value types, it's possible for the
      programmer to construct [(Field.t, Value.t)] pairs that do not make any
      sense, e.g., [(Field.EthSrc, Value.Pipe "learn")]. This will be detected
      during flowtable generation, though the syntax of the NetKAT language will
      prevent programs from generating these ill-formed predicates. *)

  let subset_eq a b =
    (* A partial order on values that should be reflexive, transitive, and
       antisymmetric. This should also satisfy certain properites related to
       [join] and [meet] which will be mentioned along with those functions. *)
    let subset_eq_mask a m b n =
      if m < n
        then false
        else Int64.(shift_right_logical a m) = Int64.(shift_right_logical b m)
    in
    match a, b with
    | Const  a   , Const b
    | Mask(a, 64), Const b -> a = b
    | Pipe   a   , Pipe  b
    | Query  a   , Query b -> a = b
    | Mask     _ , Const _
    | Pipe     _ ,       _
    | Query    _ ,       _
    | _          , Pipe  _
    | _          , Query _ -> false
    | Mask(a, m) , Mask(b, n) -> subset_eq_mask a m  b n
    | Const a    , Mask(b, n) -> subset_eq_mask a 64 b n

  let meet ?(tight=false) a b =
    (* Determines the greatest lower bound of two elements, if one exists. This
       operation should be associative, commutative, and idempotent. If [tight]
       is false, then this is the typical meet operation on a lattice. If
       [tight] is true, then the retuned value [r] must in addition satisfy the
       following property:

         ∀x, [subset_eq r x] <=> [subset_eq a x || subset_eq b x || equal r x].

       In other words, any elements related to [r] should do so transitively
       through [a] or [b], or be equal to [r] itself. *)
    let meet_mask a m b n =
      let lt = subset_eq (Mask(a, m)) (Mask(b, n)) in
      let gt = subset_eq (Mask(b, n)) (Mask(a, m)) in
      if lt && gt then
        Some(Mask(a, m))
      else if lt then
        if (not tight) || (m = (n + 1)) then Some(Mask(a, m)) else None
      else if gt then
        if (not tight) || (n = (m + 1)) then Some(Mask(b, n)) else None
      else
        if (not tight) || m = n then
          let x, y = (Mask(a, m + 1), Mask(b, n + 1)) in
          if subset_eq x y && subset_eq y x then Some(x) else None
        else
          None (* XXX(seliopou): complete definition *)
    in
    match a, b with
    | Const  a   , Const b
    | Mask(a, 64), Const b -> if a = b then Some(Const a) else None
    | Pipe   a   , Pipe  b -> if a = b then Some(Pipe a) else None
    | Query  a   , Query b -> if a = b then Some(Query a) else None
    | Mask     _ , Const _
    | Pipe     _ ,       _
    | Query    _ ,       _
    | _          , Pipe  _
    | _          , Query _ -> None
    | Mask(a, m) , Mask(b, n) -> meet_mask a m  b n
    | Const a, Mask(b, n)     -> meet_mask a 64 b n

  let join ?(tight=false) a b =
    (* Determines the least upper bound of two elements, if one exists. This
       operation should be associative, commutative, and idempotent. If [tight]
       is false, then this is the typical join operation on a lattice. If
       [tight] is true, then the retuned value [r] must in addition satisfy the
       following property:

         ∀x, [subset_eq x r] <=> [subset_eq x a || subset_eq x b || equal x r].

       In other words, any elements related to [r] should do so transitively
       through [a] or [b], or be equal to [r] itself. *)
    let join_mask a m b n =
      let lt = subset_eq (Mask(a, m)) (Mask(b, n)) in
      let gt = subset_eq (Mask(b, n)) (Mask(a, m)) in
      if lt && gt then
        Some(Mask(a, m))
      else if lt then
        if (not tight) || (n = (m - 1)) then Some(Mask(b, n)) else None
      else if gt then
        if (not tight) || (m = (n - 1)) then Some(Mask(a, m)) else None
      else
        if (not tight) || m = n then
          let x, y = (Mask(a, m - 1), Mask(b, n - 1)) in
          if subset_eq x y && subset_eq y x then Some(x) else None
        else
          None (* XXX(seliopou): complete definition *)
    in
    match a, b with
    | Const  a   , Const b
    | Mask(a, 64), Const b -> if a = b then Some(Const a) else None
    | Pipe   a   , Pipe  b -> if a = b then Some(Pipe a) else None
    | Query  a   , Query b -> if a = b then Some(Query a) else None
    | Mask     _ , Const _
    | Pipe     _ ,       _
    | Query    _ ,       _
    | _          , Pipe  _
    | _          , Query _ -> None
    | Mask(a, m) , Mask(b, n) -> join_mask a m  b n
    | Const a, Mask(b, n)     -> join_mask a 64 b n

  let hash = Hashtbl.hash
  let compare = Pervasives.compare
  let to_string = function
    | Const(a)   -> Printf.sprintf "Const(%Lu)" a
    | Mask(a, m) -> Printf.sprintf "Mask(%Lu, %d)" a m
    | Pipe(p) -> Printf.sprintf "Pipe(%s)" p
    | Query(p) -> Printf.sprintf "Query(%s)" p

  let of_int   t = Const (Int64.of_int   t)
  let of_int32 t = Const (Int64.of_int32 t)
  let of_int64 t = Const t
end

exception FieldValue_mismatch of Field.t * Value.t
exception Non_local


(* Packet patterns.

   This module contains operations related to the deicsion variables of the
   diagram used by the compiler, including functions to convert to and from the
   [header_value], building up flow tables. *)
module Pattern = struct
  type t = Field.t * Value.t

  let compare a b =
    let c = Field.compare a b in
    if c <> 0 then c else Value.compare a b

  let to_string (f, v) =
    Printf.sprintf "%s = %s" (Field.to_string f) (Value.to_string v)

  let to_int = Int64.to_int_exn
  let to_int32 = Int64.to_int32_exn

  module NetKAT = NetKAT_Types

  let of_hv hv =
    let open NetKAT in
    match hv with
    | Switch sw_id -> (Field.Switch, Value.(Const sw_id))
    | Location(Physical p) -> (Field.Location, Value.of_int32 p)
    | Location(Pipe p)  -> (Field.Location, Value.(Pipe p))
    | Location(Query p) -> (Field.Location, Value.(Query p))
    | EthSrc(dlAddr) -> (Field.EthSrc, Value.(Const dlAddr))
    | EthDst(dlAddr) -> (Field.EthDst, Value.(Const dlAddr))
    | Vlan(vlan) -> (Field.Vlan, Value.of_int vlan)
    | VlanPcp(vlanPcp) -> (Field.VlanPcp, Value.of_int vlanPcp)
    | EthType(dlTyp) -> (Field.EthType, Value.of_int dlTyp)
    | IPProto(nwProto) -> (Field.IPProto, Value.of_int nwProto)
    | IP4Src(nwAddr, mask) ->
      (Field.IP4Src, Value.(Mask(Int64.of_int32 nwAddr, 32 + (Int32.to_int_exn mask))))
    | IP4Dst(nwAddr, mask) ->
      (Field.IP4Dst, Value.(Mask(Int64.of_int32 nwAddr, 32 + (Int32.to_int_exn mask))))
    | TCPSrcPort(tpPort) -> (Field.TCPSrcPort, Value.of_int tpPort)
    | TCPDstPort(tpPort) -> (Field.TCPDstPort, Value.of_int tpPort)

  let to_hv (f, v) =
    let open Field in
    let open Value in
    match f, v with
    | (Switch  , Const sw) -> NetKAT.Switch sw
    | (Location, Const p) -> NetKAT.(Location (Physical (to_int32 p)))
    | (Location, Pipe  p) -> NetKAT.(Location (Pipe p))
    | (Location, Query q) -> NetKAT.(Location (Query q))
    | (EthSrc  , Const dlAddr) -> NetKAT.(EthSrc dlAddr)
    | (EthDst  , Const dlAddr) -> NetKAT.(EthDst dlAddr)
    | (Vlan    , Const vlan) -> NetKAT.(Vlan(to_int vlan))
    | (VlanPcp , Const vlanPcp) -> NetKAT.(VlanPcp (to_int vlanPcp))
    | (EthType , Const dlTyp) -> NetKAT.(EthType (to_int dlTyp))
    | (IPProto , Const nwProto) -> NetKAT.(IPProto (to_int nwProto))
    | (IP4Src  , Mask(nwAddr, mask)) -> NetKAT.(IP4Src(to_int32 nwAddr, Int32.of_int_exn (mask - 32)))
    | (IP4Src  , Const nwAddr) -> NetKAT.(IP4Src(to_int32 nwAddr, 32l))
    | (IP4Dst  , Mask(nwAddr, mask)) -> NetKAT.(IP4Dst(to_int32 nwAddr, Int32.of_int_exn (mask - 32)))
    | (IP4Dst  , Const nwAddr) -> NetKAT.(IP4Dst(to_int32 nwAddr, 32l))
    | (TCPSrcPort, Const tpPort) -> NetKAT.(TCPSrcPort(to_int tpPort))
    | (TCPDstPort, Const tpPort) -> NetKAT.(TCPDstPort(to_int tpPort))
    | _, _ -> raise (FieldValue_mismatch(f, v))

  let to_pred (f, v) =
    NetKAT_Types.Test (to_hv (f, v))

  let to_sdn (f, v) : SDN.Pattern.t -> SDN.Pattern.t =
    (* Converts a [Pattern.t] into a function that will modify a [SDN.Pattern.t]
       to check the condition represented by the [Pattern.t]. *)
    let open Field in
    let open Value in
    match f, v with
    | (Switch, Const _) -> assert false
    | (Switch, v)       -> raise (FieldValue_mismatch(Switch, v))
    | (Location, Const p) -> fun pat ->
      { pat with SDN.Pattern.inPort = Some(to_int32 p) }
    | (EthSrc, Const dlAddr) -> fun pat ->
      { pat with SDN.Pattern.dlSrc = Some(dlAddr) }
    | (EthDst, Const dlAddr) -> fun pat ->
      { pat with SDN.Pattern.dlDst = Some(dlAddr) }
    | (Vlan    , Const vlan) -> fun pat ->
      { pat with SDN.Pattern.dlVlan = Some(to_int vlan) }
    | (VlanPcp , Const vlanPcp) -> fun pat ->
      { pat with SDN.Pattern.dlVlanPcp = Some(to_int vlanPcp) }
    | (EthType, Const dlTyp) -> fun pat ->
      { pat with SDN.Pattern.dlTyp = Some(to_int dlTyp) }
    | (IPProto , Const nwProto) -> fun pat ->
      { pat with SDN.Pattern.nwProto = Some(to_int nwProto) }
    | (IP4Src  , Mask(nwAddr, mask)) -> fun pat ->
      { pat with SDN.Pattern.nwSrc =
          Some(to_int32 nwAddr, Int32.of_int_exn (mask - 32)) }
    | (IP4Src  , Const nwAddr) -> fun pat ->
      { pat with SDN.Pattern.nwSrc = Some(to_int32 nwAddr, 0l) }
    | (IP4Dst  , Mask(nwAddr, mask)) -> fun pat ->
      { pat with SDN.Pattern.nwDst =
          Some(to_int32 nwAddr, Int32.of_int_exn (mask - 32)) }
    | (IP4Dst  , Const nwAddr) -> fun pat ->
      { pat with SDN.Pattern.nwDst = Some(to_int32 nwAddr, 0l) }
    | (TCPSrcPort, Const tpPort) -> fun pat ->
      { pat with SDN.Pattern.tpSrc = Some(to_int tpPort) }
    | (TCPDstPort, Const tpPort) -> fun pat ->
      { pat with SDN.Pattern.tpDst = Some(to_int tpPort) }
    | _, _ -> raise (FieldValue_mismatch(f, v))

end

(* Packet actions

   This module impelements packet actions for NetKAT. They are modeled as a set
   of maps from fields to values. The inner maps represent a sequential
   composition of field modifications. The outer set represents a parallel
   composition of sequential compositions. *)
module Action = struct

  module Seq = Map.Make(struct
    type t = Field.t with sexp
    let compare = Field.compare
  end)

  module Par = Set.Make(struct
    type t = Value.t Seq.t with sexp
    let compare = Seq.compare_direct Value.compare
  end)

  type t = Par.t with sexp

  let one = Par.singleton Seq.empty
  let zero = Par.empty

  let sum (a:t) (b:t) : t =
    (* This implements parallel composition specifically for NetKAT
       modifications. *)
    if Par.is_empty a then b            (* 0 + p = p *)
    else if Par.is_empty b then a       (* p + 0 = p *)
    else Par.union a b

  let prod (a:t) (b:t) : t =
    (* This implements sequential composition specifically for NetKAT
       modifications and makes use of NetKAT laws to simplify results.*)
    if Par.is_empty a then zero         (* 0; p == 0 *)
    else if Par.is_empty b then zero    (* p; 0 == 0 *)
    else if Par.equal a one then b      (* 1; p == p *)
    else if Par.equal b one then a      (* p; 1 == p *)
    else
      Par.fold a ~init:zero ~f:(fun acc seq1 ->
        let r = Par.map b ~f:(fun seq2 ->
          (* Favor modifications to the right *)
          Seq.merge seq1 seq2 ~f:(fun ~key m ->
            match m with | `Both(_, v) | `Left v | `Right v -> Some(v)))
        in
        Par.union acc r)

  let negate t : t =
    (* This implements negation for the [zero] and [one] actions. Any
       non-[zero] action will be mapped to [zero] by this function. *)
    if compare t zero = 0 then one else zero

  let to_sdn ?(in_port:Int64.t option) (t:t) : SDN.par =
    (* Convert a NetKAT action to an SDN action. At the moment this function
       assumes that fields are assigned to proper bitwidth integers, and does
       no validation along those lines. If the input is derived from a NetKAT
       surface syntax program, then this assumption likely holds. *)
    let to_int = Int64.to_int_exn in
    let to_int32 = Int64.to_int32_exn in
    let t = Par.filter t ~f:(fun seq ->
      (* Queries are equivalent to drop, so remove any [Seq.t]'s from the
       * [Par.t] that set the location to a query. *)
      match Seq.find seq Field.Location with
      | Some(Value.Query _) -> false
      | _                   -> true)
    in
    let to_port p = match in_port with
      | Some(p') when p = p' -> SDN.InPort
      | _                    -> SDN.(Physical(to_int32 p))
    in
    Par.fold t ~init:[] ~f:(fun acc seq ->
      let open Field in
      let open Value in
      let init =
        match Seq.find seq Location with
        | None           -> [SDN.(Output(InPort))]
        | Some (Const p) -> [SDN.(Output(to_port p))]
        | Some (Pipe  _) -> [SDN.(Output(Controller 128))]
        | Some (Query _) -> assert false
        | Some mask      -> raise (FieldValue_mismatch(Location, mask))
      in
      Seq.fold (Seq.remove seq Location) ~init ~f:(fun ~key ~data acc ->
        match key, data with
        | Switch  , Const switch -> raise Non_local
        | Switch  , _ -> raise (FieldValue_mismatch(Switch, data))
        | Location, _ -> assert false
        | EthSrc  , Const dlAddr  -> SDN.(Modify(SetEthSrc dlAddr)) :: acc
        | EthDst  , Const dlAddr  -> SDN.(Modify(SetEthDst dlAddr)) :: acc
        | Vlan    , Const vlan    -> SDN.(Modify(SetVlan(Some(to_int vlan)))) :: acc
        | VlanPcp , Const vlanPcp -> SDN.(Modify(SetVlanPcp (to_int vlanPcp))) :: acc
        | EthType , Const dlTyp   -> SDN.(Modify(SetEthTyp (to_int dlTyp))) :: acc
        | IPProto , Const nwProto -> SDN.(Modify(SetIPProto (to_int nwProto))) :: acc
        | IP4Src  , Mask (nwAddr, 64)
        | IP4Src  , Const nwAddr   -> SDN.(Modify(SetIP4Src(to_int32 nwAddr))) :: acc
        | IP4Dst  , Mask (nwAddr, 64)
        | IP4Dst  , Const nwAddr   -> SDN.(Modify(SetIP4Dst(to_int32 nwAddr))) :: acc
        | TCPSrcPort, Const tpPort -> SDN.(Modify(SetTCPSrcPort(to_int tpPort))) :: acc
        | TCPDstPort, Const tpPort -> SDN.(Modify(SetTCPDstPort(to_int tpPort))) :: acc
        | _, _ -> raise (FieldValue_mismatch(key, data))
      ) :: acc)

  let demod (f, v) t =
    Par.fold t ~init:zero ~f:(fun acc seq ->
      let seq' = match Seq.find seq f with
        | Some(v')
            when Value.compare v v' = 0 -> Seq.remove seq f
        | _                             -> seq
      in
      sum acc (Par.singleton seq'))

  let to_policy t =
    let open NetKAT_Types in
    Par.fold t ~init:drop ~f:(fun acc seq ->
      let seq' = Seq.fold seq ~init:id ~f:(fun ~key ~data acc ->
        let hv = match Pattern.to_hv (key, data) with
          | IP4Src(nwAddr, 32l) -> IP4Src(nwAddr, 32l)
          | IP4Dst(nwAddr, 32l) -> IP4Dst(nwAddr, 32l)
          | IP4Src _ | IP4Dst _ -> raise (FieldValue_mismatch(key, data))
          | hv -> hv
        in
        Optimize.mk_seq (Mod(hv)) acc)
      in
      Optimize.mk_union seq' acc)

  let iter_fv t ~f =
    Par.iter t ~f:(fun seq ->
      Seq.iter seq ~f:(fun ~key ~data -> f key data))

  let pipes t =
    let module S = Set.Make(String) in
    let s = ref S.empty in
    iter_fv t ~f:(fun key data ->
      match key, data with
      | Field.Location, Value.Pipe q -> s := S.add !s q
      | _, _ -> ());
    !s

  let queries t =
    let module S = Set.Make(String) in
    let s = ref S.empty in
    iter_fv t ~f:(fun key data ->
      match key, data with
      | Field.Location, Value.Query q -> s := S.add !s q
      | _, _ -> ());
    S.to_list !s

  let hash t =
    (* XXX(seliopou): Hashtbl.hash does not work because the same set can have
     * multiple representations. Pick a better hash function. *)
    Hashtbl.hash (List.map (Par.to_list t) ~f:(fun seq -> Seq.to_alist seq))

  let compare =
    Par.compare

  let size =
    Par.fold ~init:0 ~f:(fun acc seq -> acc + (Seq.length seq))

  let to_string t =
    Printf.sprintf "[%s]" (SDN.string_of_par (to_sdn t))
end

module Repr = struct
  module T = Tdk.Vlr.Make(Field)(Value)(Action)

  type t = T.t

  let of_test hv =
    T.atom (Pattern.of_hv hv) Action.one Action.zero

  let of_mod hv =
    let k, v = Pattern.of_hv hv in
    T.const Action.(Par.singleton (Seq.singleton k v))

  let restrict hv t =
    T.restrict [Pattern.of_hv hv] t

<<<<<<< HEAD
  let cond v t f =
    if T.equal t f then
      t
    else
      T.(sum (prod (atom v Action.one Action.zero) t)
             (prod (atom v Action.zero Action.one) f))

  let seq t u =
    (* Compute the sequential composition of [t] and [u] as a fold over [t]. In
       the case of a leaf node, each sequence [seq] of modifications is used to
       [restrict] the diagram for [u] and produce a new diagram [u'] that
       assumes (but does not explicitly represent) the state of the packet after
       passing through [t]'s modifications. [seq] and [u'] are then mulitplied as
       decision diagrams, which will distribute [seq] to all the leaf nodes of
       [u'] to produce the result. All such [seq]s in the [par] are then summed
       together.

       In the case of a branch node, the true and false branches are combined so
       that packets satisfying [v] are handled by the true branch, and packets
       not satisfying [v] are handled by the false branch. *)
    match T.peek u with
    | Some _ -> T.prod t u (* This is an optimization. If [u] is an
                              [Action.Par.t], then it will compose with [t]
                              regardless of however [t] modifies packets. None
                              of the decision variables in [u] need to be
                              removed because there are none. *)
    | None   ->
      T.fold
        (fun par ->
          Action.Par.fold par ~init:(T.const Action.zero) ~f:(fun acc seq ->
            let u' = T.restrict Action.Seq.(to_alist seq) u in
            T.(sum (prod (const Action.Par.(singleton seq)) u') acc)))
        (fun v t f -> cond v t f)
      t

  let union t u =
    (* Compute the union of [t] and [u] by using the sum operation. This will
       appropriately combine actions for overlapping patterns. *)
    if T.equal t u then
      t
    else
      T.sum t u

  let star t =
    (* Compute [star t] by iterating to a fixed point.

       NOTE that the equality check is not semantic equivalence, so this may not
       terminate when expected. In practice though, it should. *)
    let rec loop acc =
      let acc' = union (T.const Action.one) (seq t acc) in
      if T.equal acc acc'
        then acc
        else loop acc'
=======
module RunTime = struct

  let to_action (a:Action.t) (pto: portId option) : seq =
    let generate init =
      let g h act f =
        match Field.get f a with
          | None -> act
          | Some v -> Modify(h v)::act in
      HOV.Fields.fold
        ~init
        ~location:(fun act _ -> act)
        ~ethSrc:(g (fun v -> SetEthSrc v))
        ~ethDst:(g (fun v -> SetEthDst v))
        ~vlan:(g (fun v -> SetVlan (Some(v))))
        ~vlanPcp:(g (fun v -> SetVlanPcp v))
        ~ethType:(g (fun v -> SetEthTyp v))
        ~ipProto:(g (fun v -> SetIPProto v))
        ~ipSrc:(g (fun (n,m) -> assert (m = 32l); SetIP4Src n))
        ~ipDst:(g (fun (n,m) -> assert (m = 32l); SetIP4Dst n))
        ~tcpSrcPort:(g (fun v -> SetTCPSrcPort v))
        ~tcpDstPort:(g (fun v -> SetTCPDstPort v)) in
    (* If an action sets the location to a pipe, ignore all other modifications.
     * They will be applied at the controller by Semantics.eval. Otherwise, the
     * port must be determined either by the pattern or by the action. The pto
     * is the port determined by the pattern, if it exists. If the port is not
     * determinate, then send it back out the port it came in.
     *
     * If an action sets the location to a query, then that entire action should
     * be turned into a drop, i.e., an empty list of actions.
     * *)
    match HOV.location a, pto with
      | Some (NetKAT_Types.Pipe(_)), _ ->
        [Output(Controller 128)]
      | Some (NetKAT_Types.Query(_)), _ ->
        []
      | Some (NetKAT_Types.Physical pt), _
      | None, Some pt ->
        generate [Output(Physical pt)]
      | None, None ->
        generate [Output(InPort)]

  (* XXX(seliopou, jnf) unimplementable actions will still produce bogus
   * outputs. For example, the following policy:
   *
   *   (f := 3; port := 1) | (g := 2; poirt := 2)
   *
   * requires two copies of the packet at the switch, which is not possible.
   * Policies like these must be implemented at the controller.
   * *)
  let set_to_action (s:Action.Set.t) (pto : portId option) : par =
    let f par a =
      let act = to_action a pto in
      if List.mem par act then par
      else act::par in
    Action.Set.fold s ~f:f ~init:[]

  let simpl_flow (p : SDN_Types.Pattern.t) (a : par) : flow =
    let rec optimize_action (s: seq) : seq = 
      match s with 
      | [] -> []
      | h::t -> 
        begin 
          let open SDN_Types.Pattern in 
          match h with 
          | Modify (SetEthSrc mac) when p.dlSrc = Some mac -> optimize_action t                                                               
          | Modify (SetEthDst mac) when p.dlDst = Some mac-> optimize_action t
          | Modify (SetVlan n) when p.dlVlan = n -> optimize_action t
          | Modify (SetVlanPcp n) when p.dlVlanPcp = Some n -> optimize_action t
          | Modify (SetEthTyp n) when p.dlTyp = Some n -> optimize_action t
          | Modify (SetIPProto n) when p.nwProto = Some n -> optimize_action t
          | Modify (SetIP4Src ip) when p.nwSrc = Some(ip,32l)-> optimize_action t
          | Modify (SetIP4Dst ip) when p.nwDst = Some(ip,32l) -> optimize_action t
          | Modify (SetTCPSrcPort n) when p.tpSrc = Some n -> optimize_action t
          | Modify (SetTCPDstPort n) when p.tpDst = Some n -> optimize_action t
          | _ -> h :: optimize_action t 
        end in 
    { pattern = p;
      action = [List.map a ~f:optimize_action];
      cookie = 0L;
      idle_timeout = Permanent;
      hard_timeout = Permanent }

  let expand_rules (x:Pattern.t) (s:Action.Set.t) : flowTable =
    let m : HPT.t =
      let open HPT in
      List.iter x.HPT.location ~f:(function
        | (Some(NetKAT_Types.Pipe _), _) -> failwith "indetermiate port in pattern"
        | _                              -> ());
      { location = PTL.(expand x.HPT.location);
        ethSrc = PT48.(expand x.HPT.ethSrc);
        ethDst = PT48.(expand x.HPT.ethDst);
        vlan = PT16.(expand x.HPT.vlan);
        vlanPcp = PT8.(expand x.HPT.vlanPcp);
        ethType = PT16.(expand x.HPT.ethType);
        ipProto = PT8.(expand x.HPT.ipProto);
        ipSrc = PTIp.(expand x.HPT.ipSrc);
        ipDst = PTIp.(expand x.HPT.ipDst);
        tcpSrcPort = PT16.(expand x.HPT.tcpSrcPort);
        tcpDstPort = PT16.(expand x.HPT.tcpDstPort) } in
    (* computes a cross product *)
    let rec cross m : (HOV.t * bool) list =
      let empty = let open HOV in
      { location = None;
        ethSrc = None;
        ethDst = None;
        vlan = None;
        vlanPcp = None;
        ethType = None;
        ipProto = None;
        ipSrc = None;
        ipDst = None;
        tcpSrcPort = None;
        tcpDstPort = None;
      } in
      let g h rs f =
        List.fold_right (Field.get f m)
          ~init:[]
          ~f:(fun (o, b) acc ->
            List.fold_right
              rs
              ~init:acc
              ~f:(fun (p,c) acc -> (h p o, b && c)::acc)) in
      HPT.Fields.fold
        ~init:[(empty, true)]
        ~location:(g (fun p o -> { p with HOV.location = o }))
        ~ethSrc:(g (fun p o -> { p with HOV.ethSrc = o }))
        ~ethDst:(g (fun p o -> { p with HOV.ethDst = o }))
        ~vlan:(g (fun p o -> { p with HOV.vlan = o }))
        ~vlanPcp:(g (fun p o -> { p with HOV.vlanPcp = o }))
        ~ethType:(g (fun p o -> { p with HOV.ethType = o }))
        ~ipProto:(g (fun p o -> { p with HOV.ipProto = o }))
        ~ipSrc:(g (fun p o ->
                     if NetKAT_Types.Int32TupleHeader.is_top o then p
                     else { p with HOV.ipSrc = Some o }))
        ~ipDst:(g (fun p o ->
                     if NetKAT_Types.Int32TupleHeader.is_top o then p
                     else { p with HOV.ipDst = Some o }))
        ~tcpSrcPort:(g (fun p o -> { p with HOV.tcpSrcPort = o }))
        ~tcpDstPort:(g (fun p o -> { p with HOV.tcpDstPort = o })) in

    (* helper function to generate the actual (pattern * par) rules for the SDN_Types.flowTable *)
    let go (cd : (HOV.t * bool) list) : flowTable =
      let il x = match x with
        | NetKAT_Types.Physical n -> n
        | _ -> failwith "indeterminate port"
      in
      List.map cd ~f:(fun (x, b) ->
        let default_port = Core_kernel.Option.map ~f:il x.HOV.location in
        let actions = if b then set_to_action s default_port else [] in
        let pattern =
          { SDN_Types.Pattern.dlSrc = x.HOV.ethSrc
          ; SDN_Types.Pattern.dlDst = x.HOV.ethDst
          ; SDN_Types.Pattern.dlTyp = x.HOV.ethType
          ; SDN_Types.Pattern.dlVlan = x.HOV.vlan
          ; SDN_Types.Pattern.dlVlanPcp = x.HOV.vlanPcp
          ; SDN_Types.Pattern.nwSrc = x.HOV.ipSrc
          ; SDN_Types.Pattern.nwDst = x.HOV.ipDst
          ; SDN_Types.Pattern.nwProto = x.HOV.ipProto
          ; SDN_Types.Pattern.tpSrc = x.HOV.tcpSrcPort
          ; SDN_Types.Pattern.tpDst = x.HOV.tcpDstPort
          ; SDN_Types.Pattern.inPort = default_port }
        in
        simpl_flow pattern actions) in
    let c = cross m in
    (* Printf.printf "\nCROSS:\n%!"; *)
    (* List.iter c *)
    (*   ~f:(fun (h,b) ->  *)
    (*      Printf.printf "%s : %b\n" *)
    (*        (HOV.to_string h) b); *)
    let r = go c in
    (* Format.printf "EXPAND_TABLE: %s => %s\n" (Pattern.to_string x) (Action.set_to_string s); *)
    (* Format.printf "FLOWTABLE:\n%a\n\n" SDN_Types.format_flowTable r; *)
    r

  type i = Local.t

  let compile (sw:switchId) (pol:NetKAT_Types.policy) : i =
    let pol' = Optimize.specialize_policy sw pol in
    Local.of_policy pol'

  module Dep = Algo.Topological(struct
    type t = Pattern.t * Action.Set.t

    let compare (x1,s1) (x2,s2) =
      match Pattern.compare x1 x2 with
        | 0 -> Action.Set.compare s1 s2
        | n -> n
          
    let dep_compare (x1,s1) (x2,s2) : int =
      (* Printf.printf "DEP_COMPARE:\n"; *)
      (* Printf.printf "  x1=%s=>" (Pattern.to_string x1); *)
      (* Printf.printf "%s\n" (Action.set_to_string s1); *)
      (* Printf.printf "  x2=%s=>" (Pattern.to_string x2); *)
      (* Printf.printf "%s\n" (Action.set_to_string s2); *)
      let r =        
        let o1 = Pattern.obscures x1 x2 in
        let o2 = Pattern.obscures x2 x1 in
        (* Printf.printf "  o1=%b\n  o2=%b\n" o1 o2; *)
        (* sanity check: no circular dependencies *)
        match o1,o2 with
        | true, true -> 
          Printf.printf "Circular dependency between\n%s => %s\nand\n%s => %s\n"
            (Pattern.to_string x1) (Action.set_to_string s1)
            (Pattern.to_string x2) (Action.set_to_string s2);
          assert false
        | true, false -> 1
        | false, true -> -1
        | false, false -> 0 in 
      (* Printf.printf "r=%d\n" r; *)
      r

  end)

  let table_invariant dl =
    let rec loop l =
      match l with
      | []             -> true
      | (n, (x,s))::l' ->
        List.for_all l' ~f:(fun (m, (x', s')) ->
          if Pattern.obscures x x' then begin
            Format.printf "BAD OBSCURES\n%3d: %s\n%3d: %s\n\n%!"
              n (Pattern.to_string x) (n+m) (Pattern.to_string x');
            List.iteri dl ~f:(fun n (x, s) ->
              Format.printf "%3d: %s => %s\n%!"
                n (Pattern.to_string x) (Action.set_to_string s));
            false
          end else
            true)
>>>>>>> 1e39c173
    in
    loop t

  let rec of_pred p =
    let open NetKAT_Types in
    match p with
    | True      -> T.const Action.one
    | False     -> T.const Action.zero
    | Test(hv)  -> of_test hv
    | And(p, q) -> T.prod (of_pred p) (of_pred q)
    | Or (p, q) -> T.sum (of_pred p) (of_pred q)
    | Neg(q)    -> T.map_r Action.negate (of_pred q)

  let rec of_policy p =
    let open NetKAT_Types in
    match p with
    | Filter   p  -> of_pred p
    | Mod      m  -> of_mod  m
    | Union(p, q) -> union (of_policy p) (of_policy q)
    | Seq  (p, q) -> seq   (of_policy p) (of_policy q)
    | Star p      -> star  (of_policy p)
    | Link _ -> raise Non_local

  let to_policy =
    T.fold
      (fun r -> Action.to_policy r)
      (fun v t f ->
        let p = Pattern.to_pred v in
        let open NetKAT_Types in
        match t, f with
        | Filter t, Filter f ->
          Optimize.(mk_filter (mk_or (mk_and p t)
                                     (mk_and (mk_not p) f)))
        | _       , _        ->
          Optimize.(mk_union (mk_seq (mk_filter p) t)
                             (mk_seq (mk_filter (mk_not p)) f)))

  let equal =
    T.equal

  let to_string =
    T.to_string
end

include Repr

let compile =
  of_policy

let to_table sw_id t =
  (* Convert a [t] to a flowtable for switch [sw_id]. This is implemented as a
     fold over the [t]. Leaf nodes emit a single rule flowtable that mach all
     packets and perform the action represented by the [Action.t] at the leaf.

     Branch nodes convert the variable [v] to a function [guard] that modifies a
     pattern to check for the condition represented by that [v]. The [guard]
     function is then mapped across the flowtable generated from the true branch
     of the node. That result, together with the flowtable for the false branch
     are appended to produce the flowtable at that node.

     No additional guarding is necessary to ensure that no unintended packets
     hit the flowtable for the false branch. All flowtables generated by this
     algorithm will forward or drop all packets; they will not allow any packets
     to fall through. This is true in the base case of a leaf node. Inductively,
     this is also holds for the true and false tables of a branch node. Guarding
     the true table with the pattern represented by [v] means that it will match
     all packets that satisfy [v]. The false branch will therefore only apply to
     packets that don't satisfy [v]. Appending the guarded true table and the
     unguarded false tables will produce a table that will match all packets. *)
  let mk_flow pattern action =
    let open SDN in
    { pattern
    ; action
    ; cookie = 0L
    ; idle_timeout = Permanent
    ; hard_timeout = Permanent
    }
  in
  let ft = Repr.T.fold
    (fun r -> [(SDN.Pattern.match_all, None, r)])
    (fun v t f ->
      let t' = List.map t ~f:(fun (pattern, in_port, action) ->
        let in_port = match v with
          | (Field.Location, Value.Const p) -> Some(p)
          | _ -> in_port
        in
        (Pattern.to_sdn v pattern, in_port, Action.demod v action))
      in
      t' @ f)
    Repr.T.(restrict [(Field.Switch, Value.Const sw_id)] t)
  in
  List.map ft ~f:(fun (pattern, in_port, action) ->
    mk_flow pattern [Action.to_sdn ?in_port action])

let pipes t =
  let module S = Set.Make(String) in
  let ps = Repr.T.fold
    (fun r -> Action.pipes r)
    (fun _ t f -> S.union t f)
    t
  in
  S.to_list ps

let queries t =
<<<<<<< HEAD
  let module S = Set.Make(struct
    type t = string * NetKAT_Types.pred sexp_opaque with sexp
    let compare = Pervasives.compare
  end) in
  let qs = Repr.T.fold
    (fun r ->
      let qs = Action.queries r in
      S.of_list (List.map qs ~f:(fun q -> (q, NetKAT_Types.True))))
    (fun v t f ->
      let p = Pattern.to_pred v in
      let open Optimize in
      S.(union (map t ~f:(fun (q, p') -> (q, mk_and p p')))
               (map t ~f:(fun (q, p') -> (q, mk_and (mk_not p) p')))))
    t
  in
  S.to_list qs
=======
  Local.queries t

let to_policy =
  Local.to_policy

let cheap_fall_through t = 
  let open SDN_Types in 
  match List.rev t with 
  | d::rest when d.action = [[]] -> 
    let rec loop = function
      | r::t when r.action = [[]] -> loop t
      | t -> List.rev (d::t) in 
    loop rest 
  | _ -> t 
    
let to_table ?(optimize_fall_through=false) t =
  cheap_fall_through 
    (Local_Optimize.remove_shadowed_rules
       (RunTime.to_table t ~optimize_fall_through:optimize_fall_through))
>>>>>>> 1e39c173

let size =
  Repr.T.fold
    (fun r -> 1)
    (fun v t f -> 1 + t + f)<|MERGE_RESOLUTION|>--- conflicted
+++ resolved
@@ -472,7 +472,6 @@
   let restrict hv t =
     T.restrict [Pattern.of_hv hv] t
 
-<<<<<<< HEAD
   let cond v t f =
     if T.equal t f then
       t
@@ -526,236 +525,6 @@
       if T.equal acc acc'
         then acc
         else loop acc'
-=======
-module RunTime = struct
-
-  let to_action (a:Action.t) (pto: portId option) : seq =
-    let generate init =
-      let g h act f =
-        match Field.get f a with
-          | None -> act
-          | Some v -> Modify(h v)::act in
-      HOV.Fields.fold
-        ~init
-        ~location:(fun act _ -> act)
-        ~ethSrc:(g (fun v -> SetEthSrc v))
-        ~ethDst:(g (fun v -> SetEthDst v))
-        ~vlan:(g (fun v -> SetVlan (Some(v))))
-        ~vlanPcp:(g (fun v -> SetVlanPcp v))
-        ~ethType:(g (fun v -> SetEthTyp v))
-        ~ipProto:(g (fun v -> SetIPProto v))
-        ~ipSrc:(g (fun (n,m) -> assert (m = 32l); SetIP4Src n))
-        ~ipDst:(g (fun (n,m) -> assert (m = 32l); SetIP4Dst n))
-        ~tcpSrcPort:(g (fun v -> SetTCPSrcPort v))
-        ~tcpDstPort:(g (fun v -> SetTCPDstPort v)) in
-    (* If an action sets the location to a pipe, ignore all other modifications.
-     * They will be applied at the controller by Semantics.eval. Otherwise, the
-     * port must be determined either by the pattern or by the action. The pto
-     * is the port determined by the pattern, if it exists. If the port is not
-     * determinate, then send it back out the port it came in.
-     *
-     * If an action sets the location to a query, then that entire action should
-     * be turned into a drop, i.e., an empty list of actions.
-     * *)
-    match HOV.location a, pto with
-      | Some (NetKAT_Types.Pipe(_)), _ ->
-        [Output(Controller 128)]
-      | Some (NetKAT_Types.Query(_)), _ ->
-        []
-      | Some (NetKAT_Types.Physical pt), _
-      | None, Some pt ->
-        generate [Output(Physical pt)]
-      | None, None ->
-        generate [Output(InPort)]
-
-  (* XXX(seliopou, jnf) unimplementable actions will still produce bogus
-   * outputs. For example, the following policy:
-   *
-   *   (f := 3; port := 1) | (g := 2; poirt := 2)
-   *
-   * requires two copies of the packet at the switch, which is not possible.
-   * Policies like these must be implemented at the controller.
-   * *)
-  let set_to_action (s:Action.Set.t) (pto : portId option) : par =
-    let f par a =
-      let act = to_action a pto in
-      if List.mem par act then par
-      else act::par in
-    Action.Set.fold s ~f:f ~init:[]
-
-  let simpl_flow (p : SDN_Types.Pattern.t) (a : par) : flow =
-    let rec optimize_action (s: seq) : seq = 
-      match s with 
-      | [] -> []
-      | h::t -> 
-        begin 
-          let open SDN_Types.Pattern in 
-          match h with 
-          | Modify (SetEthSrc mac) when p.dlSrc = Some mac -> optimize_action t                                                               
-          | Modify (SetEthDst mac) when p.dlDst = Some mac-> optimize_action t
-          | Modify (SetVlan n) when p.dlVlan = n -> optimize_action t
-          | Modify (SetVlanPcp n) when p.dlVlanPcp = Some n -> optimize_action t
-          | Modify (SetEthTyp n) when p.dlTyp = Some n -> optimize_action t
-          | Modify (SetIPProto n) when p.nwProto = Some n -> optimize_action t
-          | Modify (SetIP4Src ip) when p.nwSrc = Some(ip,32l)-> optimize_action t
-          | Modify (SetIP4Dst ip) when p.nwDst = Some(ip,32l) -> optimize_action t
-          | Modify (SetTCPSrcPort n) when p.tpSrc = Some n -> optimize_action t
-          | Modify (SetTCPDstPort n) when p.tpDst = Some n -> optimize_action t
-          | _ -> h :: optimize_action t 
-        end in 
-    { pattern = p;
-      action = [List.map a ~f:optimize_action];
-      cookie = 0L;
-      idle_timeout = Permanent;
-      hard_timeout = Permanent }
-
-  let expand_rules (x:Pattern.t) (s:Action.Set.t) : flowTable =
-    let m : HPT.t =
-      let open HPT in
-      List.iter x.HPT.location ~f:(function
-        | (Some(NetKAT_Types.Pipe _), _) -> failwith "indetermiate port in pattern"
-        | _                              -> ());
-      { location = PTL.(expand x.HPT.location);
-        ethSrc = PT48.(expand x.HPT.ethSrc);
-        ethDst = PT48.(expand x.HPT.ethDst);
-        vlan = PT16.(expand x.HPT.vlan);
-        vlanPcp = PT8.(expand x.HPT.vlanPcp);
-        ethType = PT16.(expand x.HPT.ethType);
-        ipProto = PT8.(expand x.HPT.ipProto);
-        ipSrc = PTIp.(expand x.HPT.ipSrc);
-        ipDst = PTIp.(expand x.HPT.ipDst);
-        tcpSrcPort = PT16.(expand x.HPT.tcpSrcPort);
-        tcpDstPort = PT16.(expand x.HPT.tcpDstPort) } in
-    (* computes a cross product *)
-    let rec cross m : (HOV.t * bool) list =
-      let empty = let open HOV in
-      { location = None;
-        ethSrc = None;
-        ethDst = None;
-        vlan = None;
-        vlanPcp = None;
-        ethType = None;
-        ipProto = None;
-        ipSrc = None;
-        ipDst = None;
-        tcpSrcPort = None;
-        tcpDstPort = None;
-      } in
-      let g h rs f =
-        List.fold_right (Field.get f m)
-          ~init:[]
-          ~f:(fun (o, b) acc ->
-            List.fold_right
-              rs
-              ~init:acc
-              ~f:(fun (p,c) acc -> (h p o, b && c)::acc)) in
-      HPT.Fields.fold
-        ~init:[(empty, true)]
-        ~location:(g (fun p o -> { p with HOV.location = o }))
-        ~ethSrc:(g (fun p o -> { p with HOV.ethSrc = o }))
-        ~ethDst:(g (fun p o -> { p with HOV.ethDst = o }))
-        ~vlan:(g (fun p o -> { p with HOV.vlan = o }))
-        ~vlanPcp:(g (fun p o -> { p with HOV.vlanPcp = o }))
-        ~ethType:(g (fun p o -> { p with HOV.ethType = o }))
-        ~ipProto:(g (fun p o -> { p with HOV.ipProto = o }))
-        ~ipSrc:(g (fun p o ->
-                     if NetKAT_Types.Int32TupleHeader.is_top o then p
-                     else { p with HOV.ipSrc = Some o }))
-        ~ipDst:(g (fun p o ->
-                     if NetKAT_Types.Int32TupleHeader.is_top o then p
-                     else { p with HOV.ipDst = Some o }))
-        ~tcpSrcPort:(g (fun p o -> { p with HOV.tcpSrcPort = o }))
-        ~tcpDstPort:(g (fun p o -> { p with HOV.tcpDstPort = o })) in
-
-    (* helper function to generate the actual (pattern * par) rules for the SDN_Types.flowTable *)
-    let go (cd : (HOV.t * bool) list) : flowTable =
-      let il x = match x with
-        | NetKAT_Types.Physical n -> n
-        | _ -> failwith "indeterminate port"
-      in
-      List.map cd ~f:(fun (x, b) ->
-        let default_port = Core_kernel.Option.map ~f:il x.HOV.location in
-        let actions = if b then set_to_action s default_port else [] in
-        let pattern =
-          { SDN_Types.Pattern.dlSrc = x.HOV.ethSrc
-          ; SDN_Types.Pattern.dlDst = x.HOV.ethDst
-          ; SDN_Types.Pattern.dlTyp = x.HOV.ethType
-          ; SDN_Types.Pattern.dlVlan = x.HOV.vlan
-          ; SDN_Types.Pattern.dlVlanPcp = x.HOV.vlanPcp
-          ; SDN_Types.Pattern.nwSrc = x.HOV.ipSrc
-          ; SDN_Types.Pattern.nwDst = x.HOV.ipDst
-          ; SDN_Types.Pattern.nwProto = x.HOV.ipProto
-          ; SDN_Types.Pattern.tpSrc = x.HOV.tcpSrcPort
-          ; SDN_Types.Pattern.tpDst = x.HOV.tcpDstPort
-          ; SDN_Types.Pattern.inPort = default_port }
-        in
-        simpl_flow pattern actions) in
-    let c = cross m in
-    (* Printf.printf "\nCROSS:\n%!"; *)
-    (* List.iter c *)
-    (*   ~f:(fun (h,b) ->  *)
-    (*      Printf.printf "%s : %b\n" *)
-    (*        (HOV.to_string h) b); *)
-    let r = go c in
-    (* Format.printf "EXPAND_TABLE: %s => %s\n" (Pattern.to_string x) (Action.set_to_string s); *)
-    (* Format.printf "FLOWTABLE:\n%a\n\n" SDN_Types.format_flowTable r; *)
-    r
-
-  type i = Local.t
-
-  let compile (sw:switchId) (pol:NetKAT_Types.policy) : i =
-    let pol' = Optimize.specialize_policy sw pol in
-    Local.of_policy pol'
-
-  module Dep = Algo.Topological(struct
-    type t = Pattern.t * Action.Set.t
-
-    let compare (x1,s1) (x2,s2) =
-      match Pattern.compare x1 x2 with
-        | 0 -> Action.Set.compare s1 s2
-        | n -> n
-          
-    let dep_compare (x1,s1) (x2,s2) : int =
-      (* Printf.printf "DEP_COMPARE:\n"; *)
-      (* Printf.printf "  x1=%s=>" (Pattern.to_string x1); *)
-      (* Printf.printf "%s\n" (Action.set_to_string s1); *)
-      (* Printf.printf "  x2=%s=>" (Pattern.to_string x2); *)
-      (* Printf.printf "%s\n" (Action.set_to_string s2); *)
-      let r =        
-        let o1 = Pattern.obscures x1 x2 in
-        let o2 = Pattern.obscures x2 x1 in
-        (* Printf.printf "  o1=%b\n  o2=%b\n" o1 o2; *)
-        (* sanity check: no circular dependencies *)
-        match o1,o2 with
-        | true, true -> 
-          Printf.printf "Circular dependency between\n%s => %s\nand\n%s => %s\n"
-            (Pattern.to_string x1) (Action.set_to_string s1)
-            (Pattern.to_string x2) (Action.set_to_string s2);
-          assert false
-        | true, false -> 1
-        | false, true -> -1
-        | false, false -> 0 in 
-      (* Printf.printf "r=%d\n" r; *)
-      r
-
-  end)
-
-  let table_invariant dl =
-    let rec loop l =
-      match l with
-      | []             -> true
-      | (n, (x,s))::l' ->
-        List.for_all l' ~f:(fun (m, (x', s')) ->
-          if Pattern.obscures x x' then begin
-            Format.printf "BAD OBSCURES\n%3d: %s\n%3d: %s\n\n%!"
-              n (Pattern.to_string x) (n+m) (Pattern.to_string x');
-            List.iteri dl ~f:(fun n (x, s) ->
-              Format.printf "%3d: %s => %s\n%!"
-                n (Pattern.to_string x) (Action.set_to_string s));
-            false
-          end else
-            true)
->>>>>>> 1e39c173
     in
     loop t
 
@@ -860,7 +629,6 @@
   S.to_list ps
 
 let queries t =
-<<<<<<< HEAD
   let module S = Set.Make(struct
     type t = string * NetKAT_Types.pred sexp_opaque with sexp
     let compare = Pervasives.compare
@@ -877,7 +645,6 @@
     t
   in
   S.to_list qs
-=======
   Local.queries t
 
 let to_policy =
@@ -897,7 +664,6 @@
   cheap_fall_through 
     (Local_Optimize.remove_shadowed_rules
        (RunTime.to_table t ~optimize_fall_through:optimize_fall_through))
->>>>>>> 1e39c173
 
 let size =
   Repr.T.fold
