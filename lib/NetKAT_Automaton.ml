--- conflicted
+++ resolved
@@ -37,19 +37,11 @@
 
 (* The different sorts of things a port on a switch can be connected to *)
 type port_dst =
-<<<<<<< HEAD
-  | SwitchPort of VInt.t * VInt.t
-  | Outside
-
-module SwitchMap = Map.Make(struct
-  type t = VInt.t
-=======
   | SwitchPort of SDN_Types.switchId * VInt.t
   | Outside
 
 module SwitchMap = Map.Make(struct
   type t = SDN_Types.switchId
->>>>>>> 111c5677
   let compare = Pervasives.compare
 end)
 
@@ -58,10 +50,7 @@
   let compare = Pervasives.compare
 end)
 
-<<<<<<< HEAD
-=======
 (* XXX: Fix this name clash *)
->>>>>>> 111c5677
 type portmap = port_dst PortMap.t
 
 (* A topology maps switches to a portmap *)
@@ -112,10 +101,7 @@
     | Kleene(s) -> Kleene(fmap_aregex f s)
     | Empty -> Empty
 
-<<<<<<< HEAD
-=======
 (* This is a "policy" character for use in the regular expression above. *)
->>>>>>> 111c5677
 type pchar = lf_policy * topology
 
 (* A regular expression over link-free policy, link pairs. *)
@@ -236,14 +222,10 @@
             end)))
         | Types.Star(q) ->
           of_policy_k q (fun q' ->
-<<<<<<< HEAD
-            k (Kleene(q')))
-=======
             k (begin match q' with
               | Char(PChar(lfq)) -> Char(PChar(Star(lfq)))
               | _ -> Kleene(q')
             end))
->>>>>>> 111c5677
       end
     in of_policy_k p (fun x -> x)
 
