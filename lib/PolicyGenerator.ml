--- conflicted
+++ resolved
@@ -35,15 +35,9 @@
   List.fold_left
     (fun pol p ->
       match p with
-<<<<<<< HEAD
-        | ((Node.Host (src,_,_), Node.Host (dst,_,_)), []) -> 
-	  pol
-        | ((Node.Host (src,_,_), Node.Host (dst,_,_)), v::path) -> 
-=======
         | ((Node.Host (src,_,_), Node.Host (dst,_,_)), []) ->
 	      pol
         | ((Node.Host (src,_,_), Node.Host (dst,_,_)), v::path) ->
->>>>>>> 9164b28c
 	  (* TODO(basus): replace with MAC address *)
 	  let src = VInt.Int48 0L in 
 	  let dst = VInt.Int48 1L in 
