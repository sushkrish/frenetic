# OASIS_START
<<<<<<< HEAD
# DO NOT EDIT (digest: 87ef16a01b93a8a867cb1ac9883d4022)
=======
# DO NOT EDIT (digest: e43d8a15ee1d0325c4a9cbb7a192ba91)
>>>>>>> 9c08630a
version = "0.2.0"
description = "Serialization library for OpenFlow"
requires = "str cstruct cstruct.syntax packet core sexplib.syntax threads"
archive(byte) = "openflow.cma"
archive(byte, plugin) = "openflow.cma"
archive(native) = "openflow.cmxa"
archive(native, plugin) = "openflow.cmxs"
exists_if = "openflow.cma"
package "quickcheck" (
 version = "0.2.0"
 description = "Serialization library for OpenFlow"
 requires = "quickcheck openflow"
 archive(byte) = "quickcheck.cma"
 archive(byte, plugin) = "quickcheck.cma"
 archive(native) = "quickcheck.cmxa"
 archive(native, plugin) = "quickcheck.cmxs"
 exists_if = "quickcheck.cma"
)

package "async" (
 version = "0.2.0"
 description = "Serialization library for OpenFlow"
 requires =
 "async openflow topology cstruct.async threads textutils sexplib.syntax"
 archive(byte) = "async.cma"
 archive(byte, plugin) = "async.cma"
 archive(native) = "async.cmxa"
 archive(native, plugin) = "async.cmxs"
 exists_if = "async.cma"
)
# OASIS_STOP
<|MERGE_RESOLUTION|>--- conflicted
+++ resolved
@@ -1,9 +1,5 @@
 # OASIS_START
-<<<<<<< HEAD
-# DO NOT EDIT (digest: 87ef16a01b93a8a867cb1ac9883d4022)
-=======
-# DO NOT EDIT (digest: e43d8a15ee1d0325c4a9cbb7a192ba91)
->>>>>>> 9c08630a
+# DO NOT EDIT (digest: b93e8af9277dacfb579b030013e9132d)
 version = "0.2.0"
 description = "Serialization library for OpenFlow"
 requires = "str cstruct cstruct.syntax packet core sexplib.syntax threads"
