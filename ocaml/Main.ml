--- conflicted
+++ resolved
@@ -4,12 +4,8 @@
 open Unix
 open MessagesDef
 
-<<<<<<< HEAD
-module Controller = RegexTest.Make (OpenFlowPlatform)
-(* module Controller = MacLearning.Make (OpenFlowPlatform) *)
-=======
+(* module Controller = RegexTest.Make (OpenFlowPlatform) *)
 module Controller = MacLearning.Make (OpenFlowPlatform)
->>>>>>> 317177ba
 
 (* configuration state *)
 let controller = ref "learn"
