(* Switch, Port, DlDst, DlSrc *)
type zPacket = 
  ZPacket of Int64.t * int * Int64.t * Int64.t

type zVar = 
  string

type zSort = 
| SPacket
| SInt
| SFunction of zSort * zSort
| SRelation of zSort list

type zTerm = 
| TVar of zVar
| TPacket of zPacket
| TInt of Int64.t
| TFunction of zVar * zTerm list

type zAtom =
| ZTrue
| ZFalse 
| ZNot of zAtom
| ZEquals of zTerm * zTerm
| ZRelation of zVar * zTerm list
      
type zRule =
| ZRule of zVar * zVar list * zAtom list

type zDeclaration = 
| ZVarDeclare of zVar * zSort
| ZSortDeclare of zVar * (zVar * (zVar * zSort) list) list 
| ZFunDeclare of zVar * zVar * zSort * zSort * string

type zProgram = 
| ZProgram of zRule list * zVar
    
let init_decls : zDeclaration list = 
<<<<<<< HEAD
  [ ZSortDeclare("Packet", [("packet", [ ("Switch", SInt)
				       ; ("InPort", SInt)
				       ; ("DlSrc", SInt)
				       ; ("DlDst", SInt) ])])]
=======
  [ ZDeclare("DlSrc", SFunction(SPacket,SInt))
  ; ZDeclare("DlDst", SFunction(SPacket,SInt))
  ; ZDeclare("SrcIP", SFunction(SPacket,SInt))
  ; ZDeclare("DstIP", SFunction(SPacket,SInt))
  ; ZDeclare("TcpSrcPort", SFunction(SPacket,SInt))
  ; ZDeclare("TcpDstPort", SFunction(SPacket,SInt))
  ; ZDeclare("InPort", SFunction(SPacket,SInt))
  ; ZDeclare("Switch", SRelation [SPacket; SInt])
  ; ZDeclare("Forwards", SRelation([SPacket; SPacket])) ]

>>>>>>> 7fae6bcf
(* Variables *)
let fresh_cell = ref []

let fresh sort = 
  let l = !fresh_cell in  
  let n = List.length l in 
  let x = match sort with
    | SPacket -> Printf.sprintf "_pkt%d" n 
    | SInt -> Printf.sprintf "_n%d" n
    | SFunction _ -> Printf.sprintf "_f%d" n
    | SRelation _ -> Printf.sprintf "_R%d" n in 
  fresh_cell := ZVarDeclare(x,sort)::l;
  x

(* Serialization *)
let intercalate f s l = match l with 
  | [] -> 
    ""
  | h::t -> 
    List.fold_right (fun x acc -> acc ^ s ^ f x) t (f h)

let serialize_packet (ZPacket (sw, pt, src, dst)) =
  Printf.sprintf "(Packet %s %d %s %s)" (Int64.to_string sw) pt (Int64.to_string src) (Int64.to_string dst)

let rec serialize_sort sort = match sort with 
  | SPacket -> 
    "Packet"
  | SInt -> 
    "Int"
  | SFunction(sort1,sort2) -> 
    Printf.sprintf "(%s) %s" (serialize_sort sort1) (serialize_sort sort2)
  | SRelation(sorts) -> 
    Printf.sprintf "(%s)"
      (intercalate serialize_sort " " sorts)
    
let rec serialize_term term = match term with
  | TVar v -> v
  | TPacket pkt -> serialize_packet pkt
  | TInt n -> 
    Printf.sprintf "%s" (Int64.to_string n)
  | TFunction (f, terms) -> 
    Printf.sprintf "(%s %s)" f (intercalate serialize_term " " terms)

let rec serialize_atom atom = match atom with 
  | ZTrue -> 
    "true"
  | ZFalse -> 
    "false"
  | ZNot a1 -> 
    Printf.sprintf "(not %s)" (serialize_atom a1)
  | ZEquals (t1, t2) -> 
    Printf.sprintf "(equals %s %s)" (serialize_term t1) (serialize_term t2)
  | ZRelation(r, []) -> 
    Printf.sprintf "%s" r
  | ZRelation(r, terms) -> 
    Printf.sprintf "(%s %s)" r (intercalate serialize_term " " terms)

let serialize_atoms atoms = match atoms with 
  | [] -> 
    "true"
  | [atom] -> 
    serialize_atom atom
  | atom::rest -> 
    List.fold_right 
      (fun atom acc -> Printf.sprintf "(and %s %s)" acc (serialize_atom atom))
      rest (serialize_atom atom)

let serialize_rule rule = match rule with
  | ZRule(rel, [], atoms) -> 
    Printf.sprintf "(rule (=> %s %s))" 
      (serialize_atoms atoms) rel 
  | ZRule (rel, vars, atoms) -> 
    Printf.sprintf "(rule (=> %s (%s %s)))" 
      (serialize_atoms atoms) rel (intercalate (fun x -> x) " " vars)

<<<<<<< HEAD
let serialize_declaration declare = 
  match declare with
    | ZVarDeclare (x, sort) ->
      let decl = match sort with 
	| SFunction _ -> "fun"
	| SRelation _ -> "rel"
	| _ -> "var" in 
      Printf.sprintf "(declare-%s %s %s)" decl x (serialize_sort sort)
    | ZSortDeclare (name, constructorList) ->
      let serialize_field =  fun (field, sort) -> Printf.sprintf "(%s %s)" field (serialize_sort sort) in
      let serialize_constructor (name, fields) = 
	Printf.sprintf "(%s %s)" name (intercalate serialize_field " " fields)
	in
      Printf.sprintf "(declare-datatypes () ((%s %s)))" name (intercalate serialize_constructor " " constructorList)
    | ZFunDeclare (name, var, sort1, sort2, body) ->
      Printf.sprintf "(define-fun %s ((%s %s)) %s %s)" name var (serialize_sort sort1) (serialize_sort sort2) body

let serialize_program (ZProgram (rules, query)) = 
=======
let serialize_declaration (ZDeclare (x,sort)) = 
  let decl = match sort with 
    | SFunction _ -> "fun"
    | SRelation _ -> "rel"
    | _ -> "var" in 
  Printf.sprintf "(declare-%s %s %s)" decl x (serialize_sort sort)

let serialize_program (ZProgram (rules, query)) =
  let pkt = fresh SPacket in 
  let n = fresh SInt in 
  let preamble =  "(declare-sort Packet)" in 
>>>>>>> 7fae6bcf
  let postamble =      
    ":default-relation smt_relation2\n" ^ 
    ":engine datalog\n" ^
    ":print-answer true" in 
  Printf.sprintf 
<<<<<<< HEAD
    "%s\n%s\n%s\n(query (%s)\n%s)" 
=======
    "%s\n%s\n%s\n%s\n%s\n(query %s\n%s)" 
    preamble
>>>>>>> 7fae6bcf
    (intercalate serialize_declaration "\n" init_decls)
    (intercalate serialize_declaration "\n" (!fresh_cell))
    (* JNF HACK! *)
    (Printf.sprintf 
       "(rule (=> true (Switch %s %s)))" pkt n
    )
    (intercalate serialize_rule "\n" rules) 
    query
    postamble

let solve prog = 
  let s = serialize_program prog in 
  let _ = Printf.eprintf "--- DEBUG ---\n%s\n%!" s in 
  let ch = open_out ".z3.in" in 
  let _ = output_string ch s in 
  let _ = flush ch in 
  let _ = close_out ch in 
  let _ = Sys.command "z3 -smt2 -nw .z3.in > .z3.out" in 
  let ch = open_in ".z3.out" in 
  let bs = in_channel_length ch in 
  let r = String.create bs in 
  let _ = really_input ch r 0 bs in 
  r<|MERGE_RESOLUTION|>--- conflicted
+++ resolved
@@ -36,23 +36,10 @@
 | ZProgram of zRule list * zVar
     
 let init_decls : zDeclaration list = 
-<<<<<<< HEAD
   [ ZSortDeclare("Packet", [("packet", [ ("Switch", SInt)
 				       ; ("InPort", SInt)
 				       ; ("DlSrc", SInt)
 				       ; ("DlDst", SInt) ])])]
-=======
-  [ ZDeclare("DlSrc", SFunction(SPacket,SInt))
-  ; ZDeclare("DlDst", SFunction(SPacket,SInt))
-  ; ZDeclare("SrcIP", SFunction(SPacket,SInt))
-  ; ZDeclare("DstIP", SFunction(SPacket,SInt))
-  ; ZDeclare("TcpSrcPort", SFunction(SPacket,SInt))
-  ; ZDeclare("TcpDstPort", SFunction(SPacket,SInt))
-  ; ZDeclare("InPort", SFunction(SPacket,SInt))
-  ; ZDeclare("Switch", SRelation [SPacket; SInt])
-  ; ZDeclare("Forwards", SRelation([SPacket; SPacket])) ]
-
->>>>>>> 7fae6bcf
 (* Variables *)
 let fresh_cell = ref []
 
@@ -128,7 +115,6 @@
     Printf.sprintf "(rule (=> %s (%s %s)))" 
       (serialize_atoms atoms) rel (intercalate (fun x -> x) " " vars)
 
-<<<<<<< HEAD
 let serialize_declaration declare = 
   match declare with
     | ZVarDeclare (x, sort) ->
@@ -147,36 +133,14 @@
       Printf.sprintf "(define-fun %s ((%s %s)) %s %s)" name var (serialize_sort sort1) (serialize_sort sort2) body
 
 let serialize_program (ZProgram (rules, query)) = 
-=======
-let serialize_declaration (ZDeclare (x,sort)) = 
-  let decl = match sort with 
-    | SFunction _ -> "fun"
-    | SRelation _ -> "rel"
-    | _ -> "var" in 
-  Printf.sprintf "(declare-%s %s %s)" decl x (serialize_sort sort)
-
-let serialize_program (ZProgram (rules, query)) =
-  let pkt = fresh SPacket in 
-  let n = fresh SInt in 
-  let preamble =  "(declare-sort Packet)" in 
->>>>>>> 7fae6bcf
   let postamble =      
     ":default-relation smt_relation2\n" ^ 
     ":engine datalog\n" ^
     ":print-answer true" in 
   Printf.sprintf 
-<<<<<<< HEAD
     "%s\n%s\n%s\n(query (%s)\n%s)" 
-=======
-    "%s\n%s\n%s\n%s\n%s\n(query %s\n%s)" 
-    preamble
->>>>>>> 7fae6bcf
     (intercalate serialize_declaration "\n" init_decls)
     (intercalate serialize_declaration "\n" (!fresh_cell))
-    (* JNF HACK! *)
-    (Printf.sprintf 
-       "(rule (=> true (Switch %s %s)))" pkt n
-    )
     (intercalate serialize_rule "\n" rules) 
     query
     postamble
