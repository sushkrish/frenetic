open Types

let all_headers = 
  [ Switch; 
    Header SDN_Types.InPort; 
    Header SDN_Types.EthSrc; 
    Header SDN_Types.EthDst; 
    Header SDN_Types.EthType;
    Header SDN_Types.Vlan; 
    Header SDN_Types.VlanPcp;
    Header SDN_Types.IP4Src; 
    Header SDN_Types.IP4Dst; 
    Header SDN_Types.IPProto;
    Header SDN_Types.TCPSrcPort; 
    Header SDN_Types.TCPDstPort ]

  let arbitrary_header  = 
    let open QuickCheck_gen in
    elements all_headers

  let arbitrary_headerval =
    let open QuickCheck_gen in 
    choose_int0 200 >>= fun rint ->
    ret_gen (VInt.Int64 (Int64.of_int rint))

  let arbitrary_payload = 
    QuickCheck_gen.Gen (fun _ -> failwith "SDNHeaders.arbitrary_payload NYI")

let gen_atom_pred : pred QuickCheck_gen.gen = 
  let open QuickCheck_gen in 
      arbitrary_header >>= fun h ->
      arbitrary_headerval >>= fun v ->
      ret_gen (Test (h, v))
		
let rec gen_composite_pred () : pred QuickCheck_gen.gen =
  let open QuickCheck_gen in
      sized (fun n -> resize (n - 1)
        (frequency [
          (3, gen_pred_ctor () >>= fun pr1 ->
           gen_pred_ctor () >>= fun pr2 ->
           ret_gen (And (pr1, pr2)));
          (3, gen_pred_ctor () >>= fun pr1 ->
           gen_pred_ctor () >>= fun pr2 ->
           ret_gen (Or (pr1, pr2)));
          (1, gen_pred_ctor () >>= fun pr ->
           ret_gen (Neg (pr)))
        ]))

  and gen_pred_ctor () : pred QuickCheck_gen.gen =
    let open QuickCheck_gen in
	sized (fun n -> resize (n - 1)
          (frequency [ (1, gen_atom_pred);
                       (n - 1, gen_composite_pred ())
                     ]))

let gen_pred : pred QuickCheck_gen.gen =
  let open QuickCheck_gen in
      frequency [
        (1, ret_gen (True));
        (1, ret_gen (False));
        (3, resize (Random.int 20) (gen_pred_ctor ()))
<<<<<<< HEAD
        ]


  let gen_atom_pol : policy QuickCheck_gen.gen = 
    let open QuickCheck_gen in
    oneof [
      (arbitrary_header >>= fun h -> 
        arbitrary_headerval >>= fun v ->
           ret_gen (Mod (h, v)));
      (gen_pred >>= fun pr ->
         ret_gen (Filter (pr))) ]
(* TODO(jnf): add support for local and global policies. *)
(* ; *)
(*       (arbitrary_headerval >>= fun sw1 ->  *)
(*        arbitrary_headerval >>= fun pt1 ->  *)
(*        arbitrary_headerval >>= fun sw2 ->  *)
(*        arbitrary_headerval >>= fun pt2 ->  *)
(*        ret_gen (Link(sw1,pt1,sw2,pt2)))] *)

  let rec gen_composite_pol () : policy QuickCheck_gen.gen =
    let open QuickCheck_gen in 
        sized (fun n -> resize (n - 1)
         (frequency [
            (3, gen_pol () >>= fun p1 ->
                  gen_pol () >>= fun p2 ->
                    ret_gen (Par (p1, p2)));
            (3, gen_pol () >>= fun p1 ->
                  gen_pol () >>= fun p2 ->
                    ret_gen (Seq (p1, p2)));
            (1, gen_pol () >>= fun p ->
                  ret_gen (Star p))
          ]))
=======
      ]

let gen_atom_pol : policy QuickCheck_gen.gen = 
  let open QuickCheck_gen in
      oneof [
	(arbitrary_header >>= fun h -> 
         arbitrary_headerval >>= fun v ->
         ret_gen (Mod (h, v)));
	(gen_pred >>= fun pr ->
         ret_gen (Filter (pr))) ]
  (* TODO(jnf): add support for local and global policies. *)
  (* ; *)
  (*       (arbitrary_headerval >>= fun sw1 ->  *)
  (*        arbitrary_headerval >>= fun pt1 ->  *)
  (*        arbitrary_headerval >>= fun sw2 ->  *)
  (*        arbitrary_headerval >>= fun pt2 ->  *)
  (*        ret_gen (Link(sw1,pt1,sw2,pt2)))] *)

let rec gen_composite_pol () : policy QuickCheck_gen.gen =
  let open QuickCheck_gen in 
      sized (fun n -> resize (n - 1)
        (frequency [
          (3, gen_pol () >>= fun p1 ->
           gen_pol () >>= fun p2 ->
           ret_gen (Par (p1, p2)));
          (3, gen_pol () >>= fun p1 ->
           gen_pol () >>= fun p2 ->
           ret_gen (Seq (p1, p2)));
          (1, gen_pol () >>= fun p ->
           ret_gen (Star p))
        ]))
>>>>>>> c8aa8d40

  and gen_pol () : policy QuickCheck_gen.gen =
    let open QuickCheck_gen in
	sized (fun n ->
          frequency [
            (1, gen_atom_pol);
            (n - 1, gen_composite_pol ())
          ])


let arbitrary_policy = gen_pol ()

let num_hdrs = List.length all_headers

let arbitrary_packet : packet QuickCheck_gen.gen = 
  let open QuickCheck_gen in
  let open QuickCheck in
  listN num_hdrs arbitrary_headerval >>= fun vals ->
  arbitrary_payload >>= fun payload ->
  ret_gen {
    headers = List.fold_right2 HeaderMap.add all_headers vals HeaderMap.empty;
    payload = payload
  }<|MERGE_RESOLUTION|>--- conflicted
+++ resolved
@@ -59,7 +59,6 @@
         (1, ret_gen (True));
         (1, ret_gen (False));
         (3, resize (Random.int 20) (gen_pred_ctor ()))
-<<<<<<< HEAD
         ]
 
 
@@ -92,39 +91,6 @@
             (1, gen_pol () >>= fun p ->
                   ret_gen (Star p))
           ]))
-=======
-      ]
-
-let gen_atom_pol : policy QuickCheck_gen.gen = 
-  let open QuickCheck_gen in
-      oneof [
-	(arbitrary_header >>= fun h -> 
-         arbitrary_headerval >>= fun v ->
-         ret_gen (Mod (h, v)));
-	(gen_pred >>= fun pr ->
-         ret_gen (Filter (pr))) ]
-  (* TODO(jnf): add support for local and global policies. *)
-  (* ; *)
-  (*       (arbitrary_headerval >>= fun sw1 ->  *)
-  (*        arbitrary_headerval >>= fun pt1 ->  *)
-  (*        arbitrary_headerval >>= fun sw2 ->  *)
-  (*        arbitrary_headerval >>= fun pt2 ->  *)
-  (*        ret_gen (Link(sw1,pt1,sw2,pt2)))] *)
-
-let rec gen_composite_pol () : policy QuickCheck_gen.gen =
-  let open QuickCheck_gen in 
-      sized (fun n -> resize (n - 1)
-        (frequency [
-          (3, gen_pol () >>= fun p1 ->
-           gen_pol () >>= fun p2 ->
-           ret_gen (Par (p1, p2)));
-          (3, gen_pol () >>= fun p1 ->
-           gen_pol () >>= fun p2 ->
-           ret_gen (Seq (p1, p2)));
-          (1, gen_pol () >>= fun p ->
-           ret_gen (Star p))
-        ]))
->>>>>>> c8aa8d40
 
   and gen_pol () : policy QuickCheck_gen.gen =
     let open QuickCheck_gen in
