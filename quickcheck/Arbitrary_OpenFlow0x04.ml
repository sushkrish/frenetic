open OpenFlow0x04
open OpenFlow0x04_Core
open Arbitrary_Base

open QuickCheck
module Gen = QuickCheck_gen

let sum (lst : int list) = List.fold_left (fun x y -> x + y) 0 lst

let arbitrary_32mask =
  let open Gen in
  (choose_int (1, 32)) >>= fun a ->
    ret_gen (Int32.of_int a)

let arbitrary_128mask =
  let open Gen in
  (choose_int (1,64)) >>= fun a ->
  (choose_int (0,64)) >>= fun b ->
    ret_gen (Int64.of_int b,Int64.of_int a)

let arbitrary_64mask = 
  let open Gen in
  (choose_int (1,64)) >>= fun a ->
    ret_gen (Int64.of_int a)

let arbitrary_48mask =
  let open Gen in
  (choose_int (1,48)) >>= fun a ->
    ret_gen (Int64.of_int a)

let arbitrary_12mask =
  let open Gen in
  (choose_int (1,12)) >>= fun a ->
    ret_gen a

let arbitrary_16mask =
  let open Gen in
  (choose_int (1,16)) >>= fun a ->
    ret_gen a
    
let arbitrary_masked arb arb_mask =
  let open OpenFlow0x04_Core in
  let open Gen in
  frequency [
    (1, arb >>= fun v -> ret_gen {OpenFlow0x04_Core.m_value = v; m_mask = None});
    (3, arb >>= fun v ->
        arb_mask >>= fun m -> ret_gen {OpenFlow0x04_Core.m_value = v; m_mask = Some m}) ]

let arbitrary_timeout =
    let open OpenFlow0x04_Core in
    let open Gen in
    oneof [
        ret_gen Permanent;
        arbitrary_uint16 >>= (fun n -> ret_gen (ExpiresAfter n))
    ]

let fill_with_0 n= 
    String.make n '\000'

let arbitrary_stringl n=
    let open Gen in
    (choose_int (0,n)) >>= fun a ->
    arbitrary_stringN a >>= fun str ->
    ret_gen  (str ^ (fill_with_0 (n-a)))

module type OpenFlow0x04_Arbitrary = sig

    type t
    type s

    val arbitrary : t arbitrary

    val to_string : t -> string

    val parse : s -> t
    val marshal : t -> s

end

module type OpenFlow0x04_ArbitraryCstruct = sig
  type t

  val arbitrary : t arbitrary

  val to_string : t -> string

  val parse : Cstruct.t -> t
  val marshal : Cstruct.t -> t -> int

  val size_of : t -> int

end

module OpenFlow0x04_Unsize(ArbC : OpenFlow0x04_ArbitraryCstruct) = struct
  type t = ArbC.t
  type s = Cstruct.t

  let arbitrary = ArbC.arbitrary

  let to_string = ArbC.to_string

  let parse = ArbC.parse

  let marshal m =
    let bytes = Cstruct.of_bigarray Bigarray.(Array1.create char c_layout (ArbC.size_of m))
      in ignore (ArbC.marshal bytes m); bytes
end

module PortDesc = struct
  module PortFeatures = struct
    
    type t = OpenFlow0x04_Core.portFeatures
    type s = Int32.t
    
    let arbitrary = 
        let open Gen in
        let open PortFeatures in
        arbitrary_bool >>= fun rate_10mb_hd ->
        arbitrary_bool >>= fun rate_10mb_fd ->
        arbitrary_bool >>= fun rate_100mb_hd ->
        arbitrary_bool >>= fun rate_100mb_fd ->
        arbitrary_bool >>= fun rate_1gb_hd ->
        arbitrary_bool >>= fun rate_1gb_fd ->
        arbitrary_bool >>= fun rate_10gb_fd ->
        arbitrary_bool >>= fun rate_40gb_fd ->
        arbitrary_bool >>= fun rate_100gb_fd ->
        arbitrary_bool >>= fun rate_1tb_fd ->
        arbitrary_bool >>= fun other ->
        arbitrary_bool >>= fun copper ->
        arbitrary_bool >>= fun fiber ->
        arbitrary_bool >>= fun autoneg ->
        arbitrary_bool >>= fun pause ->
        arbitrary_bool >>= fun pause_asym ->
        ret_gen {
            rate_10mb_hd; rate_10mb_fd; 
            rate_100mb_hd; rate_100mb_fd;
            rate_1gb_hd; rate_1gb_fd;
            rate_10gb_fd; rate_40gb_fd;
            rate_100gb_fd; rate_1tb_fd;
            other; copper; fiber;
            autoneg; pause; pause_asym
        }

    let to_string = PortFeatures.to_string
    let marshal = PortFeatures.marshal
    let parse = PortFeatures.parse
  end

  module PortState = struct
    type t = OpenFlow0x04_Core.portState
    type s = Int32.t
    let arbitrary =
        let open Gen in
        let open PortState in
        arbitrary_bool >>= fun link_down ->
        arbitrary_bool >>= fun blocked ->
        arbitrary_bool >>= fun live ->
        ret_gen {
            link_down;
            blocked;
            live
        }
    let to_string = PortState.to_string
    let marshal = PortState.marshal
    let parse = PortState.parse
  end

  module PortConfig = struct
    type t = OpenFlow0x04_Core.portConfig
    type s = Int32.t
    let arbitrary =
        let open Gen in
        let open PortConfig in
        arbitrary_bool >>= fun port_down ->
        arbitrary_bool >>= fun no_recv ->
        arbitrary_bool >>= fun no_fwd ->
        arbitrary_bool >>= fun no_packet_in ->
        ret_gen {
            port_down;
            no_recv;
            no_fwd;
            no_packet_in
        }
    let to_string = PortConfig.to_string
    let marshal = PortConfig.marshal
    let parse = PortConfig.parse
  end
  
  type t = OpenFlow0x04_Core.portDesc
  
  let arbitrary =
    let open Gen in
    let open PortDesc in
    arbitrary_uint32 >>= fun port_no ->
    arbitrary_uint48 >>= fun hw_addr ->
    arbitrary_stringN 16 >>= fun name ->
    PortConfig.arbitrary >>= fun config ->
    PortState.arbitrary >>= fun state ->
    PortFeatures.arbitrary >>= fun curr ->
    PortFeatures.arbitrary >>= fun advertised ->
    PortFeatures.arbitrary >>= fun supported ->
    PortFeatures.arbitrary >>= fun peer ->
    arbitrary_uint32 >>= fun curr_speed ->
    arbitrary_uint32 >>= fun max_speed ->
    ret_gen {
        port_no;
        hw_addr;
        name;
        config;
        state;
        curr;
        advertised;
        supported; 
        peer;
        curr_speed;
        max_speed
    }
  
  let to_string = PortDesc.to_string
  let parse = PortDesc.parse
  let marshal = PortDesc.marshal
  let size_of = PortDesc.sizeof

end

module PortStatus = struct

    open Gen

    type t = OpenFlow0x04_Core.portStatus
    
    let arbitrary_reason =
        oneof [
            ret_gen PortAdd;
            ret_gen PortDelete;
            ret_gen PortModify
        ]


    let arbitrary : t arbitrary =
        let open PortStatus in
        arbitrary_reason >>= fun reason ->
        PortDesc.arbitrary >>= fun desc -> 
            ret_gen {
                reason = reason;
                desc = desc}

    let to_string = PortStatus.to_string
    let parse = PortStatus.parse
    let marshal = PortStatus.marshal
    let size_of = PortStatus.sizeof

end

module PseudoPort = struct
  type s = int * (int option)
  type t = PseudoPort.t

  let arbitrary =
    let open Gen in
    let open OpenFlow0x04_Core in
      oneof [
        arbitrary_uint32 >>= (fun p -> ret_gen (PhysicalPort p));
        ret_gen InPort;
        ret_gen Table;
        ret_gen Normal;
        ret_gen Flood;
        ret_gen AllPorts;
        arbitrary_uint >>= (fun l -> ret_gen (Controller l));
        ret_gen Local;
        ret_gen Any
      ]

  (* Use in cases where a `Controller` port is invalid input *)
  let arbitrary_nc =
    let open Gen in
    let open OpenFlow0x04_Core in
      oneof [
        arbitrary_uint32 >>= (fun p -> ret_gen (PhysicalPort p));
        ret_gen InPort;
        ret_gen Table;
        ret_gen Normal;
        ret_gen Flood;
        ret_gen AllPorts;
        ret_gen Local;
        ret_gen Any
      ]

  let to_string = PseudoPort.to_string

  let parse (p, l) =
    let l' = match l with
             | None   -> 0
             | Some i -> i
      in PseudoPort.make p l'

  let marshal p =
    let open OpenFlow0x04_Core in
    let l = match p with
            | Controller i -> Some i
            | _            -> None
      in (PseudoPort.marshal p, l)
  let size_of = PseudoPort.size_of
end

module OfpMatch = struct
    open Gen
    type t = OpenFlow0x04_Core.oxmMatch

    module Oxm = struct
        type t = Oxm.t
        
        let arbitrary = 
            let open Gen in
            let open Oxm in
            let arbitrary_dscp = 
              (choose_int (0,64)) >>= fun a ->
              ret_gen a in
            let arbitrary_ecn = 
            (choose_int (0,3)) >>= fun a ->
              ret_gen a in
            let arbitrary_bos =
            (choose_int (0,1)) >>= fun a ->
              ret_gen a in
            let arbitrary_24mask =
              let open Gen in
              (choose_int (1,24)) >>= fun a ->
                ret_gen (Int32.of_int a) in
            let arbitrary_uint24 =
              arbitrary_uint16 >>= fun a ->
              arbitrary_uint8 >>= fun b ->
                let open Int32 in
                let hi = shift_left (of_int a) 8 in
                let lo = of_int b in
                ret_gen (logor hi lo) in
            arbitrary_uint32 >>= fun portId ->
            arbitrary_uint32 >>= fun portPhyId ->
            arbitrary_masked arbitrary_uint64 arbitrary_64mask >>= fun oxmMetadata ->
            arbitrary_uint16 >>= fun oxmEthType ->
            arbitrary_masked arbitrary_uint48 arbitrary_48mask >>= fun oxmEthDst ->
            arbitrary_masked arbitrary_uint48 arbitrary_48mask >>= fun oxmEthSrc ->
            arbitrary_masked arbitrary_uint12 arbitrary_12mask >>= fun oxmVlanVId ->
            arbitrary_uint8 >>= fun oxmVlanPcp ->
            arbitrary_uint8 >>= fun oxmIPProto ->
            arbitrary_dscp >>= fun oxmIPDscp ->
            arbitrary_ecn >>= fun oxmIPEcn ->
            arbitrary_masked arbitrary_uint32 arbitrary_32mask >>= fun oxmIP4Src ->
            arbitrary_masked arbitrary_uint32 arbitrary_32mask >>= fun oxmIP4Dst ->
            arbitrary_uint16 >>= fun oxmTCPSrc ->
            arbitrary_uint16 >>= fun oxmTCPDst ->
            arbitrary_uint16 >>= fun oxmARPOp ->
            arbitrary_masked arbitrary_uint32 arbitrary_32mask >>= fun oxmARPSpa ->
            arbitrary_masked arbitrary_uint32 arbitrary_32mask >>= fun oxmARPTpa ->
            arbitrary_masked arbitrary_uint48 arbitrary_48mask >>= fun oxmARPSha ->
            arbitrary_masked arbitrary_uint48 arbitrary_48mask >>= fun oxmARPTha ->
            arbitrary_uint8 >>= fun oxmICMPType ->
            arbitrary_uint8 >>= fun oxmICMPCode ->
            arbitrary_uint32 >>= fun oxmMPLSLabel ->
            arbitrary_uint8 >>= fun oxmMPLSTc ->
            arbitrary_masked arbitrary_uint64 arbitrary_64mask >>= fun oxmTunnelId ->
            arbitrary_masked arbitrary_uint128 arbitrary_128mask >>= fun oxmIPv6Src ->
            arbitrary_masked arbitrary_uint128 arbitrary_128mask >>= fun oxmIPv6Dst ->
            arbitrary_masked arbitrary_uint32 arbitrary_32mask  >>= fun oxmIPv6FLabel ->
            arbitrary_masked arbitrary_uint128 arbitrary_128mask >>= fun oxmIPv6NDTarget ->
            arbitrary_masked arbitrary_uint24 arbitrary_24mask >>= fun oxmPBBIsid ->
            arbitrary_masked arbitrary_uint16 arbitrary_16mask  >>= fun oxmIPv6ExtHdr ->
            arbitrary_bos >>= fun oxmMPLSBos ->
            arbitrary_uint16 >>= fun oxmUDPSrc ->
            arbitrary_uint16 >>= fun oxmUDPDst ->
            arbitrary_uint16 >>= fun oxmSCTPSrc ->
            arbitrary_uint16 >>= fun oxmSCTPDst ->
            arbitrary_uint8 >>= fun oxmICMPv6Type ->
            arbitrary_uint8 >>= fun oxmICMPv6Code ->
            arbitrary_uint48 >>= fun oxmIPv6NDSll ->
            arbitrary_uint48 >>= fun oxmIPv6NDTll ->
            oneof [
                ret_gen (OxmInPort portId);
                ret_gen (OxmInPhyPort portPhyId);
                ret_gen (OxmMetadata oxmMetadata);
                ret_gen (OxmEthType oxmEthType);
                ret_gen (OxmEthDst oxmEthDst);
                ret_gen (OxmEthSrc oxmEthSrc);
                ret_gen (OxmVlanVId oxmVlanVId);
                ret_gen (OxmVlanPcp oxmVlanPcp);
                ret_gen (OxmIPProto oxmIPProto);
                ret_gen (OxmIPDscp oxmIPDscp);
                ret_gen (OxmIPEcn oxmIPEcn);
                ret_gen (OxmIP4Src oxmIP4Src);
                ret_gen (OxmIP4Dst oxmIP4Dst);
                ret_gen (OxmTCPSrc oxmTCPSrc);
                ret_gen (OxmTCPDst oxmTCPDst);
                ret_gen (OxmARPOp oxmARPOp);
                ret_gen (OxmARPSpa oxmARPSpa);
                ret_gen (OxmARPTpa oxmARPTpa);
                ret_gen (OxmARPSha oxmARPSha);
                ret_gen (OxmARPTha oxmARPTha);
                ret_gen (OxmICMPType oxmICMPType);
                ret_gen (OxmICMPCode oxmICMPCode);
                ret_gen (OxmMPLSLabel oxmMPLSLabel);
                ret_gen (OxmMPLSTc oxmMPLSTc);
                ret_gen (OxmTunnelId oxmTunnelId);
                ret_gen (OxmUDPSrc oxmUDPSrc);
                ret_gen (OxmUDPDst oxmUDPDst);
                ret_gen (OxmSCTPSrc oxmSCTPSrc);
                ret_gen (OxmSCTPDst oxmSCTPDst);
                ret_gen (OxmIPv6Src oxmIPv6Src);
                ret_gen (OxmIPv6Dst oxmIPv6Dst);
                ret_gen (OxmIPv6FLabel oxmIPv6FLabel);
                ret_gen (OxmICMPv6Type oxmICMPv6Type);
                ret_gen (OxmICMPv6Code oxmICMPv6Code);
                ret_gen (OxmIPv6NDTarget oxmIPv6NDTarget);
                ret_gen (OxmIPv6NDSll oxmIPv6NDSll);
                ret_gen (OxmIPv6NDTll oxmIPv6NDTll);
                ret_gen (OxmMPLSBos oxmMPLSBos);
                ret_gen (OxmPBBIsid oxmPBBIsid);
                ret_gen (OxmIPv6ExtHdr oxmIPv6ExtHdr);
            ]
        let marshal = Oxm.marshal
        let to_string = Oxm.to_string
        let size_of = Oxm.sizeof
        let parse bits = 
            let p,_ = Oxm.parse bits in
            p
    end

    module OxmHeader = struct
        type t = OpenFlow0x04_Core.oxm
        
        module Oxm = OpenFlow0x04.Oxm
        
        let arbitrary = 
            let open Gen in
            let open Oxm in
            arbitrary_masked (ret_gen 0L) (ret_gen 0L) >>= fun oxmMetadata ->
            arbitrary_masked (ret_gen 0L) (ret_gen 0L) >>= fun oxmEthDst ->
            arbitrary_masked (ret_gen 0L) (ret_gen 0L) >>= fun oxmEthSrc ->
            arbitrary_masked (ret_gen 0) (ret_gen 0) >>= fun oxmVlanVId ->
            arbitrary_masked (ret_gen 0l) (ret_gen 0l) >>= fun oxmIP4Src ->
            arbitrary_masked (ret_gen 0l) (ret_gen 0l) >>= fun oxmIP4Dst ->
            arbitrary_masked (ret_gen 0l) (ret_gen 0l) >>= fun oxmARPSpa ->
            arbitrary_masked (ret_gen 0l) (ret_gen 0l) >>= fun oxmARPTpa ->
            arbitrary_masked (ret_gen 0L) (ret_gen 0L) >>= fun oxmARPSha ->
            arbitrary_masked (ret_gen 0L) (ret_gen 0L) >>= fun oxmARPTha ->
            arbitrary_masked (ret_gen 0L) (ret_gen 0L) >>= fun oxmTunnelId ->
            arbitrary_masked (ret_gen (0L,0L)) (ret_gen (0L,0L)) >>= fun oxmIPv6Src ->
            arbitrary_masked (ret_gen (0L,0L)) (ret_gen (0L,0L)) >>= fun oxmIPv6Dst ->
            arbitrary_masked (ret_gen 0l) (ret_gen 0l) >>= fun oxmIPv6FLabel ->
            arbitrary_masked (ret_gen (0L,0L)) (ret_gen (0L,0L)) >>= fun oxmIPv6NDTarget ->
            arbitrary_masked (ret_gen 0l) (ret_gen 0l) >>= fun oxmPBBIsid ->
            arbitrary_masked (ret_gen 0) (ret_gen 0) >>= fun oxmIPv6ExtHdr ->
            
            oneof [
                ret_gen (OxmInPort 0l);
                ret_gen (OxmInPhyPort 0l);
                ret_gen (OxmMetadata oxmMetadata);
                ret_gen (OxmEthType 0);
                ret_gen (OxmEthDst oxmEthDst);
                ret_gen (OxmEthSrc oxmEthSrc);
                ret_gen (OxmVlanVId oxmVlanVId);
                ret_gen (OxmVlanPcp 0);
                ret_gen (OxmIPProto 0);
                ret_gen (OxmIPDscp 0);
                ret_gen (OxmIPEcn 0);
                ret_gen (OxmIP4Src oxmIP4Src);
                ret_gen (OxmIP4Dst oxmIP4Dst);
                ret_gen (OxmTCPSrc 0);
                ret_gen (OxmTCPDst 0);
                ret_gen (OxmARPOp 0);
                ret_gen (OxmARPSpa oxmARPSpa);
                ret_gen (OxmARPTpa oxmARPTpa);
                ret_gen (OxmARPSha oxmARPSha);
                ret_gen (OxmARPTha oxmARPTha);
                ret_gen (OxmICMPType 0);
                ret_gen (OxmICMPCode 0);
                ret_gen (OxmMPLSLabel 0l);
                ret_gen (OxmMPLSTc 0);
                ret_gen (OxmTunnelId oxmTunnelId);
                ret_gen (OxmUDPSrc 0);
                ret_gen (OxmUDPDst 0);
                ret_gen (OxmSCTPSrc 0);
                ret_gen (OxmSCTPDst 0);
                ret_gen (OxmIPv6Src oxmIPv6Src);
                ret_gen (OxmIPv6Dst oxmIPv6Dst);
                ret_gen (OxmIPv6FLabel oxmIPv6FLabel);
                ret_gen (OxmICMPv6Type 0);
                ret_gen (OxmICMPv6Code 0);
                ret_gen (OxmIPv6NDTarget oxmIPv6NDTarget);
                ret_gen (OxmIPv6NDSll 0L);
                ret_gen (OxmIPv6NDTll 0L);
                ret_gen (OxmMPLSBos 0);
                ret_gen (OxmPBBIsid oxmPBBIsid);
                ret_gen (OxmIPv6ExtHdr oxmIPv6ExtHdr);
            ]

        let marshal = Oxm.marshal_header

        let to_string = Oxm.field_name
        let size_of = Oxm.sizeof
        let parse bits = 
            let p,_ = Oxm.parse_header bits in
            p
    end

    let arbitrary =
        let open Gen in
        let open OfpMatch in
        arbitrary_list Oxm.arbitrary >>= fun ofpMatch ->
        ret_gen ofpMatch
    
    let marshal = OfpMatch.marshal
    let parse bits= 
        let ofpMatch,_ = OfpMatch.parse bits in
        ofpMatch
    let to_string = OfpMatch.to_string
    let size_of = OfpMatch.sizeof
end

module MeterBand = struct

  type t = OpenFlow0x04_Core.meterBand

  let arbitrary =
    let open Gen in
    let open OpenFlow0x04_Core in
    arbitrary_uint32 >>= fun rate ->
    arbitrary_uint32 >>= fun burst ->
    oneof [
      ret_gen (Drop (rate, burst));
      arbitrary_uint8 >>= (fun p -> ret_gen (DscpRemark (rate,burst,p)));
      arbitrary_uint32 >>= (fun p -> ret_gen (ExpMeter (rate,burst,p)))
    ]

  let to_string = MeterBand.to_string

  let marshal = MeterBand.marshal
  let parse = MeterBand.parse

  let size_of = MeterBand.sizeof

end

module Action = struct
  type t = OpenFlow0x04_Core.action

  let arbitrary =
    let open Gen in
    let open OpenFlow0x04_Core in
    oneof [
      PseudoPort.arbitrary >>= (fun p -> ret_gen (Output p));
      arbitrary_uint32 >>= (fun p -> ret_gen (Group p));
      ret_gen PopVlan;
      ret_gen PushVlan;
      ret_gen PopMpls;
      ret_gen PushMpls;
      ret_gen CopyTtlOut;
      ret_gen CopyTtlIn;
      ret_gen DecNwTtl;
      ret_gen PushPbb;
      ret_gen PopPbb;
      ret_gen DecMplsTtl;
      arbitrary_uint8 >>= (fun p -> ret_gen (SetNwTtl p));
      arbitrary_uint8 >>= (fun p -> ret_gen (SetMplsTtl p));
      arbitrary_uint32 >>= (fun p -> ret_gen (SetQueue p));
      OfpMatch.Oxm.arbitrary >>= (fun p -> ret_gen (SetField p))
    ]

  let to_string = Action.to_string

  let marshal = Action.marshal
  let parse = Action.parse

  let size_of = Action.sizeof

end

module Instructions = struct
    open Gen
    type t = OpenFlow0x04_Core.instruction list
    
    module Instruction = struct
        type t = OpenFlow0x04_Core.instruction
        
        let arbitrary = 
            let open Gen in
            let open Instruction in
            arbitrary_uint8 >>= fun tableid ->
            arbitrary_uint32 >>= fun meter ->
            arbitrary_uint32 >>= fun exp ->
            arbitrary_masked arbitrary_uint64 arbitrary_64mask >>= fun wrMeta ->
            arbitrary_list Action.arbitrary >>= fun wrAction ->
            arbitrary_list Action.arbitrary >>= fun appAction ->
            oneof [
            ret_gen (GotoTable tableid);
            ret_gen (WriteMetadata wrMeta);
            ret_gen (WriteActions wrAction);
            ret_gen (ApplyActions appAction);
            ret_gen Clear;
            ret_gen (Meter meter);
            ret_gen (Experimenter exp);
            ]

        let marshal = Instruction.marshal
        let parse = Instruction.parse
        let to_string = Instruction.to_string
        let size_of = Instruction.sizeof
    end
    
    let arbitrary =
        let open Gen in
        let open Instructions in
        arbitrary_list Instruction.arbitrary >>= fun ins ->
        ret_gen ins
    
    let marshal = Instructions.marshal
    let parse = Instructions.parse
    let to_string = Instructions.to_string
    let size_of = Instructions.sizeof    
end

module FlowMod = struct
    open Gen
    module FlowModCommand = struct
        type t = OpenFlow0x04_Core.flowModCommand

        let arbitrary =
            let open Gen in
            let open FlowModCommand in
            oneof [
                        ret_gen AddFlow;
                        ret_gen ModFlow;
                        ret_gen ModStrictFlow;
                        ret_gen DeleteFlow;
                        ret_gen DeleteStrictFlow;
                    ]
        let to_string = FlowModCommand.to_string
        let marshal = FlowModCommand.marshal
        let parse = FlowModCommand.parse
    end
    type t = OpenFlow0x04_Core.flowMod

    let arbitrary_flags =
        arbitrary_bool >>= fun fmf_send_flow_rem ->
        arbitrary_bool >>= fun fmf_check_overlap ->
        arbitrary_bool >>= fun fmf_reset_counts ->
        arbitrary_bool >>= fun fmf_no_pkt_counts ->
        arbitrary_bool >>= fun fmf_no_byt_counts ->
        ret_gen {
            fmf_send_flow_rem;
            fmf_check_overlap;
            fmf_reset_counts;
            fmf_no_pkt_counts;
            fmf_no_byt_counts
        }

    let arbitrary_buffer_id = 
        arbitrary_uint32 >>= fun bid ->
        oneof [
            ret_gen None;
            ret_gen (Some bid)
        ]

    let arbitrary = 
        arbitrary_masked arbitrary_uint64 arbitrary_64mask >>= fun mfCookie ->
        arbitrary_uint8 >>= fun mfTable_id ->
        arbitrary_timeout >>= fun mfIdle_timeout ->
        arbitrary_timeout >>= fun mfHard_timeout ->
        arbitrary_uint16 >>= fun mfPriority ->
        arbitrary_flags >>= fun mfFlags ->
        arbitrary_buffer_id >>= fun mfBuffer_id ->
        FlowModCommand.arbitrary >>= fun mfCommand ->
        PseudoPort.arbitrary_nc >>= fun mfPort ->
        oneof [ ret_gen None; ret_gen (Some mfPort)] >>= fun mfOut_port ->
        arbitrary_uint32 >>= fun mfGroup ->
        oneof [ ret_gen None; ret_gen (Some mfGroup)] >>= fun mfOut_group ->
        OfpMatch.arbitrary >>= fun mfOfp_match ->
        Instructions.arbitrary >>= fun mfInstructions ->
        ret_gen {
            mfCookie; mfTable_id;
            mfCommand; mfIdle_timeout;
            mfHard_timeout; mfPriority;
            mfBuffer_id;
            mfOut_port;
            mfOut_group; mfFlags;
            mfOfp_match; mfInstructions}
        
    let marshal = FlowMod.marshal
    let parse = FlowMod.parse
    let to_string = FlowMod.to_string
    let size_of = FlowMod.sizeof
end    

module Bucket = struct
  open Gen
  open OpenFlow0x04_Core

  type t = OpenFlow0x04_Core.bucket

  let arbitrary_option =
     frequency [
    (1, ret_gen None);
    (5, arbitrary_uint32 >>= (fun v -> ret_gen (Some v)))
    ]

  let no_output act = 
    match act with
      | Output _ -> false
      | _ -> true

  let arbitrary =
    arbitrary_uint16 >>= fun bu_weight ->
    arbitrary_option >>= fun bu_watch_port ->
    arbitrary_option >>= fun bu_watch_group ->
    list1 (such_that no_output Action.arbitrary) >>= fun bu_actions ->
    ret_gen {
       bu_weight; 
       bu_watch_port; 
       bu_watch_group; 
       bu_actions
    }
    
  let marshal = Bucket.marshal
  let parse = Bucket.parse
  let to_string = Bucket.to_string
  let size_of = Bucket.sizeof
end

module MultipartReq = struct
  open Gen
  open OpenFlow0x04_Core
  module TableFeatures = struct
    module TableFeatureProp = struct
      
      type t = TableFeatureProp.t
      
      let arbitrary = 
        oneof [
          Instructions.arbitrary >>= (fun n -> ret_gen (TfpInstruction n));
          Instructions.arbitrary >>= (fun n -> ret_gen (TfpInstructionMiss n));
          arbitrary_list Action.arbitrary >>= (fun n -> ret_gen (TfpWriteAction n));
          arbitrary_list Action.arbitrary >>= (fun n -> ret_gen (TfpWriteActionMiss n));
          arbitrary_list Action.arbitrary >>= (fun n -> ret_gen (TfpApplyAction n));
          arbitrary_list Action.arbitrary >>= (fun n -> ret_gen (TfpApplyActionMiss n));
          arbitrary_list OfpMatch.OxmHeader.arbitrary >>= (fun n -> ret_gen (TfpMatch n));
          arbitrary_list OfpMatch.OxmHeader.arbitrary >>= (fun n -> ret_gen (TfpWildcard n));
          arbitrary_list OfpMatch.OxmHeader.arbitrary >>= (fun n -> ret_gen (TfpWriteSetField n));
          arbitrary_list OfpMatch.OxmHeader.arbitrary >>= (fun n -> ret_gen (TfpWriteSetFieldMiss n));
          arbitrary_list OfpMatch.OxmHeader.arbitrary >>= (fun n -> ret_gen (TfpApplySetField n));
          arbitrary_list OfpMatch.OxmHeader.arbitrary >>= (fun n -> ret_gen (TfpApplySetFieldMiss n))
          ]

      let marshal = TableFeatureProp.marshal
      let parse = TableFeatureProp.parse
      let to_string = TableFeatureProp.to_string
      let size_of = TableFeatureProp.sizeof
    end
    
    module TableFeature = struct
      type t = TableFeature.t

      let arbitrary_config =
        ret_gen Deprecated

      let calc_length tfp =
        (* sizeof_ofp_table_feature = 64*)
        ret_gen (64+(TableFeatureProp.size_of tfp))

      let arbitrary = 
        arbitrary_uint8 >>= fun table_id ->
        arbitrary_stringN 32 >>= fun name ->
        arbitrary_uint64 >>= fun metadata_match ->
        arbitrary_uint64 >>= fun metadata_write ->
        arbitrary_config >>= fun config ->
        arbitrary_uint32 >>= fun max_entries ->
        TableFeatureProp.arbitrary >>= fun feature_prop ->
        calc_length feature_prop>>= fun length ->
        ret_gen {
          length;
          table_id;
          name;
          metadata_match;
          metadata_write;
          config;
          max_entries;
          feature_prop
        }
      
      let marshal = TableFeature.marshal
      let parse bits= 
            let p,_ = TableFeature.parse bits in
            p
      let to_string = TableFeature.to_string
      let size_of = TableFeature.sizeof
    end

    type t = TableFeatures.t

    let arbitrary =
        list1 TableFeature.arbitrary >>= fun v ->
        ret_gen v
    let marshal = TableFeatures.marshal
    let parse = TableFeatures.parse
    let to_string = TableFeatures.to_string
    let size_of = TableFeatures.sizeof
  end

  module FlowRequest = struct
    type t = FlowRequest.t
    
    let arbitrary =
        arbitrary_uint8 >>= fun fr_table_id ->
        arbitrary_uint32 >>= fun fr_out_port ->
        arbitrary_uint32 >>= fun fr_out_group ->
        arbitrary_masked arbitrary_uint64 arbitrary_64mask >>= fun fr_cookie ->
        OfpMatch.arbitrary >>= fun fr_match ->
        ret_gen {
        fr_table_id;
        fr_out_port;
        fr_out_group;
        fr_cookie;
        fr_match
        }
    let marshal = FlowRequest.marshal
    let parse = FlowRequest.parse
    let to_string = FlowRequest.to_string
    let size_of = FlowRequest.sizeof
  end

  module QueueRequest = struct
    type t = QueueRequest.t

    let arbitrary = 
        arbitrary_uint32 >>= fun port_number ->
        arbitrary_uint32 >>= fun queue_id ->
        ret_gen {
            port_number;
            queue_id
        }

    let marshal = QueueRequest.marshal
    let parse = QueueRequest.parse
    let to_string = QueueRequest.to_string
    let size_of = QueueRequest.sizeof
  end
  
  type t = MultipartReq.t
  
  let arbitrary_option =
     frequency [
    (1, ret_gen None);
    (3, TableFeatures.arbitrary >>= (fun v -> ret_gen (Some v)))
    ]
  
  let arbitrary_type = 
    oneof [
        ret_gen SwitchDescReq;
        ret_gen PortsDescReq;
        FlowRequest.arbitrary >>= (fun n -> ret_gen (FlowStatsReq n));
        FlowRequest.arbitrary >>= (fun n -> ret_gen (AggregFlowStatsReq n));
        ret_gen TableStatsReq;
        arbitrary_uint32 >>= (fun n -> ret_gen (PortStatsReq n));
        QueueRequest.arbitrary >>= (fun n -> ret_gen (QueueStatsReq n));
        arbitrary_uint32 >>= (fun n -> ret_gen (GroupStatsReq n));
        ret_gen GroupDescReq;
        ret_gen GroupFeatReq;
        arbitrary_uint32 >>= (fun n -> ret_gen (MeterStatsReq n));
        arbitrary_uint32 >>= (fun n -> ret_gen (MeterConfReq n));
        ret_gen MeterFeatReq;
        arbitrary_option >>= (fun n -> ret_gen (TableFeatReq n));
    ]
  let arbitrary =
    arbitrary_bool >>= fun mpr_flags ->
    arbitrary_type >>= fun mpr_type ->
    ret_gen {
        mpr_type;
        mpr_flags
    }
  
  let marshal = MultipartReq.marshal
  let parse = MultipartReq.parse
  let to_string = MultipartReq.to_string
  let size_of = MultipartReq.sizeof
end

module MultipartReply = struct
  open Gen
  open OpenFlow0x04_Core
    
  module FlowStats = struct
    type t = FlowStats.t

    let arbitrary_flags =
        arbitrary_bool >>= fun fmf_send_flow_rem ->
        arbitrary_bool >>= fun fmf_check_overlap ->
        arbitrary_bool >>= fun fmf_reset_counts ->
        arbitrary_bool >>= fun fmf_no_pkt_counts ->
        arbitrary_bool >>= fun fmf_no_byt_counts ->
        ret_gen {
        fmf_send_flow_rem;
        fmf_check_overlap;
        fmf_reset_counts;
        fmf_no_pkt_counts;
        fmf_no_byt_counts
        }

    let arbitrary =
        Instructions.arbitrary >>= fun instructions ->
        arbitrary_uint8 >>= fun table_id ->
        list1 OfpMatch.Oxm.arbitrary >>= fun ofp_match ->
        arbitrary_uint64 >>= fun byte_count ->
        arbitrary_uint64 >>= fun packet_count ->
        arbitrary_uint64 >>= fun cookie ->
        arbitrary_uint32 >>= fun duration_sec ->
        arbitrary_uint32 >>= fun duration_nsec ->
        arbitrary_uint16 >>= fun priority ->
        arbitrary_timeout >>= fun idle_timeout ->
        arbitrary_timeout >>= fun hard_timeout ->
        arbitrary_flags >>= fun flags ->
        ret_gen { table_id
                ; duration_sec
                ; duration_nsec
                ; priority
                ; idle_timeout
                ; hard_timeout
                ; flags
                ; cookie
                ; packet_count
                ; byte_count
                ; ofp_match
                ; instructions}

    let marshal = FlowStats.marshal
    let parse = FlowStats.parse
    let to_string = FlowStats.to_string
    let size_of = FlowStats.sizeof
  end
  
  module AggregateStats = struct
    type t = AggregateStats.t
    
    let arbitrary =
        arbitrary_uint64 >>= fun packet_count ->
        arbitrary_uint64 >>= fun byte_count ->
        arbitrary_uint32 >>= fun flow_count ->
        ret_gen {
            packet_count;
            byte_count;
            flow_count
        }
    
    let marshal = AggregateStats.marshal
    let parse = AggregateStats.parse
    let to_string = AggregateStats.to_string
    let size_of = AggregateStats.sizeof
  end
  
  module TableStats = struct
    type t = TableStats.t
    
    let arbitrary =
        arbitrary_uint8 >>= fun table_id ->
        arbitrary_uint32 >>= fun active_count ->
        arbitrary_uint64 >>= fun lookup_count ->
        arbitrary_uint64 >>= fun matched_count ->
        ret_gen {
            table_id;
            active_count;
            lookup_count;
            matched_count
        }

    let marshal = TableStats.marshal
    let parse = TableStats.parse
    let to_string = TableStats.to_string
    let size_of = TableStats.sizeof
  end

  module PortStats = struct

    type t = PortStats.t
    
    let arbitrary =
        arbitrary_uint32 >>= fun psPort_no ->
        arbitrary_uint64 >>= fun rx_packets ->
        arbitrary_uint64 >>= fun tx_packets ->
        arbitrary_uint64 >>= fun rx_bytes ->
        arbitrary_uint64 >>= fun tx_bytes ->
        arbitrary_uint64 >>= fun rx_dropped ->
        arbitrary_uint64 >>= fun tx_dropped ->
        arbitrary_uint64 >>= fun rx_errors ->
        arbitrary_uint64 >>= fun tx_errors ->
        arbitrary_uint64 >>= fun rx_frame_err ->
        arbitrary_uint64 >>= fun rx_over_err ->
        arbitrary_uint64 >>= fun rx_crc_err ->
        arbitrary_uint64 >>= fun collisions ->
        arbitrary_uint32 >>= fun duration_sec ->
        arbitrary_uint32 >>= fun duration_nsec ->
        ret_gen {
            psPort_no;
            rx_packets;
            tx_packets;
            rx_bytes;
            tx_bytes;
            rx_dropped;
            tx_dropped;
            rx_errors;
            tx_errors;
            rx_frame_err;
            rx_over_err;
            rx_crc_err;
            collisions;
            duration_sec;
            duration_nsec
        }

    let marshal = PortStats.marshal
    let parse = PortStats.parse
    let to_string = PortStats.to_string
    let size_of = PortStats.sizeof
  end

  module SwitchDescriptionReply = struct
    type t = SwitchDescriptionReply.t
    
    let arbitrary = 
        arbitrary_stringl 256 >>= fun mfr_desc ->
        arbitrary_stringl 256 >>= fun hw_desc ->
        arbitrary_stringl 256 >>= fun sw_desc ->
        arbitrary_stringl 32 >>= fun serial_num ->
        ret_gen {
            mfr_desc;
            hw_desc;
            sw_desc;
            serial_num
        }
    
    let marshal = SwitchDescriptionReply.marshal
    let parse = SwitchDescriptionReply.parse
    let to_string = SwitchDescriptionReply.to_string
    let size_of = SwitchDescriptionReply.sizeof
  end

  module QueueStats = struct

    type t = QueueStats.t

    let arbitrary =
        arbitrary_uint32 >>= fun qsPort_no ->
        arbitrary_uint32 >>= fun queue_id ->
        arbitrary_uint64 >>= fun tx_bytes ->
        arbitrary_uint64 >>= fun tx_packets ->
        arbitrary_uint64 >>= fun tx_errors ->
        arbitrary_uint32 >>= fun duration_sec ->
        arbitrary_uint32 >>= fun duration_nsec ->
        ret_gen { 
            qsPort_no;
            queue_id;
            tx_bytes;
            tx_packets;
            tx_errors;
            duration_sec;
            duration_nsec
        }

    let marshal = QueueStats.marshal
    let parse = QueueStats.parse
    let to_string = QueueStats.to_string
    let size_of = QueueStats.sizeof


  end

  module GroupStats = struct

    module BucketStats = struct

        type t = GroupStats.BucketStats.t

        let arbitrary =
            arbitrary_uint64 >>= fun packet_count ->
            arbitrary_uint64 >>= fun byte_count ->
            ret_gen {packet_count; byte_count}

        let marshal = GroupStats.BucketStats.marshal
        let parse = GroupStats.BucketStats.parse
        let to_string = GroupStats.BucketStats.to_string
        let size_of = GroupStats.BucketStats.sizeof
    end
  
    type t = GroupStats.t

    let calc_length bs =
        (* sizeof_ofp_group_stats = 40*)
        ret_gen (40+(sum (List.map BucketStats.size_of bs)))

    let arbitrary =
        arbitrary_uint32 >>= fun group_id ->
        arbitrary_uint32 >>= fun ref_count ->
        arbitrary_uint64 >>= fun packet_count ->
        arbitrary_uint64 >>= fun byte_count ->
        arbitrary_uint32 >>= fun duration_sec ->
        arbitrary_uint32 >>= fun duration_nsec ->
        list1 BucketStats.arbitrary >>= fun bucket_stats ->
        calc_length bucket_stats >>= fun length ->
        ret_gen {
            length;
            group_id;
            ref_count;
            packet_count;
            byte_count;
            duration_sec;
            duration_nsec;
            bucket_stats}

    let marshal = GroupStats.marshal
    let parse = GroupStats.parse
    let to_string = GroupStats.to_string
    let size_of = GroupStats.sizeof
  end

  module GroupDesc = struct
  
    type t = GroupDesc.t

    let arbitrary_groupTyp =
      oneof [
        ret_gen All;
        ret_gen Select;
        ret_gen Indirect;
        ret_gen FF]

    let calc_length bucket =
      (* ofp_group_desc = 8*)
      ret_gen (8+ sum (List.map Bucket.size_of bucket))
      
    let arbitrary =
      arbitrary_uint32 >>= fun group_id ->
      arbitrary_groupTyp >>= fun typ ->
      list1 Bucket.arbitrary >>= fun bucket ->
      calc_length bucket>>= fun length ->
      ret_gen {
        length;
        typ;
        group_id;
        bucket
      }

    let marshal = GroupDesc.marshal
    let parse = GroupDesc.parse
    let to_string = GroupDesc.to_string
    let size_of = GroupDesc.sizeof
  end
  module GroupFeatures = struct
  
    type t = GroupFeatures.t
    
    let arbitrary_groupTypeMap =
      arbitrary_bool >>= fun all ->
      arbitrary_bool >>= fun select ->
      arbitrary_bool >>= fun indirect ->
      arbitrary_bool >>= fun ff ->
      ret_gen {
        all;
        select;
        indirect;
        ff
    }

    let arbitrary_groupCapabilities =
      arbitrary_bool >>= fun select_weight ->
      arbitrary_bool >>= fun select_liveness ->
      arbitrary_bool >>= fun chaining ->
      arbitrary_bool >>= fun chaining_checks ->
      ret_gen {
        select_weight;
        select_liveness;
        chaining;
        chaining_checks
      }

    let arbitrary_actionTypeMap =
      arbitrary_bool >>= fun output ->
      arbitrary_bool >>= fun copy_ttl_out ->
      arbitrary_bool >>= fun copy_ttl_in ->
      arbitrary_bool >>= fun set_mpls_ttl ->
      arbitrary_bool >>= fun dec_mpls_ttl ->
      arbitrary_bool >>= fun push_vlan ->
      arbitrary_bool >>= fun pop_vlan ->
      arbitrary_bool >>= fun push_mpls ->
      arbitrary_bool >>= fun pop_mpls ->
      arbitrary_bool >>= fun set_queue ->
      arbitrary_bool >>= fun group ->
      arbitrary_bool >>= fun set_nw_ttl ->
      arbitrary_bool >>= fun dec_nw_ttl ->
      arbitrary_bool >>= fun set_field ->
      arbitrary_bool >>= fun push_pbb ->
      arbitrary_bool >>= fun pop_pbb ->
      ret_gen {
        output;
        copy_ttl_out;
        copy_ttl_in;
        set_mpls_ttl;
        dec_mpls_ttl;
        push_vlan;
        pop_vlan;
        push_mpls;
        pop_mpls;
        set_queue;
        group;
        set_nw_ttl;
        dec_nw_ttl;
        set_field;
        push_pbb;
        pop_pbb
      }
      

    let arbitrary = 
      arbitrary_groupTypeMap >>= fun typ ->
      arbitrary_groupCapabilities >>= fun capabilities ->
      arbitrary_uint32 >>= fun max_groups_all ->
      arbitrary_uint32 >>= fun max_groups_select ->
      arbitrary_uint32 >>= fun max_groups_indirect ->
      arbitrary_uint32 >>= fun max_groups_ff ->
      arbitrary_actionTypeMap >>= fun actions_all ->
      arbitrary_actionTypeMap >>= fun actions_select ->
      arbitrary_actionTypeMap >>= fun actions_indirect ->
      arbitrary_actionTypeMap >>= fun actions_ff ->
      ret_gen {
        typ;
        capabilities;
        max_groups_all;
        max_groups_select;
        max_groups_indirect;
        max_groups_ff;
        actions_all;
        actions_select;
        actions_indirect;
        actions_ff
      }

    let marshal = GroupFeatures.marshal
    let parse = GroupFeatures.parse
    let to_string = GroupFeatures.to_string
    let size_of = GroupFeatures.sizeof
  end
  
  module MeterStats = struct
  
    type t = MeterStats.t

    let calc_length band =
      (* sizeof_ofp_meter_stats = 40*)
      ret_gen (40+(List.length band)*16)

    let arbitrary_meterBandStats =
      arbitrary_uint64 >>= fun packet_band_count ->
      arbitrary_uint64 >>= fun byte_band_count ->
      ret_gen { packet_band_count; byte_band_count }

    let arbitrary =
      arbitrary_uint32 >>= fun meter_id ->
      arbitrary_uint32 >>= fun flow_count ->
      arbitrary_uint64 >>= fun packet_in_count ->
      arbitrary_uint64 >>= fun byte_in_count ->
      arbitrary_uint32 >>= fun duration_sec ->
      arbitrary_uint32 >>= fun duration_nsec ->
      list1 arbitrary_meterBandStats >>= fun band ->
      calc_length band >>= fun len ->
      ret_gen {
        meter_id;
        len;
        flow_count;
        packet_in_count;
        byte_in_count;
        duration_sec;
        duration_nsec;
        band
      }

    let marshal = MeterStats.marshal
    let parse = MeterStats.parse
    let to_string = MeterStats.to_string
    let size_of = MeterStats.sizeof
  end

  module MeterConfig = struct
    type t = MeterConfig.t

    let arbitrary_meterFlagsMap =
      arbitrary_bool >>= fun kbps ->
      arbitrary_bool >>= fun pktps ->
      arbitrary_bool >>= fun burst ->
      arbitrary_bool >>= fun stats ->
      ret_gen {
        kbps;
        pktps;
        burst;
        stats
      }

    let calc_length bands =
      (* sizeof_ofp_meter_config = 8*)
      ret_gen (8 + sum (List.map MeterBand.size_of bands))

    let arbitrary = 
      arbitrary_meterFlagsMap >>= fun flags ->
      arbitrary_uint32 >>= fun meter_id ->
      list1 MeterBand.arbitrary >>= fun bands ->
      calc_length bands >>= fun length ->
      ret_gen {
        length;
        flags;
        meter_id;
        bands
      }

    let marshal = MeterConfig.marshal
    let parse = MeterConfig.parse
    let to_string = MeterConfig.to_string
    let size_of = MeterConfig.sizeof
  end

  module MeterFeaturesStats = struct
    type t = MeterFeaturesStats.t
    
    let arbitrary_meterBandMaps =
      arbitrary_bool >>= fun drop ->
      arbitrary_bool >>= fun dscpRemark ->
      ret_gen {
        drop;
        dscpRemark }

    let arbitrary_meterFlagsMap =
      arbitrary_bool >>= fun kbps ->
      arbitrary_bool >>= fun pktps ->
      arbitrary_bool >>= fun burst ->
      arbitrary_bool >>= fun stats ->
      ret_gen {
        kbps;
        pktps;
        burst;
        stats
      }

    let arbitrary = 
      arbitrary_uint32 >>= fun max_meter ->
      arbitrary_meterBandMaps >>= fun band_typ ->
      arbitrary_meterFlagsMap >>= fun capabilities ->
      arbitrary_uint8 >>= fun max_band ->
      arbitrary_uint8 >>= fun max_color ->
      ret_gen {
        max_meter;
        band_typ;
        capabilities;
        max_band;
        max_color
      }

    let marshal = MeterFeaturesStats.marshal
    let parse = MeterFeaturesStats.parse
    let to_string = MeterFeaturesStats.to_string
    let size_of = MeterFeaturesStats.sizeof
  end

  type t = MultipartReply.t

  let arbitrary =
      arbitrary_bool >>= fun flags ->
      oneof [
          list1 PortDesc.arbitrary >>= (fun n -> ret_gen {mpreply_typ = (PortsDescReply n); mpreply_flags = flags});
          SwitchDescriptionReply.arbitrary >>= (fun n -> ret_gen {mpreply_typ = (SwitchDescReply n); mpreply_flags = flags});
          list1 FlowStats.arbitrary >>= (fun n -> ret_gen {mpreply_typ = (FlowStatsReply n); mpreply_flags = flags});
          AggregateStats.arbitrary >>= (fun n -> ret_gen {mpreply_typ = (AggregateReply n); mpreply_flags = flags});
          list1 TableStats.arbitrary >>= (fun n -> ret_gen {mpreply_typ = (TableReply n); mpreply_flags = flags});
          list1 PortStats.arbitrary >>= (fun n -> ret_gen {mpreply_typ = (PortStatsReply n); mpreply_flags = flags});
          list1 QueueStats.arbitrary >>= (fun n -> ret_gen {mpreply_typ = (QueueStatsReply n);  mpreply_flags = flags});
          list1 GroupStats.arbitrary >>= (fun n -> ret_gen {mpreply_typ = (GroupStatsReply n);  mpreply_flags = flags});
          GroupFeatures.arbitrary >>= (fun n -> ret_gen {mpreply_typ = (GroupFeaturesReply n);  mpreply_flags = flags});
          list1 GroupDesc.arbitrary >>= (fun n -> ret_gen {mpreply_typ = (GroupDescReply n);  mpreply_flags = flags});
          list1 MeterStats.arbitrary >>= (fun n -> ret_gen {mpreply_typ = (MeterReply n);  mpreply_flags = flags});
          list1 MeterConfig.arbitrary >>= (fun n -> ret_gen {mpreply_typ = (MeterConfig n);  mpreply_flags = flags});
          MeterFeaturesStats.arbitrary >>= (fun n -> ret_gen {mpreply_typ = (MeterFeaturesReply n);  mpreply_flags = flags});
          ]

  let marshal = MultipartReply.marshal
  let parse = MultipartReply.parse
  let to_string = MultipartReply.to_string
  let size_of = MultipartReply.sizeof
end

module PacketOut = struct
  open Gen
  open OpenFlow0x04_Core

  type t = PacketOut.t

  let arbitrary_len =
    (choose_int (24, 1500)) >>= fun a ->
    ret_gen a

  let arbitrary_byte n =
  (* construct an arbitrary byte of length n*)
    arbitrary_stringN n  >>= fun a ->
    let byte = Cstruct.create n in
    Cstruct.blit_from_string a 0 byte 0 n;
    ret_gen (byte)

  let arbitrary_pay byte = 
    frequency [
      (1, ret_gen (NotBuffered byte));
      (3, arbitrary_uint32 >>= fun bid ->
          arbitrary_byte 0 >>= fun byte -> (* buffered packet out don't have payload *)
          ret_gen (Buffered (bid,byte)))
    ]

  let arbitrary_port_id = 
    frequency [
      (1, ret_gen None);
      (9, arbitrary_uint32 >>= fun port_id ->
          ret_gen (Some port_id))
    ]

  let arbitrary = 
    arbitrary_list Action.arbitrary >>= fun po_actions ->
    arbitrary_len >>= fun len ->
    arbitrary_byte len >>= fun byte ->
    arbitrary_pay byte >>= fun po_payload ->
    arbitrary_port_id >>= fun po_port_id ->
    ret_gen {
      po_payload;
      po_port_id;
      po_actions
    }

  let parse = PacketOut.parse
  let marshal = PacketOut.marshal
  let to_string = PacketOut.to_string
  let size_of = PacketOut.sizeof
end

module PacketIn = struct
  open Gen
  open OpenFlow0x04_Core

  type t = OpenFlow0x04_Core.packetIn

  let arbitrary_len =
      (choose_int (24, 1500)) >>= fun a ->
       ret_gen a

  let arbitrary_byte n =
  (* construct an arbitrary byte of length n*)
      arbitrary_stringN n  >>= fun a ->
      let byte = Cstruct.create n in
      Cstruct.blit_from_string a 0 byte 0 n;
      ret_gen (byte)

  let arbitrary_reason =
      oneof [
          ret_gen (OpenFlow0x04_Core.NoMatch);
          ret_gen (OpenFlow0x04_Core.ExplicitSend);
          ret_gen (OpenFlow0x04_Core.InvalidTTL)
      ]

  let arbitrary_pay byte = 
      frequency [
          (1, ret_gen (NotBuffered byte));
          (3, arbitrary_uint32 >>= fun bid ->
              ret_gen (Buffered (bid,byte)))
      ]

  let arbitrary =
      arbitrary_len  >>= fun pi_total_len ->
      arbitrary_reason >>= fun pi_reason ->
      arbitrary_uint8 >>= fun pi_table_id ->
      arbitrary_uint64 >>= fun pi_cookie ->
      OfpMatch.arbitrary >>= fun pi_ofp_match ->
      arbitrary_byte pi_total_len >>= fun byte ->
      arbitrary_pay byte >>= fun pi_payload ->
      ret_gen {
          pi_total_len;
          pi_reason;
          pi_table_id;
          pi_cookie;
          pi_ofp_match;
          pi_payload
      }
  

  let marshal = PacketIn.marshal
  let parse = PacketIn.parse
  let to_string = PacketIn.to_string
  let size_of = PacketIn.sizeof

end

<<<<<<< HEAD
module Hello = struct
  open Gen
  open OpenFlow0x04_Core

  module Element = struct
    open Gen
    open OpenFlow0x04_Core

    module VersionBitMap = struct
      open Gen
      open OpenFlow0x04_Core
      
      type t = Hello.Element.VersionBitMap.t
        
      let arbitrary = 
        choose_int (20,120) >>= fun a ->
	choose_int (1,15) >>= fun b ->
        ret_gen [a;b]
      
      let marshal = Hello.Element.VersionBitMap.marshal
      let parse = Hello.Element.VersionBitMap.parse
      let to_string = Hello.Element.VersionBitMap.to_string
      let size_of = Hello.Element.VersionBitMap.sizeof
    end
    
    type t = Hello.Element.t

    let arbitrary = 
      VersionBitMap.arbitrary >>= fun version ->
      ret_gen (VersionBitMap version)

    let marshal = Hello.Element.marshal
    let parse = Hello.Element.parse
    let to_string = Hello.Element.to_string
    let size_of = Hello.Element.sizeof
  end
  
  type t = Hello.t

  let arbitrary = 
    list1 Element.arbitrary >>= fun element ->
    ret_gen element

  let marshal = Hello.marshal
  let parse = Hello.parse
  let to_string = Hello.to_string
  let size_of = Hello.sizeof
=======
module FlowRemoved = struct

  open Gen
  open OpenFlow0x04_Core

  type t = FlowRemoved.t

  let arbitrary_reason = 
    oneof [ 
      ret_gen FlowIdleTimeout;
      ret_gen FlowHardTiemout;
      ret_gen FlowDelete;
      ret_gen FlowGroupDelete]

  let arbitrary =
    arbitrary_uint64 >>= fun cookie ->
    arbitrary_uint16 >>= fun priority ->
    arbitrary_reason >>= fun reason ->
    arbitrary_uint8 >>= fun table_id ->
    arbitrary_uint32 >>= fun duration_sec ->
    arbitrary_uint32 >>= fun duration_nsec ->
    arbitrary_timeout >>= fun idle_timeout ->
    arbitrary_timeout >>= fun hard_timeout ->
    arbitrary_uint64 >>= fun packet_count ->
    arbitrary_uint64 >>= fun byte_count ->
    OfpMatch.arbitrary >>= fun oxm ->
    ret_gen { cookie; priority; reason; table_id; duration_sec; duration_nsec;
              idle_timeout; hard_timeout; packet_count; byte_count; oxm }

  let marshal = FlowRemoved.marshal
  let parse = FlowRemoved.parse
  let to_string = FlowRemoved.to_string
  let size_of = FlowRemoved.sizeof

end

module AsyncConfig = struct

  open Gen
  open OpenFlow0x04_Core

  type t = AsyncConfig.t

  let arbitrary_FlowReason = 
    oneof [ 
      ret_gen FlowIdleTimeout;
      ret_gen FlowHardTiemout;
      ret_gen FlowDelete;
      ret_gen FlowGroupDelete]

  let arbitrary_PacketInReason =
      oneof [
          ret_gen NoMatch;
          ret_gen ExplicitSend;
          ret_gen InvalidTTL
      ]

  let arbitrary_PortStatusReason =
        oneof [
            ret_gen PortAdd;
            ret_gen PortDelete;
            ret_gen PortModify
        ]

  let arbitrary_mask arb =
    arb >>= fun m_master ->
    arb >>= fun m_slave ->
    ret_gen { m_master; m_slave }

  let arbitrary = 
    arbitrary_mask arbitrary_PacketInReason >>= fun packet_in ->
    arbitrary_mask arbitrary_PortStatusReason >>= fun port_status ->
    arbitrary_mask arbitrary_FlowReason >>= fun flow_removed ->
    ret_gen { packet_in; port_status; flow_removed }

  let marshal = AsyncConfig.marshal
  let parse = AsyncConfig.parse
  let to_string = AsyncConfig.to_string
  let size_of = AsyncConfig.sizeof
>>>>>>> 2c3e2bd4

end

module Error = struct

  open Gen
  open OpenFlow0x04_Core

  type t = Error.t

  let arbitrary_helloFailed =
    oneof [
      ret_gen HelloIncompatible;
      ret_gen HelloPermError
    ]

  let arbitrary_badRequest =
    oneof [
      ret_gen ReqBadVersion;
      ret_gen ReqBadType;
      ret_gen ReqBadMultipart;
      ret_gen ReqBadExp;
      ret_gen ReqBadExpType;
      ret_gen ReqPermError;
      ret_gen ReqBadLen;
      ret_gen ReqBufferEmpty;
      ret_gen ReqBufferUnknown;
      ret_gen ReqBadTableId;
      ret_gen ReqIsSlave;
      ret_gen ReqBadPort;
      ret_gen ReqBadPacket;
      ret_gen ReqMultipartBufOverflow
    ]

  let arbitrary_badAction = 
    oneof [
      ret_gen ActBadType;
      ret_gen ActBadLen;
      ret_gen ActBadExp;
      ret_gen ActBadExpType;
      ret_gen ActBadOutPort;
      ret_gen ActBadArg;
      ret_gen ActPermError;
      ret_gen ActTooMany;
      ret_gen ActBadQueue;
      ret_gen ActBadOutGroup;
      ret_gen ActMatchInconsistent;
      ret_gen ActUnsupportedOrder;
      ret_gen ActBadTag;
      ret_gen ActBadSetTyp;
      ret_gen ActBadSetLen;
      ret_gen ActBadSetArg
    ]

  let arbitrary_badInstruction =
    oneof [
      ret_gen InstUnknownInst;
      ret_gen InstBadTableId;
      ret_gen InstUnsupInst;
      ret_gen InstUnsupMeta;
      ret_gen InstUnsupMetaMask;
      ret_gen InstBadExp;
      ret_gen InstBadExpTyp;
      ret_gen InstBadLen;
      ret_gen InstPermError
    ]

  let arbitrary_badMatch = 
    oneof [
      ret_gen MatBadTyp;
      ret_gen MatBadLen;
      ret_gen MatBadTag;
      ret_gen MatBadDlAddrMask;
      ret_gen MatBadNwAddrMask;
      ret_gen MatBadWildcards;
      ret_gen MatBadField;
      ret_gen MatBadValue;
      ret_gen MatBadMask;
      ret_gen MatBadPrereq;
      ret_gen MatDupField;
      ret_gen MatPermError
    ]

  let arbitrary_flowModFailed =
    oneof [
      ret_gen FlUnknown;
      ret_gen FlTableFull;
      ret_gen FlBadTableId;
      ret_gen FlOverlap;
      ret_gen FlPermError;
      ret_gen FlBadTimeout;
      ret_gen FlBadCommand;
      ret_gen FlBadFlags
    ]

  let arbitrary_groupModFailed = 
    oneof [
      ret_gen GrGroupExists;
      ret_gen GrInvalidGroup;
      ret_gen GrWeightUnsupported;
      ret_gen GrOutOfGroups;
      ret_gen GrOutOfBuckets;
      ret_gen GrChainingUnsupported;
      ret_gen GrWatcHUnsupported;
      ret_gen GrLoop;
      ret_gen GrUnknownGroup;
      ret_gen GrChainedGroup;
      ret_gen GrBadTyp;
      ret_gen GrBadCommand;
      ret_gen GrBadBucket;
      ret_gen GrBadWatch;
      ret_gen GrPermError
    ]

  let arbitrary_portModFailed = 
    oneof [
      ret_gen PoBadPort;
      ret_gen PoBadHwAddr;
      ret_gen PoBadConfig;
      ret_gen PoBadAdvertise;
      ret_gen PoPermError
    ]

  let arbitrary_tableModFailed = 
    oneof [
      ret_gen TaBadTable;
      ret_gen TaBadConfig;
      ret_gen TaPermError
    ]

  let arbitrary_queueOpFailed =
    oneof [
      ret_gen QuBadPort;
      ret_gen QuBadQUeue;
      ret_gen QuPermError
    ]

  let arbitrary_switchConfigFailed =
    oneof [
      ret_gen ScBadFlags;
      ret_gen ScBadLen;
      ret_gen ScPermError
    ]

  let arbitrary_roleReqFailed =
    oneof [
      ret_gen RoStale;
      ret_gen RoUnsup;
      ret_gen RoBadRole;
    ]

  let arbitrary_meterModFailed =
    oneof [
      ret_gen MeUnknown;
      ret_gen MeMeterExists;
      ret_gen MeInvalidMeter;
      ret_gen MeUnknownMeter;
      ret_gen MeBadCommand;
      ret_gen MeBadFlags;
      ret_gen MeBadRate;
      ret_gen MeBadBurst;
      ret_gen MeBadBand;
      ret_gen MeBadBandValue;
      ret_gen MeOutOfMeters;
      ret_gen MeOutOfBands
    ]

  let arbitrary_tableFeatFailed = 
    oneof [
      ret_gen TfBadTable;
      ret_gen TfBadMeta;
      ret_gen TfBadType;
      ret_gen TfBadLen;
      ret_gen TfBadArg;
      ret_gen TfPermError
    ]

  let arbitrary_exp = 
    arbitrary_uint16 >>= fun exp_typ ->
    arbitrary_uint32 >>= fun exp_id -> 
    ret_gen {exp_typ; exp_id}

  let arbitrary_err = 
    oneof [
      arbitrary_helloFailed >>= (fun n -> ret_gen (HelloFailed n));
      arbitrary_badRequest >>= (fun n -> ret_gen (BadRequest n));
      arbitrary_badAction >>= (fun n -> ret_gen (BadAction n));
      arbitrary_badInstruction >>= (fun n -> ret_gen (BadInstruction n));
      arbitrary_badMatch >>= (fun n -> ret_gen (BadMatch n));
      arbitrary_flowModFailed >>= (fun n -> ret_gen (FlowModFailed n));
      arbitrary_groupModFailed >>= (fun n -> ret_gen (GroupModFailed n));
      arbitrary_portModFailed >>= (fun n -> ret_gen (PortModFailed n));
      arbitrary_tableModFailed >>= (fun n -> ret_gen (TableModFailed n));
      arbitrary_queueOpFailed >>= (fun n -> ret_gen (QueueOpFailed n));
      arbitrary_switchConfigFailed >>= (fun n -> ret_gen (SwitchConfigFailed n));
      arbitrary_roleReqFailed >>= (fun n -> ret_gen (RoleReqFailed n));
      arbitrary_meterModFailed >>= (fun n -> ret_gen (MeterModFailed n));
      arbitrary_tableFeatFailed >>= (fun n -> ret_gen (TableFeatFailed n));
      arbitrary_exp >>= (fun n -> ret_gen (ExperimenterFailed n));
    ]

  let arbitrary_len =
      (choose_int (64, 150)) >>= fun a ->
       ret_gen a

  let arbitrary_byte n =
  (* construct an arbitrary byte of length n*)
      arbitrary_stringN n  >>= fun a ->
      let byte = Cstruct.create n in
      Cstruct.blit_from_string a 0 byte 0 n;
      ret_gen (byte)
      
  let arbitrary = 
    arbitrary_len >>= fun len ->
    arbitrary_byte len >>= fun data ->
    arbitrary_err >>= fun err ->
    ret_gen {
      Error.err = err;
      Error.data = data}

  let marshal = Error.marshal
  let parse = Error.parse
  let to_string = Error.to_string
  let size_of = Error.sizeof

end<|MERGE_RESOLUTION|>--- conflicted
+++ resolved
@@ -1494,7 +1494,6 @@
 
 end
 
-<<<<<<< HEAD
 module Hello = struct
   open Gen
   open OpenFlow0x04_Core
@@ -1542,7 +1541,9 @@
   let parse = Hello.parse
   let to_string = Hello.to_string
   let size_of = Hello.sizeof
-=======
+
+end
+
 module FlowRemoved = struct
 
   open Gen
@@ -1622,7 +1623,6 @@
   let parse = AsyncConfig.parse
   let to_string = AsyncConfig.to_string
   let size_of = AsyncConfig.sizeof
->>>>>>> 2c3e2bd4
 
 end
 
