open OpenFlow0x04
open OpenFlow0x04_Core
open Arbitrary_Base

open QuickCheck
module Gen = QuickCheck_gen

let sum (lst : int list) = List.fold_left (fun x y -> x + y) 0 lst

let arbitrary_32mask =
  let open Gen in
  (choose_int (1, 32)) >>= fun a ->
    ret_gen (Int32.of_int a)

let arbitrary_128mask =
  let open Gen in
  (choose_int (1,64)) >>= fun a ->
  (choose_int (0,64)) >>= fun b ->
    ret_gen (Int64.of_int b,Int64.of_int a)

let arbitrary_64mask = 
  let open Gen in
  (choose_int (1,64)) >>= fun a ->
    ret_gen (Int64.of_int a)

let arbitrary_48mask =
  let open Gen in
  (choose_int (1,48)) >>= fun a ->
    ret_gen (Int64.of_int a)

let arbitrary_12mask =
  let open Gen in
  (choose_int (1,12)) >>= fun a ->
    ret_gen a

let arbitrary_16mask =
  let open Gen in
  (choose_int (1,16)) >>= fun a ->
    ret_gen a
    
let arbitrary_masked arb arb_mask =
  let open OpenFlow0x04_Core in
  let open Gen in
  frequency [
    (1, arb >>= fun v -> ret_gen {OpenFlow0x04_Core.m_value = v; m_mask = None});
    (3, arb >>= fun v ->
        arb_mask >>= fun m -> ret_gen {OpenFlow0x04_Core.m_value = v; m_mask = Some m}) ]

let arbitrary_timeout =
    let open OpenFlow0x04_Core in
    let open Gen in
    oneof [
        ret_gen Permanent;
        arbitrary_uint16 >>= (fun n -> ret_gen (ExpiresAfter n))
    ]

let fill_with_0 n= 
    String.make n '\000'

let arbitrary_stringl n=
    let open Gen in
    (choose_int (0,n)) >>= fun a ->
    arbitrary_stringN a >>= fun str ->
    ret_gen  (str ^ (fill_with_0 (n-a)))

module type OpenFlow0x04_Arbitrary = sig

    type t
    type s

    val arbitrary : t arbitrary

    val to_string : t -> string

    val parse : s -> t
    val marshal : t -> s

end

module type OpenFlow0x04_ArbitraryCstruct = sig
  type t

  val arbitrary : t arbitrary

  val to_string : t -> string

  val parse : Cstruct.t -> t
  val marshal : Cstruct.t -> t -> int

  val size_of : t -> int

end

module OpenFlow0x04_Unsize(ArbC : OpenFlow0x04_ArbitraryCstruct) = struct
  type t = ArbC.t
  type s = Cstruct.t

  let arbitrary = ArbC.arbitrary

  let to_string = ArbC.to_string

  let parse = ArbC.parse

  let marshal m =
    let bytes = Cstruct.of_bigarray Bigarray.(Array1.create char c_layout (ArbC.size_of m))
      in ignore (ArbC.marshal bytes m); bytes
end

module PortDesc = struct
  module PortFeatures = struct
    
    type t = OpenFlow0x04_Core.portFeatures
    type s = Int32.t
    
    let arbitrary = 
        let open Gen in
        let open PortFeatures in
        arbitrary_bool >>= fun rate_10mb_hd ->
        arbitrary_bool >>= fun rate_10mb_fd ->
        arbitrary_bool >>= fun rate_100mb_hd ->
        arbitrary_bool >>= fun rate_100mb_fd ->
        arbitrary_bool >>= fun rate_1gb_hd ->
        arbitrary_bool >>= fun rate_1gb_fd ->
        arbitrary_bool >>= fun rate_10gb_fd ->
        arbitrary_bool >>= fun rate_40gb_fd ->
        arbitrary_bool >>= fun rate_100gb_fd ->
        arbitrary_bool >>= fun rate_1tb_fd ->
        arbitrary_bool >>= fun other ->
        arbitrary_bool >>= fun copper ->
        arbitrary_bool >>= fun fiber ->
        arbitrary_bool >>= fun autoneg ->
        arbitrary_bool >>= fun pause ->
        arbitrary_bool >>= fun pause_asym ->
        ret_gen {
            rate_10mb_hd; rate_10mb_fd; 
            rate_100mb_hd; rate_100mb_fd;
            rate_1gb_hd; rate_1gb_fd;
            rate_10gb_fd; rate_40gb_fd;
            rate_100gb_fd; rate_1tb_fd;
            other; copper; fiber;
            autoneg; pause; pause_asym
        }

    let to_string = PortFeatures.to_string
    let marshal = PortFeatures.marshal
    let parse = PortFeatures.parse
  end

  module PortState = struct
    type t = OpenFlow0x04_Core.portState
    type s = Int32.t
    let arbitrary =
        let open Gen in
        let open PortState in
        arbitrary_bool >>= fun link_down ->
        arbitrary_bool >>= fun blocked ->
        arbitrary_bool >>= fun live ->
        ret_gen {
            link_down;
            blocked;
            live
        }
    let to_string = PortState.to_string
    let marshal = PortState.marshal
    let parse = PortState.parse
  end

  module PortConfig = struct
    type t = OpenFlow0x04_Core.portConfig
    type s = Int32.t
    let arbitrary =
        let open Gen in
        let open PortConfig in
        arbitrary_bool >>= fun port_down ->
        arbitrary_bool >>= fun no_recv ->
        arbitrary_bool >>= fun no_fwd ->
        arbitrary_bool >>= fun no_packet_in ->
        ret_gen {
            port_down;
            no_recv;
            no_fwd;
            no_packet_in
        }
    let to_string = PortConfig.to_string
    let marshal = PortConfig.marshal
    let parse = PortConfig.parse
  end
  
  type t = OpenFlow0x04_Core.portDesc
  
  let arbitrary =
    let open Gen in
    let open PortDesc in
    arbitrary_uint32 >>= fun port_no ->
    arbitrary_uint48 >>= fun hw_addr ->
    arbitrary_stringN 16 >>= fun name ->
    PortConfig.arbitrary >>= fun config ->
    PortState.arbitrary >>= fun state ->
    PortFeatures.arbitrary >>= fun curr ->
    PortFeatures.arbitrary >>= fun advertised ->
    PortFeatures.arbitrary >>= fun supported ->
    PortFeatures.arbitrary >>= fun peer ->
    arbitrary_uint32 >>= fun curr_speed ->
    arbitrary_uint32 >>= fun max_speed ->
    ret_gen {
        port_no;
        hw_addr;
        name;
        config;
        state;
        curr;
        advertised;
        supported; 
        peer;
        curr_speed;
        max_speed
    }
  
  let to_string = PortDesc.to_string
  let parse = PortDesc.parse
  let marshal = PortDesc.marshal
  let size_of = PortDesc.sizeof

end

module PortStatus = struct

    open Gen

    type t = OpenFlow0x04_Core.portStatus
    
    let arbitrary_reason =
        oneof [
            ret_gen PortAdd;
            ret_gen PortDelete;
            ret_gen PortModify
        ]


    let arbitrary : t arbitrary =
        let open PortStatus in
        arbitrary_reason >>= fun reason ->
        PortDesc.arbitrary >>= fun desc -> 
            ret_gen {
                reason = reason;
                desc = desc}

    let to_string = PortStatus.to_string
    let parse = PortStatus.parse
    let marshal = PortStatus.marshal
    let size_of = PortStatus.sizeof

end

module PseudoPort = struct
  type s = int * (int option)
  type t = PseudoPort.t

  let arbitrary =
    let open Gen in
    let open OpenFlow0x04_Core in
      oneof [
        arbitrary_uint32 >>= (fun p -> ret_gen (PhysicalPort p));
        ret_gen InPort;
        ret_gen Table;
        ret_gen Normal;
        ret_gen Flood;
        ret_gen AllPorts;
        arbitrary_uint >>= (fun l -> ret_gen (Controller l));
        ret_gen Local;
        ret_gen Any
      ]

  (* Use in cases where a `Controller` port is invalid input *)
  let arbitrary_nc =
    let open Gen in
    let open OpenFlow0x04_Core in
      oneof [
        arbitrary_uint32 >>= (fun p -> ret_gen (PhysicalPort p));
        ret_gen InPort;
        ret_gen Table;
        ret_gen Normal;
        ret_gen Flood;
        ret_gen AllPorts;
        ret_gen Local;
        ret_gen Any
      ]

  let to_string = PseudoPort.to_string

  let parse (p, l) =
    let l' = match l with
             | None   -> 0
             | Some i -> i
      in PseudoPort.make p l'

  let marshal p =
    let open OpenFlow0x04_Core in
    let l = match p with
            | Controller i -> Some i
            | _            -> None
      in (PseudoPort.marshal p, l)
  let size_of = PseudoPort.size_of
end

module OfpMatch = struct
    open Gen
    type t = OpenFlow0x04_Core.oxmMatch

    module Oxm = struct
        type t = Oxm.t
        
        let arbitrary = 
            let open Gen in
            let open Oxm in
            let arbitrary_dscp = 
              (choose_int (0,64)) >>= fun a ->
              ret_gen a in
            let arbitrary_ecn = 
            (choose_int (0,3)) >>= fun a ->
              ret_gen a in
            let arbitrary_bos =
            (choose_int (0,1)) >>= fun a ->
              ret_gen a in
            let arbitrary_24mask =
              let open Gen in
              (choose_int (1,24)) >>= fun a ->
                ret_gen (Int32.of_int a) in
            let arbitrary_uint24 =
              arbitrary_uint16 >>= fun a ->
              arbitrary_uint8 >>= fun b ->
                let open Int32 in
                let hi = shift_left (of_int a) 8 in
                let lo = of_int b in
                ret_gen (logor hi lo) in
            arbitrary_uint32 >>= fun portId ->
            arbitrary_uint32 >>= fun portPhyId ->
            arbitrary_masked arbitrary_uint64 arbitrary_64mask >>= fun oxmMetadata ->
            arbitrary_uint16 >>= fun oxmEthType ->
            arbitrary_masked arbitrary_uint48 arbitrary_48mask >>= fun oxmEthDst ->
            arbitrary_masked arbitrary_uint48 arbitrary_48mask >>= fun oxmEthSrc ->
            arbitrary_masked arbitrary_uint12 arbitrary_12mask >>= fun oxmVlanVId ->
            arbitrary_uint8 >>= fun oxmVlanPcp ->
            arbitrary_uint8 >>= fun oxmIPProto ->
            arbitrary_dscp >>= fun oxmIPDscp ->
            arbitrary_ecn >>= fun oxmIPEcn ->
            arbitrary_masked arbitrary_uint32 arbitrary_32mask >>= fun oxmIP4Src ->
            arbitrary_masked arbitrary_uint32 arbitrary_32mask >>= fun oxmIP4Dst ->
            arbitrary_uint16 >>= fun oxmTCPSrc ->
            arbitrary_uint16 >>= fun oxmTCPDst ->
            arbitrary_uint16 >>= fun oxmARPOp ->
            arbitrary_masked arbitrary_uint32 arbitrary_32mask >>= fun oxmARPSpa ->
            arbitrary_masked arbitrary_uint32 arbitrary_32mask >>= fun oxmARPTpa ->
            arbitrary_masked arbitrary_uint48 arbitrary_48mask >>= fun oxmARPSha ->
            arbitrary_masked arbitrary_uint48 arbitrary_48mask >>= fun oxmARPTha ->
            arbitrary_uint8 >>= fun oxmICMPType ->
            arbitrary_uint8 >>= fun oxmICMPCode ->
            arbitrary_uint32 >>= fun oxmMPLSLabel ->
            arbitrary_uint8 >>= fun oxmMPLSTc ->
            arbitrary_masked arbitrary_uint64 arbitrary_64mask >>= fun oxmTunnelId ->
            arbitrary_masked arbitrary_uint128 arbitrary_128mask >>= fun oxmIPv6Src ->
            arbitrary_masked arbitrary_uint128 arbitrary_128mask >>= fun oxmIPv6Dst ->
            arbitrary_masked arbitrary_uint32 arbitrary_32mask  >>= fun oxmIPv6FLabel ->
            arbitrary_masked arbitrary_uint128 arbitrary_128mask >>= fun oxmIPv6NDTarget ->
            arbitrary_masked arbitrary_uint24 arbitrary_24mask >>= fun oxmPBBIsid ->
            arbitrary_masked arbitrary_uint16 arbitrary_16mask  >>= fun oxmIPv6ExtHdr ->
            arbitrary_bos >>= fun oxmMPLSBos ->
            arbitrary_uint16 >>= fun oxmUDPSrc ->
            arbitrary_uint16 >>= fun oxmUDPDst ->
            arbitrary_uint16 >>= fun oxmSCTPSrc ->
            arbitrary_uint16 >>= fun oxmSCTPDst ->
            arbitrary_uint8 >>= fun oxmICMPv6Type ->
            arbitrary_uint8 >>= fun oxmICMPv6Code ->
            arbitrary_uint48 >>= fun oxmIPv6NDSll ->
            arbitrary_uint48 >>= fun oxmIPv6NDTll ->
            oneof [
                ret_gen (OxmInPort portId);
                ret_gen (OxmInPhyPort portPhyId);
                ret_gen (OxmMetadata oxmMetadata);
                ret_gen (OxmEthType oxmEthType);
                ret_gen (OxmEthDst oxmEthDst);
                ret_gen (OxmEthSrc oxmEthSrc);
                ret_gen (OxmVlanVId oxmVlanVId);
                ret_gen (OxmVlanPcp oxmVlanPcp);
                ret_gen (OxmIPProto oxmIPProto);
                ret_gen (OxmIPDscp oxmIPDscp);
                ret_gen (OxmIPEcn oxmIPEcn);
                ret_gen (OxmIP4Src oxmIP4Src);
                ret_gen (OxmIP4Dst oxmIP4Dst);
                ret_gen (OxmTCPSrc oxmTCPSrc);
                ret_gen (OxmTCPDst oxmTCPDst);
                ret_gen (OxmARPOp oxmARPOp);
                ret_gen (OxmARPSpa oxmARPSpa);
                ret_gen (OxmARPTpa oxmARPTpa);
                ret_gen (OxmARPSha oxmARPSha);
                ret_gen (OxmARPTha oxmARPTha);
                ret_gen (OxmICMPType oxmICMPType);
                ret_gen (OxmICMPCode oxmICMPCode);
                ret_gen (OxmMPLSLabel oxmMPLSLabel);
                ret_gen (OxmMPLSTc oxmMPLSTc);
                ret_gen (OxmTunnelId oxmTunnelId);
                ret_gen (OxmUDPSrc oxmUDPSrc);
                ret_gen (OxmUDPDst oxmUDPDst);
                ret_gen (OxmSCTPSrc oxmSCTPSrc);
                ret_gen (OxmSCTPDst oxmSCTPDst);
                ret_gen (OxmIPv6Src oxmIPv6Src);
                ret_gen (OxmIPv6Dst oxmIPv6Dst);
                ret_gen (OxmIPv6FLabel oxmIPv6FLabel);
                ret_gen (OxmICMPv6Type oxmICMPv6Type);
                ret_gen (OxmICMPv6Code oxmICMPv6Code);
                ret_gen (OxmIPv6NDTarget oxmIPv6NDTarget);
                ret_gen (OxmIPv6NDSll oxmIPv6NDSll);
                ret_gen (OxmIPv6NDTll oxmIPv6NDTll);
                ret_gen (OxmMPLSBos oxmMPLSBos);
                ret_gen (OxmPBBIsid oxmPBBIsid);
                ret_gen (OxmIPv6ExtHdr oxmIPv6ExtHdr);
            ]
        let marshal = Oxm.marshal
        let to_string = Oxm.to_string
        let size_of = Oxm.sizeof
        let parse bits = 
            let p,_ = Oxm.parse bits in
            p
    end

    module OxmHeader = struct
        type t = OpenFlow0x04_Core.oxm
        
        module Oxm = OpenFlow0x04.Oxm
        
        let arbitrary = 
            let open Gen in
            let open Oxm in
            arbitrary_masked (ret_gen 0L) (ret_gen 0L) >>= fun oxmMetadata ->
            arbitrary_masked (ret_gen 0L) (ret_gen 0L) >>= fun oxmEthDst ->
            arbitrary_masked (ret_gen 0L) (ret_gen 0L) >>= fun oxmEthSrc ->
            arbitrary_masked (ret_gen 0) (ret_gen 0) >>= fun oxmVlanVId ->
            arbitrary_masked (ret_gen 0l) (ret_gen 0l) >>= fun oxmIP4Src ->
            arbitrary_masked (ret_gen 0l) (ret_gen 0l) >>= fun oxmIP4Dst ->
            arbitrary_masked (ret_gen 0l) (ret_gen 0l) >>= fun oxmARPSpa ->
            arbitrary_masked (ret_gen 0l) (ret_gen 0l) >>= fun oxmARPTpa ->
            arbitrary_masked (ret_gen 0L) (ret_gen 0L) >>= fun oxmARPSha ->
            arbitrary_masked (ret_gen 0L) (ret_gen 0L) >>= fun oxmARPTha ->
            arbitrary_masked (ret_gen 0L) (ret_gen 0L) >>= fun oxmTunnelId ->
            arbitrary_masked (ret_gen (0L,0L)) (ret_gen (0L,0L)) >>= fun oxmIPv6Src ->
            arbitrary_masked (ret_gen (0L,0L)) (ret_gen (0L,0L)) >>= fun oxmIPv6Dst ->
            arbitrary_masked (ret_gen 0l) (ret_gen 0l) >>= fun oxmIPv6FLabel ->
            arbitrary_masked (ret_gen (0L,0L)) (ret_gen (0L,0L)) >>= fun oxmIPv6NDTarget ->
            arbitrary_masked (ret_gen 0l) (ret_gen 0l) >>= fun oxmPBBIsid ->
            arbitrary_masked (ret_gen 0) (ret_gen 0) >>= fun oxmIPv6ExtHdr ->
            
            oneof [
                ret_gen (OxmInPort 0l);
                ret_gen (OxmInPhyPort 0l);
                ret_gen (OxmMetadata oxmMetadata);
                ret_gen (OxmEthType 0);
                ret_gen (OxmEthDst oxmEthDst);
                ret_gen (OxmEthSrc oxmEthSrc);
                ret_gen (OxmVlanVId oxmVlanVId);
                ret_gen (OxmVlanPcp 0);
                ret_gen (OxmIPProto 0);
                ret_gen (OxmIPDscp 0);
                ret_gen (OxmIPEcn 0);
                ret_gen (OxmIP4Src oxmIP4Src);
                ret_gen (OxmIP4Dst oxmIP4Dst);
                ret_gen (OxmTCPSrc 0);
                ret_gen (OxmTCPDst 0);
                ret_gen (OxmARPOp 0);
                ret_gen (OxmARPSpa oxmARPSpa);
                ret_gen (OxmARPTpa oxmARPTpa);
                ret_gen (OxmARPSha oxmARPSha);
                ret_gen (OxmARPTha oxmARPTha);
                ret_gen (OxmICMPType 0);
                ret_gen (OxmICMPCode 0);
                ret_gen (OxmMPLSLabel 0l);
                ret_gen (OxmMPLSTc 0);
                ret_gen (OxmTunnelId oxmTunnelId);
                ret_gen (OxmUDPSrc 0);
                ret_gen (OxmUDPDst 0);
                ret_gen (OxmSCTPSrc 0);
                ret_gen (OxmSCTPDst 0);
                ret_gen (OxmIPv6Src oxmIPv6Src);
                ret_gen (OxmIPv6Dst oxmIPv6Dst);
                ret_gen (OxmIPv6FLabel oxmIPv6FLabel);
                ret_gen (OxmICMPv6Type 0);
                ret_gen (OxmICMPv6Code 0);
                ret_gen (OxmIPv6NDTarget oxmIPv6NDTarget);
                ret_gen (OxmIPv6NDSll 0L);
                ret_gen (OxmIPv6NDTll 0L);
                ret_gen (OxmMPLSBos 0);
                ret_gen (OxmPBBIsid oxmPBBIsid);
                ret_gen (OxmIPv6ExtHdr oxmIPv6ExtHdr);
            ]

        let marshal = Oxm.marshal_header

        let to_string = Oxm.field_name
        let size_of = Oxm.sizeof
        let parse bits = 
            let p,_ = Oxm.parse_header bits in
            p
    end

    let arbitrary =
        let open Gen in
        let open OfpMatch in
        arbitrary_list Oxm.arbitrary >>= fun ofpMatch ->
        ret_gen ofpMatch
    
    let marshal = OfpMatch.marshal
    let parse bits= 
        let ofpMatch,_ = OfpMatch.parse bits in
        ofpMatch
    let to_string = OfpMatch.to_string
    let size_of = OfpMatch.sizeof
end

module MeterBand = struct

  type t = OpenFlow0x04_Core.meterBand

  let arbitrary =
    let open Gen in
    let open OpenFlow0x04_Core in
    arbitrary_uint32 >>= fun rate ->
    arbitrary_uint32 >>= fun burst ->
    oneof [
      ret_gen (Drop (rate, burst));
      arbitrary_uint8 >>= (fun p -> ret_gen (DscpRemark (rate,burst,p)));
      arbitrary_uint32 >>= (fun p -> ret_gen (ExpMeter (rate,burst,p)))
    ]

  let to_string = MeterBand.to_string

  let marshal = MeterBand.marshal
  let parse = MeterBand.parse

  let size_of = MeterBand.sizeof

end

module Action = struct
  type t = OpenFlow0x04_Core.action

  let arbitrary =
    let open Gen in
    let open OpenFlow0x04_Core in
    oneof [
      PseudoPort.arbitrary >>= (fun p -> ret_gen (Output p));
      arbitrary_uint32 >>= (fun p -> ret_gen (Group p));
      ret_gen PopVlan;
      ret_gen PushVlan;
      ret_gen PopMpls;
      ret_gen PushMpls;
      ret_gen CopyTtlOut;
      ret_gen CopyTtlIn;
      ret_gen DecNwTtl;
      ret_gen PushPbb;
      ret_gen PopPbb;
      ret_gen DecMplsTtl;
      arbitrary_uint8 >>= (fun p -> ret_gen (SetNwTtl p));
      arbitrary_uint8 >>= (fun p -> ret_gen (SetMplsTtl p));
      arbitrary_uint32 >>= (fun p -> ret_gen (SetQueue p));
      OfpMatch.Oxm.arbitrary >>= (fun p -> ret_gen (SetField p))
    ]

  let to_string = Action.to_string

  let marshal = Action.marshal
  let parse = Action.parse

  let size_of = Action.sizeof

end

module Instructions = struct
    open Gen
    type t = OpenFlow0x04_Core.instruction list
    
    module Instruction = struct
        type t = OpenFlow0x04_Core.instruction
        
        let arbitrary = 
            let open Gen in
            let open Instruction in
            arbitrary_uint8 >>= fun tableid ->
            arbitrary_uint32 >>= fun meter ->
            arbitrary_uint32 >>= fun exp ->
            arbitrary_masked arbitrary_uint64 arbitrary_64mask >>= fun wrMeta ->
            arbitrary_list Action.arbitrary >>= fun wrAction ->
            arbitrary_list Action.arbitrary >>= fun appAction ->
            oneof [
            ret_gen (GotoTable tableid);
            ret_gen (WriteMetadata wrMeta);
            ret_gen (WriteActions wrAction);
            ret_gen (ApplyActions appAction);
            ret_gen Clear;
            ret_gen (Meter meter);
            ret_gen (Experimenter exp);
            ]

        let marshal = Instruction.marshal
        let parse = Instruction.parse
        let to_string = Instruction.to_string
        let size_of = Instruction.sizeof
    end
    
    let arbitrary =
        let open Gen in
        let open Instructions in
        arbitrary_list Instruction.arbitrary >>= fun ins ->
        ret_gen ins
    
    let marshal = Instructions.marshal
    let parse = Instructions.parse
    let to_string = Instructions.to_string
    let size_of = Instructions.sizeof    
end

module FlowMod = struct
    open Gen
    module FlowModCommand = struct
        type t = OpenFlow0x04_Core.flowModCommand

        let arbitrary =
            let open Gen in
            let open FlowModCommand in
            oneof [
                        ret_gen AddFlow;
                        ret_gen ModFlow;
                        ret_gen ModStrictFlow;
                        ret_gen DeleteFlow;
                        ret_gen DeleteStrictFlow;
                    ]
        let to_string = FlowModCommand.to_string
        let marshal = FlowModCommand.marshal
        let parse = FlowModCommand.parse
    end
    type t = OpenFlow0x04_Core.flowMod

    let arbitrary_flags =
        arbitrary_bool >>= fun fmf_send_flow_rem ->
        arbitrary_bool >>= fun fmf_check_overlap ->
        arbitrary_bool >>= fun fmf_reset_counts ->
        arbitrary_bool >>= fun fmf_no_pkt_counts ->
        arbitrary_bool >>= fun fmf_no_byt_counts ->
        ret_gen {
            fmf_send_flow_rem;
            fmf_check_overlap;
            fmf_reset_counts;
            fmf_no_pkt_counts;
            fmf_no_byt_counts
        }

    let arbitrary_buffer_id = 
        arbitrary_uint32 >>= fun bid ->
        oneof [
            ret_gen None;
            ret_gen (Some bid)
        ]

    let arbitrary = 
        arbitrary_masked arbitrary_uint64 arbitrary_64mask >>= fun mfCookie ->
        arbitrary_uint8 >>= fun mfTable_id ->
        arbitrary_timeout >>= fun mfIdle_timeout ->
        arbitrary_timeout >>= fun mfHard_timeout ->
        arbitrary_uint16 >>= fun mfPriority ->
        arbitrary_flags >>= fun mfFlags ->
        arbitrary_buffer_id >>= fun mfBuffer_id ->
        FlowModCommand.arbitrary >>= fun mfCommand ->
        PseudoPort.arbitrary_nc >>= fun mfPort ->
        oneof [ ret_gen None; ret_gen (Some mfPort)] >>= fun mfOut_port ->
        arbitrary_uint32 >>= fun mfGroup ->
        oneof [ ret_gen None; ret_gen (Some mfGroup)] >>= fun mfOut_group ->
        OfpMatch.arbitrary >>= fun mfOfp_match ->
        Instructions.arbitrary >>= fun mfInstructions ->
        ret_gen {
            mfCookie; mfTable_id;
            mfCommand; mfIdle_timeout;
            mfHard_timeout; mfPriority;
            mfBuffer_id;
            mfOut_port;
            mfOut_group; mfFlags;
            mfOfp_match; mfInstructions}
        
    let marshal = FlowMod.marshal
    let parse = FlowMod.parse
    let to_string = FlowMod.to_string
    let size_of = FlowMod.sizeof
end    

module Bucket = struct
  open Gen
  open OpenFlow0x04_Core

  type t = OpenFlow0x04_Core.bucket

  let arbitrary_option =
     frequency [
    (1, ret_gen None);
    (5, arbitrary_uint32 >>= (fun v -> ret_gen (Some v)))
    ]

  let no_output act = 
    match act with
      | Output _ -> false
      | _ -> true

  let arbitrary =
    arbitrary_uint16 >>= fun bu_weight ->
    arbitrary_option >>= fun bu_watch_port ->
    arbitrary_option >>= fun bu_watch_group ->
    list1 (such_that no_output Action.arbitrary) >>= fun bu_actions ->
    ret_gen {
       bu_weight; 
       bu_watch_port; 
       bu_watch_group; 
       bu_actions
    }
    
  let marshal = Bucket.marshal
  let parse = Bucket.parse
  let to_string = Bucket.to_string
  let size_of = Bucket.sizeof
end

module MultipartReq = struct
  open Gen
  open OpenFlow0x04_Core
  module TableFeatures = struct
    module TableFeatureProp = struct
      
      type t = TableFeatureProp.t
      
      let arbitrary = 
        oneof [
          Instructions.arbitrary >>= (fun n -> ret_gen (TfpInstruction n));
          Instructions.arbitrary >>= (fun n -> ret_gen (TfpInstructionMiss n));
          arbitrary_list Action.arbitrary >>= (fun n -> ret_gen (TfpWriteAction n));
          arbitrary_list Action.arbitrary >>= (fun n -> ret_gen (TfpWriteActionMiss n));
          arbitrary_list Action.arbitrary >>= (fun n -> ret_gen (TfpApplyAction n));
          arbitrary_list Action.arbitrary >>= (fun n -> ret_gen (TfpApplyActionMiss n));
          arbitrary_list OfpMatch.OxmHeader.arbitrary >>= (fun n -> ret_gen (TfpMatch n));
          arbitrary_list OfpMatch.OxmHeader.arbitrary >>= (fun n -> ret_gen (TfpWildcard n));
          arbitrary_list OfpMatch.OxmHeader.arbitrary >>= (fun n -> ret_gen (TfpWriteSetField n));
          arbitrary_list OfpMatch.OxmHeader.arbitrary >>= (fun n -> ret_gen (TfpWriteSetFieldMiss n));
          arbitrary_list OfpMatch.OxmHeader.arbitrary >>= (fun n -> ret_gen (TfpApplySetField n));
          arbitrary_list OfpMatch.OxmHeader.arbitrary >>= (fun n -> ret_gen (TfpApplySetFieldMiss n))
          ]

      let marshal = TableFeatureProp.marshal
      let parse = TableFeatureProp.parse
      let to_string = TableFeatureProp.to_string
      let size_of = TableFeatureProp.sizeof
    end
    
    module TableFeature = struct
      type t = TableFeature.t

      let arbitrary_config =
        ret_gen Deprecated

      let calc_length tfp =
        (* sizeof_ofp_table_feature = 64*)
        ret_gen (64+(TableFeatureProp.size_of tfp))

      let arbitrary = 
        arbitrary_uint8 >>= fun table_id ->
        arbitrary_stringN 32 >>= fun name ->
        arbitrary_uint64 >>= fun metadata_match ->
        arbitrary_uint64 >>= fun metadata_write ->
        arbitrary_config >>= fun config ->
        arbitrary_uint32 >>= fun max_entries ->
        TableFeatureProp.arbitrary >>= fun feature_prop ->
        calc_length feature_prop>>= fun length ->
        ret_gen {
          length;
          table_id;
          name;
          metadata_match;
          metadata_write;
          config;
          max_entries;
          feature_prop
        }
      
      let marshal = TableFeature.marshal
      let parse bits= 
            let p,_ = TableFeature.parse bits in
            p
      let to_string = TableFeature.to_string
      let size_of = TableFeature.sizeof
    end

    type t = TableFeatures.t

    let arbitrary =
        list1 TableFeature.arbitrary >>= fun v ->
        ret_gen v
    let marshal = TableFeatures.marshal
    let parse = TableFeatures.parse
    let to_string = TableFeatures.to_string
    let size_of = TableFeatures.sizeof
  end

  module FlowRequest = struct
    type t = FlowRequest.t
    
    let arbitrary =
        arbitrary_uint8 >>= fun fr_table_id ->
        arbitrary_uint32 >>= fun fr_out_port ->
        arbitrary_uint32 >>= fun fr_out_group ->
        arbitrary_masked arbitrary_uint64 arbitrary_64mask >>= fun fr_cookie ->
        OfpMatch.arbitrary >>= fun fr_match ->
        ret_gen {
        fr_table_id;
        fr_out_port;
        fr_out_group;
        fr_cookie;
        fr_match
        }
    let marshal = FlowRequest.marshal
    let parse = FlowRequest.parse
    let to_string = FlowRequest.to_string
    let size_of = FlowRequest.sizeof
  end

  module QueueRequest = struct
    type t = QueueRequest.t

    let arbitrary = 
        arbitrary_uint32 >>= fun port_number ->
        arbitrary_uint32 >>= fun queue_id ->
        ret_gen {
            port_number;
            queue_id
        }

    let marshal = QueueRequest.marshal
    let parse = QueueRequest.parse
    let to_string = QueueRequest.to_string
    let size_of = QueueRequest.sizeof
  end
  
  type t = MultipartReq.t
  
  let arbitrary_option =
     frequency [
    (1, ret_gen None);
    (3, TableFeatures.arbitrary >>= (fun v -> ret_gen (Some v)))
    ]
  
  let arbitrary_type = 
    oneof [
        ret_gen SwitchDescReq;
        ret_gen PortsDescReq;
        FlowRequest.arbitrary >>= (fun n -> ret_gen (FlowStatsReq n));
        FlowRequest.arbitrary >>= (fun n -> ret_gen (AggregFlowStatsReq n));
        ret_gen TableStatsReq;
        arbitrary_uint32 >>= (fun n -> ret_gen (PortStatsReq n));
        QueueRequest.arbitrary >>= (fun n -> ret_gen (QueueStatsReq n));
        arbitrary_uint32 >>= (fun n -> ret_gen (GroupStatsReq n));
        ret_gen GroupDescReq;
        ret_gen GroupFeatReq;
        arbitrary_uint32 >>= (fun n -> ret_gen (MeterStatsReq n));
        arbitrary_uint32 >>= (fun n -> ret_gen (MeterConfReq n));
        ret_gen MeterFeatReq;
        arbitrary_option >>= (fun n -> ret_gen (TableFeatReq n));
    ]
  let arbitrary =
    arbitrary_bool >>= fun mpr_flags ->
    arbitrary_type >>= fun mpr_type ->
    ret_gen {
        mpr_type;
        mpr_flags
    }
  
  let marshal = MultipartReq.marshal
  let parse = MultipartReq.parse
  let to_string = MultipartReq.to_string
  let size_of = MultipartReq.sizeof
end

module MultipartReply = struct
  open Gen
  open OpenFlow0x04_Core
    
  module FlowStats = struct
    type t = FlowStats.t

    let arbitrary_flags =
        arbitrary_bool >>= fun fmf_send_flow_rem ->
        arbitrary_bool >>= fun fmf_check_overlap ->
        arbitrary_bool >>= fun fmf_reset_counts ->
        arbitrary_bool >>= fun fmf_no_pkt_counts ->
        arbitrary_bool >>= fun fmf_no_byt_counts ->
        ret_gen {
        fmf_send_flow_rem;
        fmf_check_overlap;
        fmf_reset_counts;
        fmf_no_pkt_counts;
        fmf_no_byt_counts
        }

    let arbitrary =
        Instructions.arbitrary >>= fun instructions ->
        arbitrary_uint8 >>= fun table_id ->
        list1 OfpMatch.Oxm.arbitrary >>= fun ofp_match ->
        arbitrary_uint64 >>= fun byte_count ->
        arbitrary_uint64 >>= fun packet_count ->
        arbitrary_uint64 >>= fun cookie ->
        arbitrary_uint32 >>= fun duration_sec ->
        arbitrary_uint32 >>= fun duration_nsec ->
        arbitrary_uint16 >>= fun priority ->
        arbitrary_timeout >>= fun idle_timeout ->
        arbitrary_timeout >>= fun hard_timeout ->
        arbitrary_flags >>= fun flags ->
        ret_gen { table_id
                ; duration_sec
                ; duration_nsec
                ; priority
                ; idle_timeout
                ; hard_timeout
                ; flags
                ; cookie
                ; packet_count
                ; byte_count
                ; ofp_match
                ; instructions}

    let marshal = FlowStats.marshal
    let parse = FlowStats.parse
    let to_string = FlowStats.to_string
    let size_of = FlowStats.sizeof
  end
  
  module AggregateStats = struct
    type t = AggregateStats.t
    
    let arbitrary =
        arbitrary_uint64 >>= fun packet_count ->
        arbitrary_uint64 >>= fun byte_count ->
        arbitrary_uint32 >>= fun flow_count ->
        ret_gen {
            packet_count;
            byte_count;
            flow_count
        }
    
    let marshal = AggregateStats.marshal
    let parse = AggregateStats.parse
    let to_string = AggregateStats.to_string
    let size_of = AggregateStats.sizeof
  end
  
  module TableStats = struct
    type t = TableStats.t
    
    let arbitrary =
        arbitrary_uint8 >>= fun table_id ->
        arbitrary_uint32 >>= fun active_count ->
        arbitrary_uint64 >>= fun lookup_count ->
        arbitrary_uint64 >>= fun matched_count ->
        ret_gen {
            table_id;
            active_count;
            lookup_count;
            matched_count
        }

    let marshal = TableStats.marshal
    let parse = TableStats.parse
    let to_string = TableStats.to_string
    let size_of = TableStats.sizeof
  end

  module PortStats = struct

    type t = PortStats.t
    
    let arbitrary =
        arbitrary_uint32 >>= fun psPort_no ->
        arbitrary_uint64 >>= fun rx_packets ->
        arbitrary_uint64 >>= fun tx_packets ->
        arbitrary_uint64 >>= fun rx_bytes ->
        arbitrary_uint64 >>= fun tx_bytes ->
        arbitrary_uint64 >>= fun rx_dropped ->
        arbitrary_uint64 >>= fun tx_dropped ->
        arbitrary_uint64 >>= fun rx_errors ->
        arbitrary_uint64 >>= fun tx_errors ->
        arbitrary_uint64 >>= fun rx_frame_err ->
        arbitrary_uint64 >>= fun rx_over_err ->
        arbitrary_uint64 >>= fun rx_crc_err ->
        arbitrary_uint64 >>= fun collisions ->
        arbitrary_uint32 >>= fun duration_sec ->
        arbitrary_uint32 >>= fun duration_nsec ->
        ret_gen {
            psPort_no;
            rx_packets;
            tx_packets;
            rx_bytes;
            tx_bytes;
            rx_dropped;
            tx_dropped;
            rx_errors;
            tx_errors;
            rx_frame_err;
            rx_over_err;
            rx_crc_err;
            collisions;
            duration_sec;
            duration_nsec
        }

    let marshal = PortStats.marshal
    let parse = PortStats.parse
    let to_string = PortStats.to_string
    let size_of = PortStats.sizeof
  end

  module SwitchDescriptionReply = struct
    type t = SwitchDescriptionReply.t
    
    let arbitrary = 
        arbitrary_stringl 256 >>= fun mfr_desc ->
        arbitrary_stringl 256 >>= fun hw_desc ->
        arbitrary_stringl 256 >>= fun sw_desc ->
        arbitrary_stringl 32 >>= fun serial_num ->
        ret_gen {
            mfr_desc;
            hw_desc;
            sw_desc;
            serial_num
        }
    
    let marshal = SwitchDescriptionReply.marshal
    let parse = SwitchDescriptionReply.parse
    let to_string = SwitchDescriptionReply.to_string
    let size_of = SwitchDescriptionReply.sizeof
  end

  module QueueStats = struct

    type t = QueueStats.t

    let arbitrary =
        arbitrary_uint32 >>= fun qsPort_no ->
        arbitrary_uint32 >>= fun queue_id ->
        arbitrary_uint64 >>= fun tx_bytes ->
        arbitrary_uint64 >>= fun tx_packets ->
        arbitrary_uint64 >>= fun tx_errors ->
        arbitrary_uint32 >>= fun duration_sec ->
        arbitrary_uint32 >>= fun duration_nsec ->
        ret_gen { 
            qsPort_no;
            queue_id;
            tx_bytes;
            tx_packets;
            tx_errors;
            duration_sec;
            duration_nsec
        }

    let marshal = QueueStats.marshal
    let parse = QueueStats.parse
    let to_string = QueueStats.to_string
    let size_of = QueueStats.sizeof


  end

  module GroupStats = struct

    module BucketStats = struct

        type t = GroupStats.BucketStats.t

        let arbitrary =
            arbitrary_uint64 >>= fun packet_count ->
            arbitrary_uint64 >>= fun byte_count ->
            ret_gen {packet_count; byte_count}

        let marshal = GroupStats.BucketStats.marshal
        let parse = GroupStats.BucketStats.parse
        let to_string = GroupStats.BucketStats.to_string
        let size_of = GroupStats.BucketStats.sizeof
    end
  
    type t = GroupStats.t

    let calc_length bs =
        (* sizeof_ofp_group_stats = 40*)
        ret_gen (40+(sum (List.map BucketStats.size_of bs)))

    let arbitrary =
        arbitrary_uint32 >>= fun group_id ->
        arbitrary_uint32 >>= fun ref_count ->
        arbitrary_uint64 >>= fun packet_count ->
        arbitrary_uint64 >>= fun byte_count ->
        arbitrary_uint32 >>= fun duration_sec ->
        arbitrary_uint32 >>= fun duration_nsec ->
        list1 BucketStats.arbitrary >>= fun bucket_stats ->
        calc_length bucket_stats >>= fun length ->
        ret_gen {
            length;
            group_id;
            ref_count;
            packet_count;
            byte_count;
            duration_sec;
            duration_nsec;
            bucket_stats}

    let marshal = GroupStats.marshal
    let parse = GroupStats.parse
    let to_string = GroupStats.to_string
    let size_of = GroupStats.sizeof
  end

  module GroupDesc = struct
  
    type t = GroupDesc.t

    let arbitrary_groupTyp =
      oneof [
        ret_gen All;
        ret_gen Select;
        ret_gen Indirect;
        ret_gen FF]

    let calc_length bucket =
      (* ofp_group_desc = 8*)
      ret_gen (8+ sum (List.map Bucket.size_of bucket))
      
    let arbitrary =
      arbitrary_uint32 >>= fun group_id ->
      arbitrary_groupTyp >>= fun typ ->
      list1 Bucket.arbitrary >>= fun bucket ->
      calc_length bucket>>= fun length ->
      ret_gen {
        length;
        typ;
        group_id;
        bucket
      }

    let marshal = GroupDesc.marshal
    let parse = GroupDesc.parse
    let to_string = GroupDesc.to_string
    let size_of = GroupDesc.sizeof
  end
  module GroupFeatures = struct
  
    type t = GroupFeatures.t
    
    let arbitrary_groupTypeMap =
      arbitrary_bool >>= fun all ->
      arbitrary_bool >>= fun select ->
      arbitrary_bool >>= fun indirect ->
      arbitrary_bool >>= fun ff ->
      ret_gen {
        all;
        select;
        indirect;
        ff
    }

    let arbitrary_groupCapabilities =
      arbitrary_bool >>= fun select_weight ->
      arbitrary_bool >>= fun select_liveness ->
      arbitrary_bool >>= fun chaining ->
      arbitrary_bool >>= fun chaining_checks ->
      ret_gen {
        select_weight;
        select_liveness;
        chaining;
        chaining_checks
      }

    let arbitrary_actionTypeMap =
      arbitrary_bool >>= fun output ->
      arbitrary_bool >>= fun copy_ttl_out ->
      arbitrary_bool >>= fun copy_ttl_in ->
      arbitrary_bool >>= fun set_mpls_ttl ->
      arbitrary_bool >>= fun dec_mpls_ttl ->
      arbitrary_bool >>= fun push_vlan ->
      arbitrary_bool >>= fun pop_vlan ->
      arbitrary_bool >>= fun push_mpls ->
      arbitrary_bool >>= fun pop_mpls ->
      arbitrary_bool >>= fun set_queue ->
      arbitrary_bool >>= fun group ->
      arbitrary_bool >>= fun set_nw_ttl ->
      arbitrary_bool >>= fun dec_nw_ttl ->
      arbitrary_bool >>= fun set_field ->
      arbitrary_bool >>= fun push_pbb ->
      arbitrary_bool >>= fun pop_pbb ->
      ret_gen {
        output;
        copy_ttl_out;
        copy_ttl_in;
        set_mpls_ttl;
        dec_mpls_ttl;
        push_vlan;
        pop_vlan;
        push_mpls;
        pop_mpls;
        set_queue;
        group;
        set_nw_ttl;
        dec_nw_ttl;
        set_field;
        push_pbb;
        pop_pbb
      }
      

    let arbitrary = 
      arbitrary_groupTypeMap >>= fun typ ->
      arbitrary_groupCapabilities >>= fun capabilities ->
      arbitrary_uint32 >>= fun max_groups_all ->
      arbitrary_uint32 >>= fun max_groups_select ->
      arbitrary_uint32 >>= fun max_groups_indirect ->
      arbitrary_uint32 >>= fun max_groups_ff ->
      arbitrary_actionTypeMap >>= fun actions_all ->
      arbitrary_actionTypeMap >>= fun actions_select ->
      arbitrary_actionTypeMap >>= fun actions_indirect ->
      arbitrary_actionTypeMap >>= fun actions_ff ->
      ret_gen {
        typ;
        capabilities;
        max_groups_all;
        max_groups_select;
        max_groups_indirect;
        max_groups_ff;
        actions_all;
        actions_select;
        actions_indirect;
        actions_ff
      }

    let marshal = GroupFeatures.marshal
    let parse = GroupFeatures.parse
    let to_string = GroupFeatures.to_string
    let size_of = GroupFeatures.sizeof
  end
  
  module MeterStats = struct
  
    type t = MeterStats.t

    let calc_length band =
      (* sizeof_ofp_meter_stats = 40*)
      ret_gen (40+(List.length band)*16)

    let arbitrary_meterBandStats =
      arbitrary_uint64 >>= fun packet_band_count ->
      arbitrary_uint64 >>= fun byte_band_count ->
      ret_gen { packet_band_count; byte_band_count }

    let arbitrary =
      arbitrary_uint32 >>= fun meter_id ->
      arbitrary_uint32 >>= fun flow_count ->
      arbitrary_uint64 >>= fun packet_in_count ->
      arbitrary_uint64 >>= fun byte_in_count ->
      arbitrary_uint32 >>= fun duration_sec ->
      arbitrary_uint32 >>= fun duration_nsec ->
      list1 arbitrary_meterBandStats >>= fun band ->
      calc_length band >>= fun len ->
      ret_gen {
        meter_id;
        len;
        flow_count;
        packet_in_count;
        byte_in_count;
        duration_sec;
        duration_nsec;
        band
      }

    let marshal = MeterStats.marshal
    let parse = MeterStats.parse
    let to_string = MeterStats.to_string
    let size_of = MeterStats.sizeof
  end

  module MeterConfig = struct
    type t = MeterConfig.t

    let arbitrary_meterFlagsMap =
      arbitrary_bool >>= fun kbps ->
      arbitrary_bool >>= fun pktps ->
      arbitrary_bool >>= fun burst ->
      arbitrary_bool >>= fun stats ->
      ret_gen {
        kbps;
        pktps;
        burst;
        stats
      }

    let calc_length bands =
      (* sizeof_ofp_meter_config = 8*)
      ret_gen (8 + sum (List.map MeterBand.size_of bands))

    let arbitrary = 
      arbitrary_meterFlagsMap >>= fun flags ->
      arbitrary_uint32 >>= fun meter_id ->
      list1 MeterBand.arbitrary >>= fun bands ->
      calc_length bands >>= fun length ->
      ret_gen {
        length;
        flags;
        meter_id;
        bands
      }

    let marshal = MeterConfig.marshal
    let parse = MeterConfig.parse
    let to_string = MeterConfig.to_string
    let size_of = MeterConfig.sizeof
  end

  module MeterFeaturesStats = struct
    type t = MeterFeaturesStats.t
    
    let arbitrary_meterBandMaps =
      arbitrary_bool >>= fun drop ->
      arbitrary_bool >>= fun dscpRemark ->
      ret_gen {
        drop;
        dscpRemark }

    let arbitrary_meterFlagsMap =
      arbitrary_bool >>= fun kbps ->
      arbitrary_bool >>= fun pktps ->
      arbitrary_bool >>= fun burst ->
      arbitrary_bool >>= fun stats ->
      ret_gen {
        kbps;
        pktps;
        burst;
        stats
      }

    let arbitrary = 
      arbitrary_uint32 >>= fun max_meter ->
      arbitrary_meterBandMaps >>= fun band_typ ->
      arbitrary_meterFlagsMap >>= fun capabilities ->
      arbitrary_uint8 >>= fun max_band ->
      arbitrary_uint8 >>= fun max_color ->
      ret_gen {
        max_meter;
        band_typ;
        capabilities;
        max_band;
        max_color
      }

    let marshal = MeterFeaturesStats.marshal
    let parse = MeterFeaturesStats.parse
    let to_string = MeterFeaturesStats.to_string
    let size_of = MeterFeaturesStats.sizeof
  end

  type t = MultipartReply.t

  let arbitrary =
      arbitrary_bool >>= fun flags ->
      oneof [
          list1 PortDesc.arbitrary >>= (fun n -> ret_gen {mpreply_typ = (PortsDescReply n); mpreply_flags = flags});
          SwitchDescriptionReply.arbitrary >>= (fun n -> ret_gen {mpreply_typ = (SwitchDescReply n); mpreply_flags = flags});
          list1 FlowStats.arbitrary >>= (fun n -> ret_gen {mpreply_typ = (FlowStatsReply n); mpreply_flags = flags});
          AggregateStats.arbitrary >>= (fun n -> ret_gen {mpreply_typ = (AggregateReply n); mpreply_flags = flags});
          list1 TableStats.arbitrary >>= (fun n -> ret_gen {mpreply_typ = (TableReply n); mpreply_flags = flags});
          list1 PortStats.arbitrary >>= (fun n -> ret_gen {mpreply_typ = (PortStatsReply n); mpreply_flags = flags});
          list1 QueueStats.arbitrary >>= (fun n -> ret_gen {mpreply_typ = (QueueStatsReply n);  mpreply_flags = flags});
          list1 GroupStats.arbitrary >>= (fun n -> ret_gen {mpreply_typ = (GroupStatsReply n);  mpreply_flags = flags});
          GroupFeatures.arbitrary >>= (fun n -> ret_gen {mpreply_typ = (GroupFeaturesReply n);  mpreply_flags = flags});
          list1 GroupDesc.arbitrary >>= (fun n -> ret_gen {mpreply_typ = (GroupDescReply n);  mpreply_flags = flags});
          list1 MeterStats.arbitrary >>= (fun n -> ret_gen {mpreply_typ = (MeterReply n);  mpreply_flags = flags});
          list1 MeterConfig.arbitrary >>= (fun n -> ret_gen {mpreply_typ = (MeterConfig n);  mpreply_flags = flags});
          MeterFeaturesStats.arbitrary >>= (fun n -> ret_gen {mpreply_typ = (MeterFeaturesReply n);  mpreply_flags = flags});
          ]

  let marshal = MultipartReply.marshal
  let parse = MultipartReply.parse
  let to_string = MultipartReply.to_string
  let size_of = MultipartReply.sizeof
end

module PacketOut = struct
  open Gen
  open OpenFlow0x04_Core

  type t = PacketOut.t

  let arbitrary_len =
    (choose_int (24, 1500)) >>= fun a ->
    ret_gen a

  let arbitrary_byte n =
  (* construct an arbitrary byte of length n*)
    arbitrary_stringN n  >>= fun a ->
    let byte = Cstruct.create n in
    Cstruct.blit_from_string a 0 byte 0 n;
    ret_gen (byte)

  let arbitrary_pay byte = 
    frequency [
      (1, ret_gen (NotBuffered byte));
      (3, arbitrary_uint32 >>= fun bid ->
          arbitrary_byte 0 >>= fun byte -> (* buffered packet out don't have payload *)
          ret_gen (Buffered (bid,byte)))
    ]

  let arbitrary_port_id = 
    frequency [
      (1, ret_gen None);
      (9, arbitrary_uint32 >>= fun port_id ->
          ret_gen (Some port_id))
    ]

  let arbitrary = 
    arbitrary_list Action.arbitrary >>= fun po_actions ->
    arbitrary_len >>= fun len ->
    arbitrary_byte len >>= fun byte ->
    arbitrary_pay byte >>= fun po_payload ->
    arbitrary_port_id >>= fun po_port_id ->
    ret_gen {
      po_payload;
      po_port_id;
      po_actions
    }

  let parse = PacketOut.parse
  let marshal = PacketOut.marshal
  let to_string = PacketOut.to_string
  let size_of = PacketOut.sizeof
end

module PacketIn = struct
  open Gen
  open OpenFlow0x04_Core

  type t = OpenFlow0x04_Core.packetIn

  let arbitrary_len =
      (choose_int (24, 1500)) >>= fun a ->
       ret_gen a

  let arbitrary_byte n =
  (* construct an arbitrary byte of length n*)
      arbitrary_stringN n  >>= fun a ->
      let byte = Cstruct.create n in
      Cstruct.blit_from_string a 0 byte 0 n;
      ret_gen (byte)

  let arbitrary_reason =
      oneof [
          ret_gen (OpenFlow0x04_Core.NoMatch);
          ret_gen (OpenFlow0x04_Core.ExplicitSend);
          ret_gen (OpenFlow0x04_Core.InvalidTTL)
      ]

  let arbitrary_pay byte = 
      frequency [
          (1, ret_gen (NotBuffered byte));
          (3, arbitrary_uint32 >>= fun bid ->
              ret_gen (Buffered (bid,byte)))
      ]

  let arbitrary =
      arbitrary_len  >>= fun pi_total_len ->
      arbitrary_reason >>= fun pi_reason ->
      arbitrary_uint8 >>= fun pi_table_id ->
      arbitrary_uint64 >>= fun pi_cookie ->
      OfpMatch.arbitrary >>= fun pi_ofp_match ->
      arbitrary_byte pi_total_len >>= fun byte ->
      arbitrary_pay byte >>= fun pi_payload ->
      ret_gen {
          pi_total_len;
          pi_reason;
          pi_table_id;
          pi_cookie;
          pi_ofp_match;
          pi_payload
      }
  

  let marshal = PacketIn.marshal
  let parse = PacketIn.parse
  let to_string = PacketIn.to_string
  let size_of = PacketIn.sizeof

end

<<<<<<< HEAD
module FlowRemoved = struct
=======
module Error = struct
>>>>>>> 80de655c

  open Gen
  open OpenFlow0x04_Core

<<<<<<< HEAD
  type t = FlowRemoved.t

  let arbitrary_reason = 
    oneof [ 
      ret_gen FlowIdleTimeout;
      ret_gen FlowHardTiemout;
      ret_gen FlowDelete;
      ret_gen FlowGroupDelete]

  let arbitrary =
    arbitrary_uint64 >>= fun cookie ->
    arbitrary_uint16 >>= fun priority ->
    arbitrary_reason >>= fun reason ->
    arbitrary_uint8 >>= fun table_id ->
    arbitrary_uint32 >>= fun duration_sec ->
    arbitrary_uint32 >>= fun duration_nsec ->
    arbitrary_timeout >>= fun idle_timeout ->
    arbitrary_timeout >>= fun hard_timeout ->
    arbitrary_uint64 >>= fun packet_count ->
    arbitrary_uint64 >>= fun byte_count ->
    OfpMatch.arbitrary >>= fun oxm ->
    ret_gen { cookie; priority; reason; table_id; duration_sec; duration_nsec;
              idle_timeout; hard_timeout; packet_count; byte_count; oxm }

  let marshal = FlowRemoved.marshal
  let parse = FlowRemoved.parse
  let to_string = FlowRemoved.to_string
  let size_of = FlowRemoved.sizeof

end

module AsyncConfig = struct

  open Gen
  open OpenFlow0x04_Core

  type t = AsyncConfig.t

  let arbitrary_FlowReason = 
    oneof [ 
      ret_gen FlowIdleTimeout;
      ret_gen FlowHardTiemout;
      ret_gen FlowDelete;
      ret_gen FlowGroupDelete]

  let arbitrary_PacketInReason =
      oneof [
          ret_gen NoMatch;
          ret_gen ExplicitSend;
          ret_gen InvalidTTL
      ]

  let arbitrary_PortStatusReason =
        oneof [
            ret_gen PortAdd;
            ret_gen PortDelete;
            ret_gen PortModify
        ]

  let arbitrary_mask arb =
    arb >>= fun m_master ->
    arb >>= fun m_slave ->
    ret_gen { m_master; m_slave }

  let arbitrary = 
    arbitrary_mask arbitrary_PacketInReason >>= fun packet_in ->
    arbitrary_mask arbitrary_PortStatusReason >>= fun port_status ->
    arbitrary_mask arbitrary_FlowReason >>= fun flow_removed ->
    ret_gen { packet_in; port_status; flow_removed }

    

  
  let marshal = AsyncConfig.marshal
  let parse = AsyncConfig.parse
  let to_string = AsyncConfig.to_string
  let size_of = AsyncConfig.sizeof
=======
  type t = Error.t

  let arbitrary_helloFailed =
    oneof [
      ret_gen HelloIncompatible;
      ret_gen HelloPermError
    ]

  let arbitrary_badRequest =
    oneof [
      ret_gen ReqBadVersion;
      ret_gen ReqBadType;
      ret_gen ReqBadMultipart;
      ret_gen ReqBadExp;
      ret_gen ReqBadExpType;
      ret_gen ReqPermError;
      ret_gen ReqBadLen;
      ret_gen ReqBufferEmpty;
      ret_gen ReqBufferUnknown;
      ret_gen ReqBadTableId;
      ret_gen ReqIsSlave;
      ret_gen ReqBadPort;
      ret_gen ReqBadPacket;
      ret_gen ReqMultipartBufOverflow
    ]

  let arbitrary_badAction = 
    oneof [
      ret_gen ActBadType;
      ret_gen ActBadLen;
      ret_gen ActBadExp;
      ret_gen ActBadExpType;
      ret_gen ActBadOutPort;
      ret_gen ActBadArg;
      ret_gen ActPermError;
      ret_gen ActTooMany;
      ret_gen ActBadQueue;
      ret_gen ActBadOutGroup;
      ret_gen ActMatchInconsistent;
      ret_gen ActUnsupportedOrder;
      ret_gen ActBadTag;
      ret_gen ActBadSetTyp;
      ret_gen ActBadSetLen;
      ret_gen ActBadSetArg
    ]

  let arbitrary_badInstruction =
    oneof [
      ret_gen InstUnknownInst;
      ret_gen InstBadTableId;
      ret_gen InstUnsupInst;
      ret_gen InstUnsupMeta;
      ret_gen InstUnsupMetaMask;
      ret_gen InstBadExp;
      ret_gen InstBadExpTyp;
      ret_gen InstBadLen;
      ret_gen InstPermError
    ]

  let arbitrary_badMatch = 
    oneof [
      ret_gen MatBadTyp;
      ret_gen MatBadLen;
      ret_gen MatBadTag;
      ret_gen MatBadDlAddrMask;
      ret_gen MatBadNwAddrMask;
      ret_gen MatBadWildcards;
      ret_gen MatBadField;
      ret_gen MatBadValue;
      ret_gen MatBadMask;
      ret_gen MatBadPrereq;
      ret_gen MatDupField;
      ret_gen MatPermError
    ]

  let arbitrary_flowModFailed =
    oneof [
      ret_gen FlUnknown;
      ret_gen FlTableFull;
      ret_gen FlBadTableId;
      ret_gen FlOverlap;
      ret_gen FlPermError;
      ret_gen FlBadTimeout;
      ret_gen FlBadCommand;
      ret_gen FlBadFlags
    ]

  let arbitrary_groupModFailed = 
    oneof [
      ret_gen GrGroupExists;
      ret_gen GrInvalidGroup;
      ret_gen GrWeightUnsupported;
      ret_gen GrOutOfGroups;
      ret_gen GrOutOfBuckets;
      ret_gen GrChainingUnsupported;
      ret_gen GrWatcHUnsupported;
      ret_gen GrLoop;
      ret_gen GrUnknownGroup;
      ret_gen GrChainedGroup;
      ret_gen GrBadTyp;
      ret_gen GrBadCommand;
      ret_gen GrBadBucket;
      ret_gen GrBadWatch;
      ret_gen GrPermError
    ]

  let arbitrary_portModFailed = 
    oneof [
      ret_gen PoBadPort;
      ret_gen PoBadHwAddr;
      ret_gen PoBadConfig;
      ret_gen PoBadAdvertise;
      ret_gen PoPermError
    ]

  let arbitrary_tableModFailed = 
    oneof [
      ret_gen TaBadTable;
      ret_gen TaBadConfig;
      ret_gen TaPermError
    ]

  let arbitrary_queueOpFailed =
    oneof [
      ret_gen QuBadPort;
      ret_gen QuBadQUeue;
      ret_gen QuPermError
    ]

  let arbitrary_switchConfigFailed =
    oneof [
      ret_gen ScBadFlags;
      ret_gen ScBadLen;
      ret_gen ScPermError
    ]

  let arbitrary_roleReqFailed =
    oneof [
      ret_gen RoStale;
      ret_gen RoUnsup;
      ret_gen RoBadRole;
    ]

  let arbitrary_meterModFailed =
    oneof [
      ret_gen MeUnknown;
      ret_gen MeMeterExists;
      ret_gen MeInvalidMeter;
      ret_gen MeUnknownMeter;
      ret_gen MeBadCommand;
      ret_gen MeBadFlags;
      ret_gen MeBadRate;
      ret_gen MeBadBurst;
      ret_gen MeBadBand;
      ret_gen MeBadBandValue;
      ret_gen MeOutOfMeters;
      ret_gen MeOutOfBands
    ]

  let arbitrary_tableFeatFailed = 
    oneof [
      ret_gen TfBadTable;
      ret_gen TfBadMeta;
      ret_gen TfBadType;
      ret_gen TfBadLen;
      ret_gen TfBadArg;
      ret_gen TfPermError
    ]

  let arbitrary_exp = 
    arbitrary_uint16 >>= fun exp_typ ->
    arbitrary_uint32 >>= fun exp_id -> 
    ret_gen {exp_typ; exp_id}

  let arbitrary_err = 
    oneof [
      arbitrary_helloFailed >>= (fun n -> ret_gen (HelloFailed n));
      arbitrary_badRequest >>= (fun n -> ret_gen (BadRequest n));
      arbitrary_badAction >>= (fun n -> ret_gen (BadAction n));
      arbitrary_badInstruction >>= (fun n -> ret_gen (BadInstruction n));
      arbitrary_badMatch >>= (fun n -> ret_gen (BadMatch n));
      arbitrary_flowModFailed >>= (fun n -> ret_gen (FlowModFailed n));
      arbitrary_groupModFailed >>= (fun n -> ret_gen (GroupModFailed n));
      arbitrary_portModFailed >>= (fun n -> ret_gen (PortModFailed n));
      arbitrary_tableModFailed >>= (fun n -> ret_gen (TableModFailed n));
      arbitrary_queueOpFailed >>= (fun n -> ret_gen (QueueOpFailed n));
      arbitrary_switchConfigFailed >>= (fun n -> ret_gen (SwitchConfigFailed n));
      arbitrary_roleReqFailed >>= (fun n -> ret_gen (RoleReqFailed n));
      arbitrary_meterModFailed >>= (fun n -> ret_gen (MeterModFailed n));
      arbitrary_tableFeatFailed >>= (fun n -> ret_gen (TableFeatFailed n));
      arbitrary_exp >>= (fun n -> ret_gen (ExperimenterFailed n));
    ]

  let arbitrary_len =
      (choose_int (64, 150)) >>= fun a ->
       ret_gen a

  let arbitrary_byte n =
  (* construct an arbitrary byte of length n*)
      arbitrary_stringN n  >>= fun a ->
      let byte = Cstruct.create n in
      Cstruct.blit_from_string a 0 byte 0 n;
      ret_gen (byte)
      
  let arbitrary = 
    arbitrary_len >>= fun len ->
    arbitrary_byte len >>= fun data ->
    arbitrary_err >>= fun err ->
    ret_gen {
      Error.err = err;
      Error.data = data}

  let marshal = Error.marshal
  let parse = Error.parse
  let to_string = Error.to_string
  let size_of = Error.sizeof

>>>>>>> 80de655c
end<|MERGE_RESOLUTION|>--- conflicted
+++ resolved
@@ -1494,16 +1494,11 @@
 
 end
 
-<<<<<<< HEAD
 module FlowRemoved = struct
-=======
-module Error = struct
->>>>>>> 80de655c
 
   open Gen
   open OpenFlow0x04_Core
 
-<<<<<<< HEAD
   type t = FlowRemoved.t
 
   let arbitrary_reason = 
@@ -1574,14 +1569,18 @@
     arbitrary_mask arbitrary_FlowReason >>= fun flow_removed ->
     ret_gen { packet_in; port_status; flow_removed }
 
-    
-
-  
   let marshal = AsyncConfig.marshal
   let parse = AsyncConfig.parse
   let to_string = AsyncConfig.to_string
   let size_of = AsyncConfig.sizeof
-=======
+
+end
+
+module Error = struct
+
+  open Gen
+  open OpenFlow0x04_Core
+
   type t = Error.t
 
   let arbitrary_helloFailed =
@@ -1799,5 +1798,4 @@
   let to_string = Error.to_string
   let size_of = Error.sizeof
 
->>>>>>> 80de655c
 end