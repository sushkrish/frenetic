--- conflicted
+++ resolved
@@ -1589,11 +1589,7 @@
   let arbitrary_groupModFailed = 
     oneof [
       ret_gen GrGroupExists;
-<<<<<<< HEAD
-      ret_gen GrIvalidGroup;
-=======
       ret_gen GrInvalidGroup;
->>>>>>> 80de655c
       ret_gen GrWeightUnsupported;
       ret_gen GrOutOfGroups;
       ret_gen GrOutOfBuckets;
