<<<<<<< HEAD
open OpenFlow0x04
open OpenFlow0x04_Core
open Arbitrary_Base

open QuickCheck
module Gen = QuickCheck_gen


let arbitrary_32mask =
  let open Gen in
  (choose_int (1, 32)) >>= fun a ->
    ret_gen (Int32.of_int a)

let arbitrary_64mask = 
  let open Gen in
  (choose_int (1,64)) >>= fun a ->
    ret_gen (Int64.of_int a)

let arbitrary_48mask =
  let open Gen in
  (choose_int (1,48)) >>= fun a ->
    ret_gen (Int64.of_int a)

let arbitrary_12mask =
  let open Gen in
  (choose_int (1,12)) >>= fun a ->
    ret_gen a

let arbitrary_16mask =
  let open Gen in
  (choose_int (1,16)) >>= fun a ->
    ret_gen a
    
let arbitrary_masked arb arb_mask =
  let open OpenFlow0x04_Core in
  let open Gen in
  frequency [
    (1, arb >>= fun v -> ret_gen {OpenFlow0x04_Core.m_value = v; m_mask = None});
    (3, arb >>= fun v ->
        arb_mask >>= fun m -> ret_gen {OpenFlow0x04_Core.m_value = v; m_mask = Some m}) ]

module type OpenFlow0x04_Arbitrary = sig

    type t
    type s

    val arbitrary : t arbitrary

    val to_string : t -> string

    val parse : s -> t
    val marshal : t -> s

end

module type OpenFlow0x04_ArbitraryCstruct = sig
  type t

  val arbitrary : t arbitrary

  val to_string : t -> string

  val parse : Cstruct.t -> t
  val marshal : Cstruct.t -> t -> int

  val size_of : t -> int

end

module OpenFlow0x04_Unsize(ArbC : OpenFlow0x04_ArbitraryCstruct) = struct
  type t = ArbC.t
  type s = Cstruct.t

  let arbitrary = ArbC.arbitrary

  let to_string = ArbC.to_string

  let parse = ArbC.parse

  let marshal m =
    let bytes = Cstruct.of_bigarray Bigarray.(Array1.create char c_layout (ArbC.size_of m))
      in ignore (ArbC.marshal bytes m); bytes
end

module PortDesc = struct
  module PortFeatures = struct
    
    type t = OpenFlow0x04_Core.portFeatures
    type s = Int32.t
    
    let arbitrary = 
        let open Gen in
        let open PortFeatures in
        arbitrary_bool >>= fun rate_10mb_hd ->
        arbitrary_bool >>= fun rate_10mb_fd ->
        arbitrary_bool >>= fun rate_100mb_hd ->
        arbitrary_bool >>= fun rate_100mb_fd ->
        arbitrary_bool >>= fun rate_1gb_hd ->
        arbitrary_bool >>= fun rate_1gb_fd ->
        arbitrary_bool >>= fun rate_10gb_fd ->
        arbitrary_bool >>= fun rate_40gb_fd ->
        arbitrary_bool >>= fun rate_100gb_fd ->
        arbitrary_bool >>= fun rate_1tb_fd ->
        arbitrary_bool >>= fun other ->
        arbitrary_bool >>= fun copper ->
        arbitrary_bool >>= fun fiber ->
        arbitrary_bool >>= fun autoneg ->
        arbitrary_bool >>= fun pause ->
        arbitrary_bool >>= fun pause_asym ->
        ret_gen {
            rate_10mb_hd; rate_10mb_fd; 
            rate_100mb_hd; rate_100mb_fd;
            rate_1gb_hd; rate_1gb_fd;
            rate_10gb_fd; rate_40gb_fd;
            rate_100gb_fd; rate_1tb_fd;
            other; copper; fiber;
            autoneg; pause; pause_asym
        }

    let to_string = PortFeatures.to_string
    let marshal = PortFeatures.marshal
    let parse = PortFeatures.parse
  end

  module PortState = struct
    type t = OpenFlow0x04_Core.portState
    type s = Int32.t
    let arbitrary =
        let open Gen in
        let open PortState in
        arbitrary_bool >>= fun link_down ->
        arbitrary_bool >>= fun blocked ->
        arbitrary_bool >>= fun live ->
        ret_gen {
            link_down;
            blocked;
            live
        }
    let to_string = PortState.to_string
    let marshal = PortState.marshal
    let parse = PortState.parse
  end

  module PortConfig = struct
    type t = OpenFlow0x04_Core.portConfig
    type s = Int32.t
    let arbitrary =
        let open Gen in
        let open PortConfig in
        arbitrary_bool >>= fun port_down ->
        arbitrary_bool >>= fun no_recv ->
        arbitrary_bool >>= fun no_fwd ->
        arbitrary_bool >>= fun no_packet_in ->
        ret_gen {
            port_down;
            no_recv;
            no_fwd;
            no_packet_in
        }
    let to_string = PortConfig.to_string
    let marshal = PortConfig.marshal
    let parse = PortConfig.parse
  end
  
  type t = OpenFlow0x04_Core.portDesc
  
  let arbitrary =
    let open Gen in
    let open PortDesc in
    arbitrary_uint32 >>= fun port_no ->
    PortConfig.arbitrary >>= fun config ->
    PortState.arbitrary >>= fun state ->
    PortFeatures.arbitrary >>= fun curr ->
    PortFeatures.arbitrary >>= fun advertised ->
    PortFeatures.arbitrary >>= fun supported ->
    PortFeatures.arbitrary >>= fun peer ->
    ret_gen {
        port_no;
        config;
        state;
        curr;
        advertised;
        supported; 
        peer
    }
  
  let to_string = PortDesc.to_string
  let parse = PortDesc.parse
  let marshal = PortDesc.marshal
  let size_of = PortDesc.sizeof

end

module PortStatus = struct

    open Gen

    type t = OpenFlow0x04_Core.portStatus
    
    let arbitrary_reason =
        oneof [
            ret_gen PortAdd;
            ret_gen PortDelete;
            ret_gen PortModify
        ]


    let arbitrary : t arbitrary =
        let open PortStatus in
        arbitrary_reason >>= fun reason ->
        PortDesc.arbitrary >>= fun desc -> 
            ret_gen {
                reason = reason;
                desc = desc}

    let to_string = PortStatus.to_string
    let parse = PortStatus.parse
    let marshal = PortStatus.marshal
    let size_of = PortStatus.sizeof

end

module PseudoPort = struct
  type s = int * (int option)
  type t = PseudoPort.t

  let arbitrary =
    let open Gen in
    let open OpenFlow0x04_Core in
      oneof [
        arbitrary_uint32 >>= (fun p -> ret_gen (PhysicalPort p));
        ret_gen InPort;
        ret_gen Table;
        ret_gen Normal;
        ret_gen Flood;
        ret_gen AllPorts;
        arbitrary_uint >>= (fun l -> ret_gen (Controller l));
        ret_gen Local;
        ret_gen Any
      ]

  (* Use in cases where a `Controller` port is invalid input *)
  let arbitrary_nc =
    let open Gen in
    let open OpenFlow0x04_Core in
      oneof [
        arbitrary_uint32 >>= (fun p -> ret_gen (PhysicalPort p));
        ret_gen InPort;
        ret_gen Table;
        ret_gen Normal;
        ret_gen Flood;
        ret_gen AllPorts;
        ret_gen Local;
        ret_gen Any
      ]

  let to_string = PseudoPort.to_string

  let parse (p, l) =
    let l' = match l with
             | None   -> 0
             | Some i -> i
      in PseudoPort.make p l'

  let marshal p =
    let open OpenFlow0x04_Core in
    let l = match p with
            | Controller i -> Some i
            | _            -> None
      in (PseudoPort.marshal p, l)
end

module OfpMatch = struct
    open Gen
    type t = OpenFlow0x04_Core.oxmMatch

    module Oxm = struct
        type t = OpenFlow0x04_Core.oxm
        
        let arbitrary = 
            let open Gen in
            let open Oxm in
            arbitrary_uint32 >>= fun portId ->
            arbitrary_uint32 >>= fun portPhyId ->
            arbitrary_masked arbitrary_uint64 arbitrary_64mask >>= fun oxmMetadata ->
            arbitrary_uint16 >>= fun oxmEthType ->
            arbitrary_masked arbitrary_uint48 arbitrary_48mask >>= fun oxmEthDst ->
            arbitrary_masked arbitrary_uint48 arbitrary_48mask >>= fun oxmEthSrc ->
            arbitrary_masked arbitrary_uint12 arbitrary_12mask >>= fun oxmVlanVId ->
            arbitrary_uint8 >>= fun oxmVlanPcp ->
            arbitrary_uint8 >>= fun oxmIPProto ->
            arbitrary_uint8 >>= fun oxmIPDscp ->
            arbitrary_uint8 >>= fun oxmIPEcn ->
            arbitrary_masked arbitrary_uint32 arbitrary_32mask >>= fun oxmIP4Src ->
            arbitrary_masked arbitrary_uint32 arbitrary_32mask >>= fun oxmIP4Dst ->
            arbitrary_masked arbitrary_uint16 arbitrary_16mask >>= fun oxmTCPSrc ->
            arbitrary_masked arbitrary_uint16 arbitrary_16mask >>= fun oxmTCPDst ->
            arbitrary_uint16 >>= fun oxmARPOp ->
            arbitrary_masked arbitrary_uint32 arbitrary_32mask >>= fun oxmARPSpa ->
            arbitrary_masked arbitrary_uint32 arbitrary_32mask >>= fun oxmARPTpa ->
            arbitrary_masked arbitrary_uint48 arbitrary_48mask >>= fun oxmARPSha ->
            arbitrary_masked arbitrary_uint48 arbitrary_48mask >>= fun oxmARPTha ->
            arbitrary_uint8 >>= fun oxmICMPType ->
            arbitrary_uint8 >>= fun oxmICMPCode ->
            arbitrary_uint32 >>= fun oxmMPLSLabel ->
            arbitrary_uint8 >>= fun oxmMPLSTc ->
            arbitrary_masked arbitrary_uint64 arbitrary_64mask >>= fun oxmTunnelId ->
            oneof [
                ret_gen (OxmInPort portId);
                ret_gen (OxmInPhyPort portPhyId);
                ret_gen (OxmMetadata oxmMetadata);
                ret_gen (OxmEthType oxmEthType);
                ret_gen (OxmEthDst oxmEthDst);
                ret_gen (OxmEthSrc oxmEthSrc);
                ret_gen (OxmVlanVId oxmVlanVId);
                ret_gen (OxmVlanPcp oxmVlanPcp);
                ret_gen (OxmIPProto oxmIPProto);
                ret_gen (OxmIPDscp oxmIPDscp);
                ret_gen (OxmIPEcn oxmIPEcn);
                ret_gen (OxmIP4Src oxmIP4Src);
                ret_gen (OxmIP4Dst oxmIP4Dst);
                ret_gen (OxmTCPSrc oxmTCPSrc);
                ret_gen (OxmTCPDst oxmTCPDst);
                ret_gen (OxmARPOp oxmARPOp);
                ret_gen (OxmARPSpa oxmARPSpa);
                ret_gen (OxmARPTpa oxmARPTpa);
                ret_gen (OxmARPSha oxmARPSha);
                ret_gen (OxmARPTha oxmARPTha);
                ret_gen (OxmICMPType oxmICMPType);
                ret_gen (OxmICMPCode oxmICMPCode);
                ret_gen (OxmMPLSLabel oxmMPLSLabel);
                ret_gen (OxmMPLSTc oxmMPLSTc);
                ret_gen (OxmTunnelId oxmTunnelId)
            ]
        let marshal = Oxm.marshal
        let to_string = Oxm.to_string
        let size_of = Oxm.sizeof
        let parse bits = 
            let p,_ = Oxm.parse bits in
            p
    end

    let arbitrary =
        let open Gen in
        let open OfpMatch in
        arbitrary_list Oxm.arbitrary >>= fun ofpMatch ->
        ret_gen ofpMatch
    
    let marshal = OfpMatch.marshal
    let parse bits= 
        let ofpMatch,_ = OfpMatch.parse bits in
        ofpMatch
    let to_string = OfpMatch.to_string
    let size_of = OfpMatch.sizeof
end

module Action = struct
  type t = OpenFlow0x04_Core.action

  let arbitrary =
    let open Gen in
    let open OpenFlow0x04_Core in
    oneof [
      PseudoPort.arbitrary >>= (fun p -> ret_gen (Output p));
      arbitrary_uint32 >>= (fun p -> ret_gen (Group p));
      ret_gen PopVlan;
      ret_gen PushVlan;
      ret_gen PopMpls;
      ret_gen PushMpls;
      ret_gen CopyTtlOut;
      ret_gen CopyTtlIn;
      ret_gen DecNwTtl;
      ret_gen PushPbb;
      ret_gen PopPbb;
      ret_gen DecMplsTtl;
      arbitrary_uint8 >>= (fun p -> ret_gen (SetNwTtl p));
      arbitrary_uint8 >>= (fun p -> ret_gen (SetMplsTtl p));
      arbitrary_uint32 >>= (fun p -> ret_gen (SetQueue p));
      OfpMatch.Oxm.arbitrary >>= (fun p -> ret_gen (SetField p))
    ]

  let to_string = Action.to_string

  let marshal = Action.marshal
  let parse = Action.parse

  let size_of = Action.sizeof

end

module Instructions = struct
    open Gen
    type t = OpenFlow0x04_Core.instruction list
    
    module Instruction = struct
        type t = OpenFlow0x04_Core.instruction
        
        let arbitrary = 
            let open Gen in
            let open Instruction in
            arbitrary_uint8 >>= fun tableid ->
            arbitrary_uint32 >>= fun meter ->
            arbitrary_uint32 >>= fun exp ->
            arbitrary_masked arbitrary_uint64 arbitrary_64mask >>= fun wrMeta ->
            arbitrary_list Action.arbitrary >>= fun wrAction ->
            arbitrary_list Action.arbitrary >>= fun appAction ->
            oneof [
            ret_gen (GotoTable tableid);
            ret_gen (WriteMetadata wrMeta);
            ret_gen (WriteActions wrAction);
            ret_gen (ApplyActions appAction);
            ret_gen Clear;
            ret_gen (Meter meter);
            ret_gen (Experimenter exp);
            ]

        let marshal = Instruction.marshal
        let parse = Instruction.parse
    end
    
    let arbitrary =
        let open Gen in
        let open Instructions in
        arbitrary_list Instruction.arbitrary >>= fun ins ->
        ret_gen ins
    
    let marshal = Instructions.marshal
    let parse = Instructions.parse
    let to_string = Instructions.to_string
    let size_of = Instructions.sizeof    
end

module FlowMod = struct
    open Gen
    module FlowModCommand = struct
        type t = OpenFlow0x04_Core.flowModCommand

        let arbitrary =
            let open Gen in
            let open FlowModCommand in
            oneof [
                        ret_gen AddFlow;
                        ret_gen ModFlow;
                        ret_gen ModStrictFlow;
                        ret_gen DeleteFlow;
                        ret_gen DeleteStrictFlow;
                    ]
        let to_string = FlowModCommand.to_string
        let marshal = FlowModCommand.marshal
        let parse = FlowModCommand.parse
    end
    type t = OpenFlow0x04_Core.flowMod

    let arbitrary_flags =
        arbitrary_bool >>= fun fmf_send_flow_rem ->
        arbitrary_bool >>= fun fmf_check_overlap ->
        arbitrary_bool >>= fun fmf_reset_counts ->
        arbitrary_bool >>= fun fmf_no_pkt_counts ->
        arbitrary_bool >>= fun fmf_no_byt_counts ->
        ret_gen {
            fmf_send_flow_rem;
            fmf_check_overlap;
            fmf_reset_counts;
            fmf_no_pkt_counts;
            fmf_no_byt_counts
        }

    let arbitrary_timeout =
        let open OpenFlow0x04_Core in
        oneof [
            ret_gen Permanent;
            arbitrary_uint16 >>= (fun n -> ret_gen (ExpiresAfter n))
        ]

    let arbitrary_buffer_id = 
        arbitrary_uint32 >>= fun bid ->
        oneof [
            ret_gen None;
            ret_gen (Some bid)
        ]

    let arbitrary = 
        arbitrary_masked arbitrary_uint64 arbitrary_64mask >>= fun mfCookie ->
        arbitrary_uint8 >>= fun mfTable_id ->
        arbitrary_timeout >>= fun mfIdle_timeout ->
        arbitrary_timeout >>= fun mfHard_timeout ->
        arbitrary_uint16 >>= fun mfPriority ->
        arbitrary_flags >>= fun mfFlags ->
        arbitrary_buffer_id >>= fun mfBuffer_id ->
        FlowModCommand.arbitrary >>= fun mfCommand ->
        PseudoPort.arbitrary >>= fun mfPort ->
        oneof [ ret_gen None; ret_gen (Some mfPort)] >>= fun mfOut_port ->
        arbitrary_uint32 >>= fun mfGroup ->
        oneof [ ret_gen None; ret_gen (Some mfGroup)] >>= fun mfOut_group ->
        OfpMatch.arbitrary >>= fun mfOfp_match ->
        Instructions.arbitrary >>= fun mfInstructions ->
        ret_gen {
            mfCookie; mfTable_id;
            mfCommand; mfIdle_timeout;
            mfHard_timeout; mfPriority;
            mfBuffer_id;
            mfOut_port;
            mfOut_group; mfFlags;
            mfOfp_match; mfInstructions}
        
    let marshal = FlowMod.marshal
    let parse = FlowMod.parse
    let to_string = FlowMod.to_string
    let size_of = FlowMod.sizeof
end    
=======
open OpenFlow0x04
open OpenFlow0x04_Core
open Arbitrary_Base

open QuickCheck
module Gen = QuickCheck_gen


let arbitrary_32mask =
  let open Gen in
  (choose_int (1, 32)) >>= fun a ->
    ret_gen (Int32.of_int a)

let arbitrary_64mask = 
  let open Gen in
  (choose_int (1,64)) >>= fun a ->
    ret_gen (Int64.of_int a)

let arbitrary_48mask =
  let open Gen in
  (choose_int (1,48)) >>= fun a ->
    ret_gen (Int64.of_int a)

let arbitrary_12mask =
  let open Gen in
  (choose_int (1,12)) >>= fun a ->
    ret_gen a

let arbitrary_16mask =
  let open Gen in
  (choose_int (1,16)) >>= fun a ->
    ret_gen a
    
let arbitrary_masked arb arb_mask =
  let open OpenFlow0x04_Core in
  let open Gen in
  frequency [
    (1, arb >>= fun v -> ret_gen {OpenFlow0x04_Core.m_value = v; m_mask = None});
    (3, arb >>= fun v ->
        arb_mask >>= fun m -> ret_gen {OpenFlow0x04_Core.m_value = v; m_mask = Some m}) ]

module type OpenFlow0x04_Arbitrary = sig

    type t
    type s

    val arbitrary : t arbitrary

    val to_string : t -> string

    val parse : s -> t
    val marshal : t -> s

end

module type OpenFlow0x04_ArbitraryCstruct = sig
  type t

  val arbitrary : t arbitrary

  val to_string : t -> string

  val parse : Cstruct.t -> t
  val marshal : Cstruct.t -> t -> int

  val size_of : t -> int

end

module OpenFlow0x04_Unsize(ArbC : OpenFlow0x04_ArbitraryCstruct) = struct
  type t = ArbC.t
  type s = Cstruct.t

  let arbitrary = ArbC.arbitrary

  let to_string = ArbC.to_string

  let parse = ArbC.parse

  let marshal m =
    let bytes = Cstruct.of_bigarray Bigarray.(Array1.create char c_layout (ArbC.size_of m))
      in ignore (ArbC.marshal bytes m); bytes
end

module PortDesc = struct
  module PortFeatures = struct
    
    type t = OpenFlow0x04_Core.portFeatures
    type s = Int32.t
    
    let arbitrary = 
        let open Gen in
        let open PortFeatures in
        arbitrary_bool >>= fun rate_10mb_hd ->
        arbitrary_bool >>= fun rate_10mb_fd ->
        arbitrary_bool >>= fun rate_100mb_hd ->
        arbitrary_bool >>= fun rate_100mb_fd ->
        arbitrary_bool >>= fun rate_1gb_hd ->
        arbitrary_bool >>= fun rate_1gb_fd ->
        arbitrary_bool >>= fun rate_10gb_fd ->
        arbitrary_bool >>= fun rate_40gb_fd ->
        arbitrary_bool >>= fun rate_100gb_fd ->
        arbitrary_bool >>= fun rate_1tb_fd ->
        arbitrary_bool >>= fun other ->
        arbitrary_bool >>= fun copper ->
        arbitrary_bool >>= fun fiber ->
        arbitrary_bool >>= fun autoneg ->
        arbitrary_bool >>= fun pause ->
        arbitrary_bool >>= fun pause_asym ->
        ret_gen {
            rate_10mb_hd; rate_10mb_fd; 
            rate_100mb_hd; rate_100mb_fd;
            rate_1gb_hd; rate_1gb_fd;
            rate_10gb_fd; rate_40gb_fd;
            rate_100gb_fd; rate_1tb_fd;
            other; copper; fiber;
            autoneg; pause; pause_asym
        }

    let to_string = PortFeatures.to_string
    let marshal = PortFeatures.marshal
    let parse = PortFeatures.parse
  end

  module PortState = struct
    type t = OpenFlow0x04_Core.portState
    type s = Int32.t
    let arbitrary =
        let open Gen in
        let open PortState in
        arbitrary_bool >>= fun link_down ->
        arbitrary_bool >>= fun blocked ->
        arbitrary_bool >>= fun live ->
        ret_gen {
            link_down;
            blocked;
            live
        }
    let to_string = PortState.to_string
    let marshal = PortState.marshal
    let parse = PortState.parse
  end

  module PortConfig = struct
    type t = OpenFlow0x04_Core.portConfig
    type s = Int32.t
    let arbitrary =
        let open Gen in
        let open PortConfig in
        arbitrary_bool >>= fun port_down ->
        arbitrary_bool >>= fun no_recv ->
        arbitrary_bool >>= fun no_fwd ->
        arbitrary_bool >>= fun no_packet_in ->
        ret_gen {
            port_down;
            no_recv;
            no_fwd;
            no_packet_in
        }
    let to_string = PortConfig.to_string
    let marshal = PortConfig.marshal
    let parse = PortConfig.parse
  end
  
  type t = OpenFlow0x04_Core.portDesc
  
  let arbitrary =
    let open Gen in
    let open PortDesc in
    arbitrary_uint32 >>= fun port_no ->
    PortConfig.arbitrary >>= fun config ->
    PortState.arbitrary >>= fun state ->
    PortFeatures.arbitrary >>= fun curr ->
    PortFeatures.arbitrary >>= fun advertised ->
    PortFeatures.arbitrary >>= fun supported ->
    PortFeatures.arbitrary >>= fun peer ->
    ret_gen {
        port_no;
        config;
        state;
        curr;
        advertised;
        supported; 
        peer
    }
  
  let to_string = PortDesc.to_string
  let parse = PortDesc.parse
  let marshal = PortDesc.marshal
  let size_of = PortDesc.sizeof

end

module PortStatus = struct

    open Gen

    type t = OpenFlow0x04_Core.portStatus
    
    let arbitrary_reason =
        oneof [
            ret_gen PortAdd;
            ret_gen PortDelete;
            ret_gen PortModify
        ]


    let arbitrary : t arbitrary =
        let open PortStatus in
        arbitrary_reason >>= fun reason ->
        PortDesc.arbitrary >>= fun desc -> 
            ret_gen {
                reason = reason;
                desc = desc}

    let to_string = PortStatus.to_string
    let parse = PortStatus.parse
    let marshal = PortStatus.marshal
    let size_of = PortStatus.sizeof

end

module PseudoPort = struct
  type s = int * (int option)
  type t = PseudoPort.t

  let arbitrary =
    let open Gen in
    let open OpenFlow0x04_Core in
      oneof [
        arbitrary_uint32 >>= (fun p -> ret_gen (PhysicalPort p));
        ret_gen InPort;
        ret_gen Table;
        ret_gen Normal;
        ret_gen Flood;
        ret_gen AllPorts;
        arbitrary_uint >>= (fun l -> ret_gen (Controller l));
        ret_gen Local;
        ret_gen Any
      ]

  (* Use in cases where a `Controller` port is invalid input *)
  let arbitrary_nc =
    let open Gen in
    let open OpenFlow0x04_Core in
      oneof [
        arbitrary_uint32 >>= (fun p -> ret_gen (PhysicalPort p));
        ret_gen InPort;
        ret_gen Table;
        ret_gen Normal;
        ret_gen Flood;
        ret_gen AllPorts;
        ret_gen Local;
        ret_gen Any
      ]

  let to_string = PseudoPort.to_string

  let parse (p, l) =
    let l' = match l with
             | None   -> 0
             | Some i -> i
      in PseudoPort.make p l'

  let marshal p =
    let open OpenFlow0x04_Core in
    let l = match p with
            | Controller i -> Some i
            | _            -> None
      in (PseudoPort.marshal p, l)
  let size_of = PseudoPort.size_of
end

module OfpMatch = struct
    open Gen
    type t = OpenFlow0x04_Core.oxmMatch

    module Oxm = struct
        type t = OpenFlow0x04_Core.oxm
        
        let arbitrary = 
            let open Gen in
            let open Oxm in
            let arbitrary_dscp = 
              (choose_int (0,64)) >>= fun a ->
              ret_gen a in
            let arbitrary_ecn = 
            (choose_int (0,3)) >>= fun a ->
              ret_gen a in
            arbitrary_uint32 >>= fun portId ->
            arbitrary_uint32 >>= fun portPhyId ->
            arbitrary_masked arbitrary_uint64 arbitrary_64mask >>= fun oxmMetadata ->
            arbitrary_uint16 >>= fun oxmEthType ->
            arbitrary_masked arbitrary_uint48 arbitrary_48mask >>= fun oxmEthDst ->
            arbitrary_masked arbitrary_uint48 arbitrary_48mask >>= fun oxmEthSrc ->
            arbitrary_masked arbitrary_uint12 arbitrary_12mask >>= fun oxmVlanVId ->
            arbitrary_uint8 >>= fun oxmVlanPcp ->
            arbitrary_uint8 >>= fun oxmIPProto ->
            arbitrary_dscp >>= fun oxmIPDscp ->
            arbitrary_ecn >>= fun oxmIPEcn ->
            arbitrary_masked arbitrary_uint32 arbitrary_32mask >>= fun oxmIP4Src ->
            arbitrary_masked arbitrary_uint32 arbitrary_32mask >>= fun oxmIP4Dst ->
            arbitrary_masked arbitrary_uint16 arbitrary_16mask >>= fun oxmTCPSrc ->
            arbitrary_masked arbitrary_uint16 arbitrary_16mask >>= fun oxmTCPDst ->
            arbitrary_uint16 >>= fun oxmARPOp ->
            arbitrary_masked arbitrary_uint32 arbitrary_32mask >>= fun oxmARPSpa ->
            arbitrary_masked arbitrary_uint32 arbitrary_32mask >>= fun oxmARPTpa ->
            arbitrary_masked arbitrary_uint48 arbitrary_48mask >>= fun oxmARPSha ->
            arbitrary_masked arbitrary_uint48 arbitrary_48mask >>= fun oxmARPTha ->
            arbitrary_uint8 >>= fun oxmICMPType ->
            arbitrary_uint8 >>= fun oxmICMPCode ->
            arbitrary_uint32 >>= fun oxmMPLSLabel ->
            arbitrary_uint8 >>= fun oxmMPLSTc ->
            arbitrary_masked arbitrary_uint64 arbitrary_64mask >>= fun oxmTunnelId ->
            oneof [
                ret_gen (OxmInPort portId);
                ret_gen (OxmInPhyPort portPhyId);
                ret_gen (OxmMetadata oxmMetadata);
                ret_gen (OxmEthType oxmEthType);
                ret_gen (OxmEthDst oxmEthDst);
                ret_gen (OxmEthSrc oxmEthSrc);
                ret_gen (OxmVlanVId oxmVlanVId);
                ret_gen (OxmVlanPcp oxmVlanPcp);
                ret_gen (OxmIPProto oxmIPProto);
                ret_gen (OxmIPDscp oxmIPDscp);
                ret_gen (OxmIPEcn oxmIPEcn);
                ret_gen (OxmIP4Src oxmIP4Src);
                ret_gen (OxmIP4Dst oxmIP4Dst);
                ret_gen (OxmTCPSrc oxmTCPSrc);
                ret_gen (OxmTCPDst oxmTCPDst);
                ret_gen (OxmARPOp oxmARPOp);
                ret_gen (OxmARPSpa oxmARPSpa);
                ret_gen (OxmARPTpa oxmARPTpa);
                ret_gen (OxmARPSha oxmARPSha);
                ret_gen (OxmARPTha oxmARPTha);
                ret_gen (OxmICMPType oxmICMPType);
                ret_gen (OxmICMPCode oxmICMPCode);
                ret_gen (OxmMPLSLabel oxmMPLSLabel);
                ret_gen (OxmMPLSTc oxmMPLSTc);
                ret_gen (OxmTunnelId oxmTunnelId)
            ]
        let marshal = Oxm.marshal
        let to_string = Oxm.to_string
        let size_of = Oxm.sizeof
        let parse bits = 
            let p,_ = Oxm.parse bits in
            p
    end

    let arbitrary =
        let open Gen in
        let open OfpMatch in
        arbitrary_list Oxm.arbitrary >>= fun ofpMatch ->
        ret_gen ofpMatch
    
    let marshal = OfpMatch.marshal
    let parse bits= 
        let ofpMatch,_ = OfpMatch.parse bits in
        ofpMatch
    let to_string = OfpMatch.to_string
    let size_of = OfpMatch.sizeof
end

module Action = struct
  type t = OpenFlow0x04_Core.action

  let arbitrary =
    let open Gen in
    let open OpenFlow0x04_Core in
    oneof [
      PseudoPort.arbitrary >>= (fun p -> ret_gen (Output p));
      arbitrary_uint32 >>= (fun p -> ret_gen (Group p));
      ret_gen PopVlan;
      ret_gen PushVlan;
      ret_gen PopMpls;
      ret_gen PushMpls;
      ret_gen CopyTtlOut;
      ret_gen CopyTtlIn;
      ret_gen DecNwTtl;
      ret_gen PushPbb;
      ret_gen PopPbb;
      ret_gen DecMplsTtl;
      arbitrary_uint8 >>= (fun p -> ret_gen (SetNwTtl p));
      arbitrary_uint8 >>= (fun p -> ret_gen (SetMplsTtl p));
      arbitrary_uint32 >>= (fun p -> ret_gen (SetQueue p));
      OfpMatch.Oxm.arbitrary >>= (fun p -> ret_gen (SetField p))
    ]

  let to_string = Action.to_string

  let marshal = Action.marshal
  let parse = Action.parse

  let size_of = Action.sizeof

end

module Instructions = struct
    open Gen
    type t = OpenFlow0x04_Core.instruction list
    
    module Instruction = struct
        type t = OpenFlow0x04_Core.instruction
        
        let arbitrary = 
            let open Gen in
            let open Instruction in
            arbitrary_uint8 >>= fun tableid ->
            arbitrary_uint32 >>= fun meter ->
            arbitrary_uint32 >>= fun exp ->
            arbitrary_masked arbitrary_uint64 arbitrary_64mask >>= fun wrMeta ->
            arbitrary_list Action.arbitrary >>= fun wrAction ->
            arbitrary_list Action.arbitrary >>= fun appAction ->
            oneof [
            ret_gen (GotoTable tableid);
            ret_gen (WriteMetadata wrMeta);
            ret_gen (WriteActions wrAction);
            ret_gen (ApplyActions appAction);
            ret_gen Clear;
            ret_gen (Meter meter);
            ret_gen (Experimenter exp);
            ]

        let marshal = Instruction.marshal
        let parse = Instruction.parse
        let to_string = Instruction.to_string
        let size_of = Instruction.sizeof
    end
    
    let arbitrary =
        let open Gen in
        let open Instructions in
        arbitrary_list Instruction.arbitrary >>= fun ins ->
        ret_gen ins
    
    let marshal = Instructions.marshal
    let parse = Instructions.parse
    let to_string = Instructions.to_string
    let size_of = Instructions.sizeof    
end

module FlowMod = struct
    open Gen
    module FlowModCommand = struct
        type t = OpenFlow0x04_Core.flowModCommand

        let arbitrary =
            let open Gen in
            let open FlowModCommand in
            oneof [
                        ret_gen AddFlow;
                        ret_gen ModFlow;
                        ret_gen ModStrictFlow;
                        ret_gen DeleteFlow;
                        ret_gen DeleteStrictFlow;
                    ]
        let to_string = FlowModCommand.to_string
        let marshal = FlowModCommand.marshal
        let parse = FlowModCommand.parse
    end
    type t = OpenFlow0x04_Core.flowMod

    let arbitrary_flags =
        arbitrary_bool >>= fun fmf_send_flow_rem ->
        arbitrary_bool >>= fun fmf_check_overlap ->
        arbitrary_bool >>= fun fmf_reset_counts ->
        arbitrary_bool >>= fun fmf_no_pkt_counts ->
        arbitrary_bool >>= fun fmf_no_byt_counts ->
        ret_gen {
            fmf_send_flow_rem;
            fmf_check_overlap;
            fmf_reset_counts;
            fmf_no_pkt_counts;
            fmf_no_byt_counts
        }

    let arbitrary_timeout =
        let open OpenFlow0x04_Core in
        oneof [
            ret_gen Permanent;
            arbitrary_uint16 >>= (fun n -> ret_gen (ExpiresAfter n))
        ]

    let arbitrary_buffer_id = 
        arbitrary_uint32 >>= fun bid ->
        oneof [
            ret_gen None;
            ret_gen (Some bid)
        ]

    let arbitrary = 
        arbitrary_masked arbitrary_uint64 arbitrary_64mask >>= fun mfCookie ->
        arbitrary_uint8 >>= fun mfTable_id ->
        arbitrary_timeout >>= fun mfIdle_timeout ->
        arbitrary_timeout >>= fun mfHard_timeout ->
        arbitrary_uint16 >>= fun mfPriority ->
        arbitrary_flags >>= fun mfFlags ->
        arbitrary_buffer_id >>= fun mfBuffer_id ->
        FlowModCommand.arbitrary >>= fun mfCommand ->
        PseudoPort.arbitrary_nc >>= fun mfPort ->
        oneof [ ret_gen None; ret_gen (Some mfPort)] >>= fun mfOut_port ->
        arbitrary_uint32 >>= fun mfGroup ->
        oneof [ ret_gen None; ret_gen (Some mfGroup)] >>= fun mfOut_group ->
        OfpMatch.arbitrary >>= fun mfOfp_match ->
        Instructions.arbitrary >>= fun mfInstructions ->
        ret_gen {
            mfCookie; mfTable_id;
            mfCommand; mfIdle_timeout;
            mfHard_timeout; mfPriority;
            mfBuffer_id;
            mfOut_port;
            mfOut_group; mfFlags;
            mfOfp_match; mfInstructions}
        
    let marshal = FlowMod.marshal
    let parse = FlowMod.parse
    let to_string = FlowMod.to_string
    let size_of = FlowMod.sizeof
end    
>>>>>>> 74924dc9
<|MERGE_RESOLUTION|>--- conflicted
+++ resolved
@@ -1,515 +1,3 @@
-<<<<<<< HEAD
-open OpenFlow0x04
-open OpenFlow0x04_Core
-open Arbitrary_Base
-
-open QuickCheck
-module Gen = QuickCheck_gen
-
-
-let arbitrary_32mask =
-  let open Gen in
-  (choose_int (1, 32)) >>= fun a ->
-    ret_gen (Int32.of_int a)
-
-let arbitrary_64mask = 
-  let open Gen in
-  (choose_int (1,64)) >>= fun a ->
-    ret_gen (Int64.of_int a)
-
-let arbitrary_48mask =
-  let open Gen in
-  (choose_int (1,48)) >>= fun a ->
-    ret_gen (Int64.of_int a)
-
-let arbitrary_12mask =
-  let open Gen in
-  (choose_int (1,12)) >>= fun a ->
-    ret_gen a
-
-let arbitrary_16mask =
-  let open Gen in
-  (choose_int (1,16)) >>= fun a ->
-    ret_gen a
-    
-let arbitrary_masked arb arb_mask =
-  let open OpenFlow0x04_Core in
-  let open Gen in
-  frequency [
-    (1, arb >>= fun v -> ret_gen {OpenFlow0x04_Core.m_value = v; m_mask = None});
-    (3, arb >>= fun v ->
-        arb_mask >>= fun m -> ret_gen {OpenFlow0x04_Core.m_value = v; m_mask = Some m}) ]
-
-module type OpenFlow0x04_Arbitrary = sig
-
-    type t
-    type s
-
-    val arbitrary : t arbitrary
-
-    val to_string : t -> string
-
-    val parse : s -> t
-    val marshal : t -> s
-
-end
-
-module type OpenFlow0x04_ArbitraryCstruct = sig
-  type t
-
-  val arbitrary : t arbitrary
-
-  val to_string : t -> string
-
-  val parse : Cstruct.t -> t
-  val marshal : Cstruct.t -> t -> int
-
-  val size_of : t -> int
-
-end
-
-module OpenFlow0x04_Unsize(ArbC : OpenFlow0x04_ArbitraryCstruct) = struct
-  type t = ArbC.t
-  type s = Cstruct.t
-
-  let arbitrary = ArbC.arbitrary
-
-  let to_string = ArbC.to_string
-
-  let parse = ArbC.parse
-
-  let marshal m =
-    let bytes = Cstruct.of_bigarray Bigarray.(Array1.create char c_layout (ArbC.size_of m))
-      in ignore (ArbC.marshal bytes m); bytes
-end
-
-module PortDesc = struct
-  module PortFeatures = struct
-    
-    type t = OpenFlow0x04_Core.portFeatures
-    type s = Int32.t
-    
-    let arbitrary = 
-        let open Gen in
-        let open PortFeatures in
-        arbitrary_bool >>= fun rate_10mb_hd ->
-        arbitrary_bool >>= fun rate_10mb_fd ->
-        arbitrary_bool >>= fun rate_100mb_hd ->
-        arbitrary_bool >>= fun rate_100mb_fd ->
-        arbitrary_bool >>= fun rate_1gb_hd ->
-        arbitrary_bool >>= fun rate_1gb_fd ->
-        arbitrary_bool >>= fun rate_10gb_fd ->
-        arbitrary_bool >>= fun rate_40gb_fd ->
-        arbitrary_bool >>= fun rate_100gb_fd ->
-        arbitrary_bool >>= fun rate_1tb_fd ->
-        arbitrary_bool >>= fun other ->
-        arbitrary_bool >>= fun copper ->
-        arbitrary_bool >>= fun fiber ->
-        arbitrary_bool >>= fun autoneg ->
-        arbitrary_bool >>= fun pause ->
-        arbitrary_bool >>= fun pause_asym ->
-        ret_gen {
-            rate_10mb_hd; rate_10mb_fd; 
-            rate_100mb_hd; rate_100mb_fd;
-            rate_1gb_hd; rate_1gb_fd;
-            rate_10gb_fd; rate_40gb_fd;
-            rate_100gb_fd; rate_1tb_fd;
-            other; copper; fiber;
-            autoneg; pause; pause_asym
-        }
-
-    let to_string = PortFeatures.to_string
-    let marshal = PortFeatures.marshal
-    let parse = PortFeatures.parse
-  end
-
-  module PortState = struct
-    type t = OpenFlow0x04_Core.portState
-    type s = Int32.t
-    let arbitrary =
-        let open Gen in
-        let open PortState in
-        arbitrary_bool >>= fun link_down ->
-        arbitrary_bool >>= fun blocked ->
-        arbitrary_bool >>= fun live ->
-        ret_gen {
-            link_down;
-            blocked;
-            live
-        }
-    let to_string = PortState.to_string
-    let marshal = PortState.marshal
-    let parse = PortState.parse
-  end
-
-  module PortConfig = struct
-    type t = OpenFlow0x04_Core.portConfig
-    type s = Int32.t
-    let arbitrary =
-        let open Gen in
-        let open PortConfig in
-        arbitrary_bool >>= fun port_down ->
-        arbitrary_bool >>= fun no_recv ->
-        arbitrary_bool >>= fun no_fwd ->
-        arbitrary_bool >>= fun no_packet_in ->
-        ret_gen {
-            port_down;
-            no_recv;
-            no_fwd;
-            no_packet_in
-        }
-    let to_string = PortConfig.to_string
-    let marshal = PortConfig.marshal
-    let parse = PortConfig.parse
-  end
-  
-  type t = OpenFlow0x04_Core.portDesc
-  
-  let arbitrary =
-    let open Gen in
-    let open PortDesc in
-    arbitrary_uint32 >>= fun port_no ->
-    PortConfig.arbitrary >>= fun config ->
-    PortState.arbitrary >>= fun state ->
-    PortFeatures.arbitrary >>= fun curr ->
-    PortFeatures.arbitrary >>= fun advertised ->
-    PortFeatures.arbitrary >>= fun supported ->
-    PortFeatures.arbitrary >>= fun peer ->
-    ret_gen {
-        port_no;
-        config;
-        state;
-        curr;
-        advertised;
-        supported; 
-        peer
-    }
-  
-  let to_string = PortDesc.to_string
-  let parse = PortDesc.parse
-  let marshal = PortDesc.marshal
-  let size_of = PortDesc.sizeof
-
-end
-
-module PortStatus = struct
-
-    open Gen
-
-    type t = OpenFlow0x04_Core.portStatus
-    
-    let arbitrary_reason =
-        oneof [
-            ret_gen PortAdd;
-            ret_gen PortDelete;
-            ret_gen PortModify
-        ]
-
-
-    let arbitrary : t arbitrary =
-        let open PortStatus in
-        arbitrary_reason >>= fun reason ->
-        PortDesc.arbitrary >>= fun desc -> 
-            ret_gen {
-                reason = reason;
-                desc = desc}
-
-    let to_string = PortStatus.to_string
-    let parse = PortStatus.parse
-    let marshal = PortStatus.marshal
-    let size_of = PortStatus.sizeof
-
-end
-
-module PseudoPort = struct
-  type s = int * (int option)
-  type t = PseudoPort.t
-
-  let arbitrary =
-    let open Gen in
-    let open OpenFlow0x04_Core in
-      oneof [
-        arbitrary_uint32 >>= (fun p -> ret_gen (PhysicalPort p));
-        ret_gen InPort;
-        ret_gen Table;
-        ret_gen Normal;
-        ret_gen Flood;
-        ret_gen AllPorts;
-        arbitrary_uint >>= (fun l -> ret_gen (Controller l));
-        ret_gen Local;
-        ret_gen Any
-      ]
-
-  (* Use in cases where a `Controller` port is invalid input *)
-  let arbitrary_nc =
-    let open Gen in
-    let open OpenFlow0x04_Core in
-      oneof [
-        arbitrary_uint32 >>= (fun p -> ret_gen (PhysicalPort p));
-        ret_gen InPort;
-        ret_gen Table;
-        ret_gen Normal;
-        ret_gen Flood;
-        ret_gen AllPorts;
-        ret_gen Local;
-        ret_gen Any
-      ]
-
-  let to_string = PseudoPort.to_string
-
-  let parse (p, l) =
-    let l' = match l with
-             | None   -> 0
-             | Some i -> i
-      in PseudoPort.make p l'
-
-  let marshal p =
-    let open OpenFlow0x04_Core in
-    let l = match p with
-            | Controller i -> Some i
-            | _            -> None
-      in (PseudoPort.marshal p, l)
-end
-
-module OfpMatch = struct
-    open Gen
-    type t = OpenFlow0x04_Core.oxmMatch
-
-    module Oxm = struct
-        type t = OpenFlow0x04_Core.oxm
-        
-        let arbitrary = 
-            let open Gen in
-            let open Oxm in
-            arbitrary_uint32 >>= fun portId ->
-            arbitrary_uint32 >>= fun portPhyId ->
-            arbitrary_masked arbitrary_uint64 arbitrary_64mask >>= fun oxmMetadata ->
-            arbitrary_uint16 >>= fun oxmEthType ->
-            arbitrary_masked arbitrary_uint48 arbitrary_48mask >>= fun oxmEthDst ->
-            arbitrary_masked arbitrary_uint48 arbitrary_48mask >>= fun oxmEthSrc ->
-            arbitrary_masked arbitrary_uint12 arbitrary_12mask >>= fun oxmVlanVId ->
-            arbitrary_uint8 >>= fun oxmVlanPcp ->
-            arbitrary_uint8 >>= fun oxmIPProto ->
-            arbitrary_uint8 >>= fun oxmIPDscp ->
-            arbitrary_uint8 >>= fun oxmIPEcn ->
-            arbitrary_masked arbitrary_uint32 arbitrary_32mask >>= fun oxmIP4Src ->
-            arbitrary_masked arbitrary_uint32 arbitrary_32mask >>= fun oxmIP4Dst ->
-            arbitrary_masked arbitrary_uint16 arbitrary_16mask >>= fun oxmTCPSrc ->
-            arbitrary_masked arbitrary_uint16 arbitrary_16mask >>= fun oxmTCPDst ->
-            arbitrary_uint16 >>= fun oxmARPOp ->
-            arbitrary_masked arbitrary_uint32 arbitrary_32mask >>= fun oxmARPSpa ->
-            arbitrary_masked arbitrary_uint32 arbitrary_32mask >>= fun oxmARPTpa ->
-            arbitrary_masked arbitrary_uint48 arbitrary_48mask >>= fun oxmARPSha ->
-            arbitrary_masked arbitrary_uint48 arbitrary_48mask >>= fun oxmARPTha ->
-            arbitrary_uint8 >>= fun oxmICMPType ->
-            arbitrary_uint8 >>= fun oxmICMPCode ->
-            arbitrary_uint32 >>= fun oxmMPLSLabel ->
-            arbitrary_uint8 >>= fun oxmMPLSTc ->
-            arbitrary_masked arbitrary_uint64 arbitrary_64mask >>= fun oxmTunnelId ->
-            oneof [
-                ret_gen (OxmInPort portId);
-                ret_gen (OxmInPhyPort portPhyId);
-                ret_gen (OxmMetadata oxmMetadata);
-                ret_gen (OxmEthType oxmEthType);
-                ret_gen (OxmEthDst oxmEthDst);
-                ret_gen (OxmEthSrc oxmEthSrc);
-                ret_gen (OxmVlanVId oxmVlanVId);
-                ret_gen (OxmVlanPcp oxmVlanPcp);
-                ret_gen (OxmIPProto oxmIPProto);
-                ret_gen (OxmIPDscp oxmIPDscp);
-                ret_gen (OxmIPEcn oxmIPEcn);
-                ret_gen (OxmIP4Src oxmIP4Src);
-                ret_gen (OxmIP4Dst oxmIP4Dst);
-                ret_gen (OxmTCPSrc oxmTCPSrc);
-                ret_gen (OxmTCPDst oxmTCPDst);
-                ret_gen (OxmARPOp oxmARPOp);
-                ret_gen (OxmARPSpa oxmARPSpa);
-                ret_gen (OxmARPTpa oxmARPTpa);
-                ret_gen (OxmARPSha oxmARPSha);
-                ret_gen (OxmARPTha oxmARPTha);
-                ret_gen (OxmICMPType oxmICMPType);
-                ret_gen (OxmICMPCode oxmICMPCode);
-                ret_gen (OxmMPLSLabel oxmMPLSLabel);
-                ret_gen (OxmMPLSTc oxmMPLSTc);
-                ret_gen (OxmTunnelId oxmTunnelId)
-            ]
-        let marshal = Oxm.marshal
-        let to_string = Oxm.to_string
-        let size_of = Oxm.sizeof
-        let parse bits = 
-            let p,_ = Oxm.parse bits in
-            p
-    end
-
-    let arbitrary =
-        let open Gen in
-        let open OfpMatch in
-        arbitrary_list Oxm.arbitrary >>= fun ofpMatch ->
-        ret_gen ofpMatch
-    
-    let marshal = OfpMatch.marshal
-    let parse bits= 
-        let ofpMatch,_ = OfpMatch.parse bits in
-        ofpMatch
-    let to_string = OfpMatch.to_string
-    let size_of = OfpMatch.sizeof
-end
-
-module Action = struct
-  type t = OpenFlow0x04_Core.action
-
-  let arbitrary =
-    let open Gen in
-    let open OpenFlow0x04_Core in
-    oneof [
-      PseudoPort.arbitrary >>= (fun p -> ret_gen (Output p));
-      arbitrary_uint32 >>= (fun p -> ret_gen (Group p));
-      ret_gen PopVlan;
-      ret_gen PushVlan;
-      ret_gen PopMpls;
-      ret_gen PushMpls;
-      ret_gen CopyTtlOut;
-      ret_gen CopyTtlIn;
-      ret_gen DecNwTtl;
-      ret_gen PushPbb;
-      ret_gen PopPbb;
-      ret_gen DecMplsTtl;
-      arbitrary_uint8 >>= (fun p -> ret_gen (SetNwTtl p));
-      arbitrary_uint8 >>= (fun p -> ret_gen (SetMplsTtl p));
-      arbitrary_uint32 >>= (fun p -> ret_gen (SetQueue p));
-      OfpMatch.Oxm.arbitrary >>= (fun p -> ret_gen (SetField p))
-    ]
-
-  let to_string = Action.to_string
-
-  let marshal = Action.marshal
-  let parse = Action.parse
-
-  let size_of = Action.sizeof
-
-end
-
-module Instructions = struct
-    open Gen
-    type t = OpenFlow0x04_Core.instruction list
-    
-    module Instruction = struct
-        type t = OpenFlow0x04_Core.instruction
-        
-        let arbitrary = 
-            let open Gen in
-            let open Instruction in
-            arbitrary_uint8 >>= fun tableid ->
-            arbitrary_uint32 >>= fun meter ->
-            arbitrary_uint32 >>= fun exp ->
-            arbitrary_masked arbitrary_uint64 arbitrary_64mask >>= fun wrMeta ->
-            arbitrary_list Action.arbitrary >>= fun wrAction ->
-            arbitrary_list Action.arbitrary >>= fun appAction ->
-            oneof [
-            ret_gen (GotoTable tableid);
-            ret_gen (WriteMetadata wrMeta);
-            ret_gen (WriteActions wrAction);
-            ret_gen (ApplyActions appAction);
-            ret_gen Clear;
-            ret_gen (Meter meter);
-            ret_gen (Experimenter exp);
-            ]
-
-        let marshal = Instruction.marshal
-        let parse = Instruction.parse
-    end
-    
-    let arbitrary =
-        let open Gen in
-        let open Instructions in
-        arbitrary_list Instruction.arbitrary >>= fun ins ->
-        ret_gen ins
-    
-    let marshal = Instructions.marshal
-    let parse = Instructions.parse
-    let to_string = Instructions.to_string
-    let size_of = Instructions.sizeof    
-end
-
-module FlowMod = struct
-    open Gen
-    module FlowModCommand = struct
-        type t = OpenFlow0x04_Core.flowModCommand
-
-        let arbitrary =
-            let open Gen in
-            let open FlowModCommand in
-            oneof [
-                        ret_gen AddFlow;
-                        ret_gen ModFlow;
-                        ret_gen ModStrictFlow;
-                        ret_gen DeleteFlow;
-                        ret_gen DeleteStrictFlow;
-                    ]
-        let to_string = FlowModCommand.to_string
-        let marshal = FlowModCommand.marshal
-        let parse = FlowModCommand.parse
-    end
-    type t = OpenFlow0x04_Core.flowMod
-
-    let arbitrary_flags =
-        arbitrary_bool >>= fun fmf_send_flow_rem ->
-        arbitrary_bool >>= fun fmf_check_overlap ->
-        arbitrary_bool >>= fun fmf_reset_counts ->
-        arbitrary_bool >>= fun fmf_no_pkt_counts ->
-        arbitrary_bool >>= fun fmf_no_byt_counts ->
-        ret_gen {
-            fmf_send_flow_rem;
-            fmf_check_overlap;
-            fmf_reset_counts;
-            fmf_no_pkt_counts;
-            fmf_no_byt_counts
-        }
-
-    let arbitrary_timeout =
-        let open OpenFlow0x04_Core in
-        oneof [
-            ret_gen Permanent;
-            arbitrary_uint16 >>= (fun n -> ret_gen (ExpiresAfter n))
-        ]
-
-    let arbitrary_buffer_id = 
-        arbitrary_uint32 >>= fun bid ->
-        oneof [
-            ret_gen None;
-            ret_gen (Some bid)
-        ]
-
-    let arbitrary = 
-        arbitrary_masked arbitrary_uint64 arbitrary_64mask >>= fun mfCookie ->
-        arbitrary_uint8 >>= fun mfTable_id ->
-        arbitrary_timeout >>= fun mfIdle_timeout ->
-        arbitrary_timeout >>= fun mfHard_timeout ->
-        arbitrary_uint16 >>= fun mfPriority ->
-        arbitrary_flags >>= fun mfFlags ->
-        arbitrary_buffer_id >>= fun mfBuffer_id ->
-        FlowModCommand.arbitrary >>= fun mfCommand ->
-        PseudoPort.arbitrary >>= fun mfPort ->
-        oneof [ ret_gen None; ret_gen (Some mfPort)] >>= fun mfOut_port ->
-        arbitrary_uint32 >>= fun mfGroup ->
-        oneof [ ret_gen None; ret_gen (Some mfGroup)] >>= fun mfOut_group ->
-        OfpMatch.arbitrary >>= fun mfOfp_match ->
-        Instructions.arbitrary >>= fun mfInstructions ->
-        ret_gen {
-            mfCookie; mfTable_id;
-            mfCommand; mfIdle_timeout;
-            mfHard_timeout; mfPriority;
-            mfBuffer_id;
-            mfOut_port;
-            mfOut_group; mfFlags;
-            mfOfp_match; mfInstructions}
-        
-    let marshal = FlowMod.marshal
-    let parse = FlowMod.parse
-    let to_string = FlowMod.to_string
-    let size_of = FlowMod.sizeof
-end    
-=======
 open OpenFlow0x04
 open OpenFlow0x04_Core
 open Arbitrary_Base
@@ -1028,5 +516,4 @@
     let parse = FlowMod.parse
     let to_string = FlowMod.to_string
     let size_of = FlowMod.sizeof
-end    
->>>>>>> 74924dc9
+end    