--- conflicted
+++ resolved
@@ -49,7 +49,7 @@
 (** [nwTos] is the type of IPv4 types of service. *)
 type nwTos = int8
 
-(** [tpPort] is the type of TCP/UDP ports. *)
+(** [tpPort] is the type of TCP ports. *)
 type tpPort = int16
 
 (** TCP frame of a packet. *)
@@ -182,46 +182,32 @@
 
 (** {9:accs Accessors} *)
 
-<<<<<<< HEAD
 (** [dlTyp pkt] returns the EtherType of [pkt]. *)
 val dlTyp : packet -> dlTyp
 
-(** [nwSrc pkt] returns the source IP address of [pkt], if the packet is
-carrying an IP payload. *)
-val nwSrc : packet -> nwAddr option
-
-(** [nwDst pkt] returns the destination IP address of [pkt], if the packet is
-carrying an IP payload. *)
-val nwDst : packet -> nwAddr option
-
-(** [nwTos pkt] returns the IPv4 type of service of [pkt], if the packet is
-carrying an IP payload. *)
-val nwTos : packet -> nwTos option
-
-(** [nwProto pkt] returns the IPv4 protocol of [pkt], if the packet is carrying
-an IP payload. *)
-val nwProto : packet -> nwProto option
-
-(** [tpSrc pkt] returns the TCP/UDP source port of [pkt], if the packet is
-carrying a TCP/UDP payload. *)
-val tpSrc : packet -> tpPort option
-
-(** [tpDst pkt] returns the TCP/UDP destination port of [pkt], if the packet is
-carrying a TCP/UDP payload. *)
-val tpDst : packet -> tpPort option
-=======
+(** [nwSrc pkt] returns the source IP address of [pkt].
+@raise Invalid_argument if the packet is not carrying an IP payload. *)
 val nwSrc : packet -> nwAddr
 
+(** [nwDst pkt] returns the destination IP address of [pkt].
+@raise Invalid_argument if the packet is not carrying an IP payload. *)
 val nwDst : packet -> nwAddr
 
+(** [nwTos pkt] returns the IPv4 type of service of [pkt].
+@raise Invalid_argument if the packet is not carrying an IP payload. *)
 val nwTos : packet -> nwTos
 
+(** [nwProto pkt] returns the IPv4 protocol of [pkt].
+@raise Invalid_argument if the packet is not carrying an IP payload. *)
 val nwProto : packet -> nwProto
 
+(** [tpSrc pkt] returns the TCP source port of [pkt].
+@raise Invalid_argument if the packet is not carrying a TCP payload. *)
 val tpSrc : packet -> tpPort
 
+(** [tpDst pkt] returns the TCP destination port of [pkt].
+@raise Invalid_argument if the packet is not carrying a TCP payload. *)
 val tpDst : packet -> tpPort
->>>>>>> c90f230d
 
 (** {9 Mutators} *)
 
@@ -250,12 +236,12 @@
 carries an IP payload.  Otherwise, it returns the packet unchanged. *)
 val setNwTos : packet -> nwTos -> packet
 
-(** [setTpSrc pkt] sets the TCP/UDP source port of [pkt] if the packet
-carries an TCP/UDP payload.  Otherwise, it returns the packet unchanged. *)
+(** [setTpSrc pkt] sets the TCP source port of [pkt] if the packet
+carries an TCP payload.  Otherwise, it returns the packet unchanged. *)
 val setTpSrc : packet -> tpPort -> packet
 
-(** [setTpDst pkt] sets the TCP/UDP destination port of [pkt] if the packet
-carries a TCP/UDP payload.  Otherwise, it returns the packet unchanged. *)
+(** [setTpDst pkt] sets the TCP destination port of [pkt] if the packet
+carries a TCP payload.  Otherwise, it returns the packet unchanged. *)
 val setTpDst : packet -> tpPort -> packet
 
 (** {9 Pretty Printing} *)
@@ -289,7 +275,7 @@
 (** [string_of_nwTos t] pretty-prints an IPv4 type of service. *)
 val string_of_nwTos : nwTos -> string
 
-(** [string_of_tpPort p] pretty-prints a TCP/UDP port number. *)
+(** [string_of_tpPort p] pretty-prints a TCP port number. *)
 val string_of_tpPort : tpPort -> string
 
 (** [string_of_nw nw] pretty-prints an ethernet frame payload. *)
