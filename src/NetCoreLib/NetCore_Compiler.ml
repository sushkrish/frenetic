--- conflicted
+++ resolved
@@ -83,35 +83,10 @@
   List.fold_right 
     (fun p acc -> match to_rule p with None -> acc | Some r -> r::acc)
     (compile_pol pol0 sw)
-<<<<<<< HEAD
     []
 
 let queries_of_policy sw pol =
   List.fold_right
     (fun p acc -> match to_query p with None -> acc | Some r -> r::acc)
     (compile_pol pol sw)
-    []
-
-let string_of_position p =
-  let open Lexing in
-  Printf.sprintf "%s:%d:%d" p.pos_fname p.pos_lnum (p.pos_cnum - p.pos_bol)
-
-let parse_from_lexbuf lexbuf name =
-  let open Lexing in
-    try
-      lexbuf.lex_curr_p <- { lexbuf.lex_curr_p with pos_fname = name };
-      NetCore_Parser.program NetCore_Lexer.token lexbuf []
-    with
-      | Failure "lexing: empty token" ->
-        failwith (Printf.sprintf "lexical error at %s"
-                    (string_of_position lexbuf.lex_curr_p))
-      | Parsing.Parse_error ->
-        failwith (Printf.sprintf "parse error at %s; unexpected token %s"
-                    (string_of_position lexbuf.lex_curr_p)
-                    (lexeme lexbuf))
-
-let parse_from_chan cin name =
-  parse_from_lexbuf (Lexing.from_channel cin) name
-=======
-    []
->>>>>>> 9302b340
+    []